#include <ATen/Config.h>

#include <ATen/Context.h>

#include <c10/core/CPUAllocator.h>
#include <c10/util/Logging.h>

#include <algorithm>
#include <array>
#include <cctype>
#include <stdexcept>
#include <string>

#include <ATen/cpu/FlushDenormal.h>

#ifdef USE_FBGEMM
#include <fbgemm/Fbgemm.h>
#endif // USE_FBGEMM
#if defined(__aarch64__) && !defined(C10_MOBILE)
#include <cpuinfo.h>
#endif

namespace at {

Context::Context() = default;

// TODO: This could be bad juju if someone calls globalContext() in the
// destructor of an object with static lifetime.
Context& globalContext() {
  static Context globalContext_;
  return globalContext_;
}

// NB: This method is *purely* whether or not a user requested
// that CuDNN was enabled, it doesn't actually say anything about
// whether or not CuDNN is actually usable.
bool Context::userEnabledCuDNN() const {
  return enabled_cudnn;
}

void Context::setUserEnabledCuDNN(bool e) {
  enabled_cudnn = e;
}

bool Context::userEnabledMkldnn() const {
  return enabled_mkldnn;
}

void Context::setUserEnabledMkldnn(bool e) {
  enabled_mkldnn = e;
}

bool Context::deterministicCuDNN() const {
  return deterministic_cudnn;
}

void Context::setDeterministicCuDNN(bool b) {
  deterministic_cudnn = b;
}

bool Context::deterministicMkldnn() const {
  return deterministic_mkldnn;
}

void Context::setDeterministicMkldnn(bool b) {
  deterministic_mkldnn = b;
}

bool Context::deterministicAlgorithms() const {
  return _deterministic_algorithms;
}

bool Context::deterministicAlgorithmsWarnOnly() const {
  return _deterministic_algorithms_warn_only;
}

void Context::setDeterministicAlgorithms(bool b, bool warn_only = false) {
  _deterministic_algorithms = b;
  _deterministic_algorithms_warn_only = warn_only;
}

bool Context::deterministicFillUninitializedMemory() const {
  return _deterministic_fill_uninitialized_memory;
}

void Context::setDeterministicFillUninitializedMemory(bool b) {
  _deterministic_fill_uninitialized_memory = b;
}

void Context::alertNotDeterministic(std::string_view const& caller) {
  if (globalContext().deterministicAlgorithms()) {
    if (globalContext().deterministicAlgorithmsWarnOnly()) {
      TORCH_WARN(
        caller, " does not have a deterministic implementation, but you set "
        "'torch.use_deterministic_algorithms(True, warn_only=True)'. "
        "You can file an issue at https://github.com/pytorch/pytorch/issues "
        "to help us prioritize adding deterministic support for this operation.");
    } else {
      TORCH_CHECK(false,
        caller, " does not have a deterministic implementation, but you set "
        "'torch.use_deterministic_algorithms(True)'. You can turn off "
        "determinism just for this operation, or you can use the "
        "'warn_only=True' option, if that's acceptable for your application. "
        "You can also file an issue at https://github.com/pytorch/pytorch/issues "
        "to help us prioritize adding deterministic support for this operation.");
    }
  }
}

bool Context::userEnabledNNPACK() const {
  return enabled_nnpack;
}

void Context::setUserEnabledNNPACK(bool e) {
  enabled_nnpack = e;
}

bool Context::allowTF32CuDNN() const {
  return allow_tf32_cudnn;
}

void Context::setAllowTF32CuDNN(bool b) {
  allow_tf32_cudnn = b;
}

void Context::setSDPPriorityOrder(const std::vector<int64_t>& order) {
  // TODO*eqy): should it always be the number of backends - 1 (override backend excluded?)
  TORCH_CHECK(at::num_sdp_backends == sdp_priority_order.size(),
    "setSDPPriority order expected ", sdp_priority_order.size() - 1, " but got ",
    at::num_sdp_backends, " unique backends specified in priority order.");
  for (uint32_t i = 0; i < order.size(); i++) {
    sdp_priority_order[i] = (at::SDPBackend) order[i];
  }
}

std::array<at::SDPBackend, at::num_sdp_backends> Context::sDPPriorityOrder() {
  return sdp_priority_order;
}

bool Context::userEnabledFlashSDP() const {
  return enabled_flashSDP;
}

void Context::setSDPUseFlash(bool e) {
  enabled_flashSDP = e;
}

bool Context::userEnabledMemEfficientSDP() const {
  return enabled_mem_efficientSDP;
}

void Context::setSDPUseMemEfficient(bool e) {
  enabled_mem_efficientSDP = e;
}

bool Context::userEnabledMathSDP() const {
  return enabled_mathSDP;
}

void Context::setSDPUseMath(bool e) {
  enabled_mathSDP = e;
}

bool Context::allowFP16BF16ReductionMathSDP() const {
  return allow_fp16_bf16_reduction_mathSDP;
}

void Context::setAllowFP16BF16ReductionMathSDP(bool e) {
  allow_fp16_bf16_reduction_mathSDP = e;
}

bool Context::userEnabledCuDNNSDP() const {
  return enabled_cudnnSDP;
}

void Context::setSDPUseCuDNN(bool e) {
  enabled_cudnnSDP = e;
}

void Context::setSDPUseOverrideable(bool e) {
  enabled_overrideable = e;
}

bool Context::userEnabledOverrideableSDP() const {
  return enabled_overrideable;
}

static constexpr const auto cublas_config_var_name = "CUBLAS_WORKSPACE_CONFIG";
static constexpr const std::array<const char*, 2> cublas_deterministic_configs = {":4096:8", ":16:8"};

bool Context::checkCuBLASConfigDeterministic() {
  // If using CUDA 10.2 or greater, need to make sure CuBLAS workspace config
  // is set to deterministic setting
  if (hasCUDART()) {
    const auto workspace_config = c10::utils::get_env(cublas_config_var_name);
    return (workspace_config == cublas_deterministic_configs[0] || workspace_config == cublas_deterministic_configs[1]);
  }
  return true;
}

void Context::alertCuBLASConfigNotDeterministic() const {
  static const bool cublas_config_deterministic = checkCuBLASConfigDeterministic();
  if (C10_LIKELY(!deterministicAlgorithms() || cublas_config_deterministic)) {
    return;
  }

  auto msg = c10::str(
    "Deterministic behavior was enabled with either `torch.use_deterministic_algorithms(True)` or ",
    "`at::Context::setDeterministicAlgorithms(true)`, but this operation is not deterministic because ",
    "it uses CuBLAS and you have CUDA >= 10.2. To enable deterministic behavior in this ",
    "case, you must set an environment variable before running your PyTorch application: ",
    cublas_config_var_name, "=", cublas_deterministic_configs[0], " or ",
    cublas_config_var_name, "=", cublas_deterministic_configs[1], ". For more information, go to ",
    "https://docs.nvidia.com/cuda/cublas/index.html#results-reproducibility"
  );

  if (deterministicAlgorithmsWarnOnly()) {
    TORCH_WARN(msg);
  } else {
    TORCH_CHECK(false, msg);
  }
}

bool Context::benchmarkCuDNN() const {
  return benchmark_cudnn;
}

void Context::setBenchmarkCuDNN(bool b) {
  benchmark_cudnn = b;
}

int Context::benchmarkLimitCuDNN() const {
  return benchmark_limit_cudnn;
}

void Context::setBenchmarkLimitCuDNN(int b) {
  benchmark_limit_cudnn = b;
}

bool Context::allowTF32CuBLAS() const {
<<<<<<< HEAD
=======
#ifdef USE_ROCM
    const auto allow_tf32 = c10::utils::check_env(hipblaslt_allow_tf32);
    if (allow_tf32 != true) {
      return false;
    }
#endif
>>>>>>> eebc93d4
  return float32_matmul_precision != at::Float32MatmulPrecision::HIGHEST;
}

void Context::setAllowTF32CuBLAS(bool b) {
<<<<<<< HEAD
=======
#ifdef USE_ROCM
  const auto allow_tf32 = c10::utils::check_env(hipblaslt_allow_tf32);
  if (allow_tf32 != true) {
    LOG(INFO) << "torch.backends.cuda.matmul.allow_tf32 is not supported on ROCm by default. "
              << "Please set environment variable HIPBLASLT_ALLOW_TF32=1 to enable it.";
    return;
  }
#endif
>>>>>>> eebc93d4
  float32_matmul_precision = b ? at::Float32MatmulPrecision::HIGH : at::Float32MatmulPrecision::HIGHEST;
}

Float32MatmulPrecision Context::float32MatmulPrecision() const {
  return float32_matmul_precision;
}

void Context::setFloat32MatmulPrecision(Float32MatmulPrecision p) {
  float32_matmul_precision = p;
}

void Context::setFloat32MatmulPrecision(const std::string &s) {
  auto match = [this](const std::string & s_) {
    // TODO: consider if CuDNN field needs to also be set for potential future CuDNN ops like multi-headed attention
    if (s_ == "highest") {
      float32_matmul_precision = at::Float32MatmulPrecision::HIGHEST;
      return true;
    } else if (s_ == "high") {
      float32_matmul_precision = at::Float32MatmulPrecision::HIGH;
      return true;
    } else if (s_ == "medium") {
      float32_matmul_precision = at::Float32MatmulPrecision::MEDIUM;
      return true;
    }
    return false;
  };
  if (match(s)) { return; }
  std::string sl;
  std::transform(s.begin(), s.end(), sl.begin(),
                 [](unsigned char c) -> unsigned char { return std::tolower(c); });
  if (match(sl)) { return; }
  TORCH_WARN(s, " is not one of 'highest', 'high', or 'medium'; the current"
    "setFloat32MatmulPrecision call has no effect.");
}

at::LinalgBackend Context::linalgPreferredBackend() const {
  return linalg_preferred_backend;
}

void Context::setLinalgPreferredBackend(at::LinalgBackend b) {
  linalg_preferred_backend = b;
  TORCH_CHECK((b != at::LinalgBackend::Cusolver) || hasCuSOLVER(),
      "Cannot set preferred backend to cuSOLVER if PyTorch has not been compiled with cuSOLVER.");
  TORCH_CHECK((b != at::LinalgBackend::Magma) || hasMAGMA(),
      "Cannot set preferred backend to MAGMA if PyTorch has not been compiled with MAGMA.");
  if (b != at::LinalgBackend::Default) {
    TORCH_WARN_ONCE(
      "torch.backends.cuda.preferred_linalg_library is an experimental feature. "
      "If you see any error or unexpected behavior when this flag is set "
      "please file an issue on GitHub."
    );
  }
}

at::BlasBackend Context::blasPreferredBackend() {
#ifdef USE_ROCM
  if (blas_preferred_backend == at::BlasBackend::Cublaslt) {
    static const bool hipblaslt_unsupported = []() {
      static const std::vector<std::string> archs = {
          "gfx90a", "gfx940", "gfx941", "gfx942",
#if ROCM_VERSION >= 60300
          "gfx1100", "gfx1101"
#endif
      };
      for (auto index: c10::irange(getNumGPUs())) {
        if (!detail::getCUDAHooks().isGPUArch(index, archs)) {
          TORCH_WARN_ONCE(
            "Attempting to use hipBLASLt on an unsupported architecture! "
            "Overriding blas backend to hipblas");
          return true;
        }
      }
      return false;
    }();
    if (hipblaslt_unsupported) blas_preferred_backend = at::BlasBackend::Cublas;
  }
#endif
  return blas_preferred_backend;
}

void Context::setBlasPreferredBackend(at::BlasBackend b) {
#ifdef _MSC_VER
  TORCH_WARN_ONCE(
    "torch.backends.cuda.preferred_blas_library is an experimental feature. "
    "It is not supported on Windows."
  );
#else
  TORCH_CHECK((b != at::BlasBackend::Cublaslt) || hasCuBLASLt(),
      "Cannot set preferred backend to cuBLASLt if PyTorch has not been compiled with cuBLASLt.");
  TORCH_CHECK((b != at::BlasBackend::Ck) || hasROCM(),
      "Cannot set preferred backend to Ck if PyTorch has not been compiled for ROCm.");
  if (b != at::BlasBackend::Cublas) {
    TORCH_WARN_ONCE(
      "torch.backends.cuda.preferred_blas_library is an experimental feature. "
      "If you see any error or unexpected behavior when this flag is set "
      "please file an issue on GitHub."
    );
  }
  blas_preferred_backend = b;
#endif
}

bool Context::allowFP16ReductionCuBLAS() const {
  return allow_fp16_reduction_cublas;
}

void Context::setAllowFP16ReductionCuBLAS(bool b) {
  allow_fp16_reduction_cublas = b;
}

bool Context::allowBF16ReductionCuBLAS() const {
  return allow_bf16_reduction_cublas;
}

void Context::setAllowBF16ReductionCuBLAS(bool b) {
  allow_bf16_reduction_cublas = b;
}


bool Context::hasMKL() {
#if AT_MKL_ENABLED()
  return true;
#else
  return false;
#endif
}

bool Context::hasMKLDNN() {
#if AT_MKLDNN_ENABLED()
  return true;
#else
  return false;
#endif
}

bool Context::hasKleidiAI() {
  return AT_KLEIDIAI_ENABLED();
}

bool Context::hasOpenMP() {
#ifdef _OPENMP
  return true;
#else
  return false;
#endif
}

bool Context::hasLAPACK() {
#if AT_BUILD_WITH_LAPACK()
  return true;
#else
  return false;
#endif
}

at::QEngine Context::qEngine() const {
  static auto _quantized_engine = []() {
    at::QEngine qengine = at::kNoQEngine;
#if defined(C10_MOBILE) && defined(USE_PYTORCH_QNNPACK)
    qengine = at::kQNNPACK;
#endif

#if AT_MKLDNN_ENABLED()
    qengine = at::kONEDNN;
#endif

#ifdef USE_FBGEMM
    if (fbgemm::fbgemmSupportedCPU()) {
      /* X86 is enabled if and only if fbgemm is available.
       * It combines goodness of fbgemm and onednn by dispatching.
       * If onednn not available, always dispatch to fbgemm.
       * Make it default qengine for X86 CPU platforms.
      */
      qengine = at::kX86;
    }
#endif
    return qengine;
  }();
  return quantized_engine.value_or(_quantized_engine);
}

void Context::setQEngine(at::QEngine e) {
  const auto& qengines = supportedQEngines();
  if (std::find(qengines.begin(), qengines.end(), e) != qengines.end()) {
    quantized_engine = e;
    return;
  }
  TORCH_CHECK(false, "quantized engine ", toString(e), " is not supported");
}

const std::vector<at::QEngine>& Context::supportedQEngines() {
  static auto supported_qengines = []() {
    std::vector<at::QEngine> engines = {};
    // Engines are listed in priority order: later one wins
    // By default we prefer FBGEMM if we're running on server side
    // QNNPACK on server side has some issue, so we disable it by default.
#ifdef C10_MOBILE
    engines.push_back(at::kNoQEngine);
#ifdef USE_PYTORCH_QNNPACK
    engines.push_back(at::kQNNPACK);
#endif
#else  // C10_MOBILE
#ifdef USE_PYTORCH_QNNPACK
    engines.push_back(at::kQNNPACK);
#endif
    engines.push_back(at::kNoQEngine);
#endif // C10_MOBILE

#if AT_MKLDNN_ENABLED()
    engines.push_back(at::kONEDNN);
#endif

#ifdef USE_FBGEMM
    if (fbgemm::fbgemmSupportedCPU()) {
      engines.push_back(at::kX86);
      // The X86 qengine is available if and only if FBGEMM is available
      engines.push_back(at::kFBGEMM);
    }
#endif

    return engines;
  }();
  return supported_qengines;
}

bool Context::isXNNPACKAvailable() {
#ifdef USE_XNNPACK
  return true;
#else
  return false;
#endif
}

void Context::setCheckSparseTensorInvariants(bool e) {
  enable_sparse_tensor_invariant_checks = e;
}

bool Context::checkSparseTensorInvariants() const {
  return enable_sparse_tensor_invariant_checks;
}

bool Context::releaseWeightsWhenPrepacking() const {
  return release_original_weights;
}

void Context::setReleaseWeightsWhenPrepacking(bool e) {
  release_original_weights = e;
}

bool Context::setFlushDenormal(bool on) {
  return at::cpu::set_flush_denormal(on);
}

Allocator* getCPUAllocator() {
  return c10::GetCPUAllocator();
}

// override_allow_tf32_flag = true
//    means the allow_tf32 flags are overridden and tf32 is force disabled
// override_allow_tf32_flag = false
//    means the original allow_tf32 flags are followed
thread_local bool override_allow_tf32_flag = false;

NoTF32Guard::NoTF32Guard() {
  if (!override_allow_tf32_flag) {
    changed = true;
    override_allow_tf32_flag = true;
  }
}

NoTF32Guard::~NoTF32Guard() {
  if (changed) {
    override_allow_tf32_flag = false;
  }
}

bool NoTF32Guard::should_disable_tf32() {
  return override_allow_tf32_flag;
}

// Ops can query this flag to know they are in the backward pass.
// This information can be used, for example, to select implementations
// with different numerical or performance characteristics.
// See https://pytorch.org/docs/stable/notes/numerical_accuracy.html for details.
thread_local bool rocm_is_backward_pass;

ROCmBackwardPassGuard::ROCmBackwardPassGuard() {
  rocm_is_backward_pass = true;
}

ROCmBackwardPassGuard::~ROCmBackwardPassGuard() {
  rocm_is_backward_pass = false;
}

bool ROCmBackwardPassGuard::is_backward_pass() {
  return rocm_is_backward_pass;
}

bool Context::areVmapFallbackWarningsEnabled() const {
  return display_vmap_fallback_warnings_;
}

void Context::setDisplayVmapFallbackWarnings(bool enabled) {
  display_vmap_fallback_warnings_ = enabled;
}

bool Context::isDefaultMobileCPUAllocatorSet() {
  return prev_allocator_ptr_ != nullptr;
}

void Context::setDefaultMobileCPUAllocator() {
  TORCH_CHECK(prev_allocator_ptr_ == nullptr,
      "Already within the scope of another non-default cpu allocator."
      "Cannot set another allocator.");
  // Setting the priority high to make sure no other allocator gets used instead of this.
  prev_allocator_ptr_ = c10::GetCPUAllocator();
  c10::SetCPUAllocator(c10::GetDefaultMobileCPUAllocator(), /*priority*/ 100);
}

void Context::unsetDefaultMobileCPUAllocator() {
  TORCH_CHECK(prev_allocator_ptr_ != nullptr,
      "setDefaultMobileCPUAllocator must have been called "
      "before unsetDefaultMobileCPUAllocator.");
  // Setting the priority high to make sure no other allocator gets used instead of this.
  c10::SetCPUAllocator(prev_allocator_ptr_ , /*priority*/ 100);
  prev_allocator_ptr_ = nullptr;
}

bool Context::allowFP16ReductionCPU() const {
  return allow_fp16_reduction_cpu;
}

void Context::setAllowFP16ReductionCPU(bool b) {
  if ( b && !allow_fp16_reduction_cpu) {
    // Check that CPU supports fp16 reductions
#if defined(__aarch64__) && !defined(C10_MOBILE)
    if (!cpuinfo_initialize() || !cpuinfo_has_arm_fp16_arith())
#else
    if (true)
#endif
      throw std::runtime_error("Float16 arithmetic is not supported by the CPU!");
  }
  allow_fp16_reduction_cpu = b;
}
} // namespace at<|MERGE_RESOLUTION|>--- conflicted
+++ resolved
@@ -187,6 +187,9 @@
 
 static constexpr const auto cublas_config_var_name = "CUBLAS_WORKSPACE_CONFIG";
 static constexpr const std::array<const char*, 2> cublas_deterministic_configs = {":4096:8", ":16:8"};
+#ifdef USE_ROCM
+static constexpr const auto hipblaslt_allow_tf32 = "HIPBLASLT_ALLOW_TF32";
+#endif
 
 bool Context::checkCuBLASConfigDeterministic() {
   // If using CUDA 10.2 or greater, need to make sure CuBLAS workspace config
@@ -238,21 +241,16 @@
 }
 
 bool Context::allowTF32CuBLAS() const {
-<<<<<<< HEAD
-=======
 #ifdef USE_ROCM
     const auto allow_tf32 = c10::utils::check_env(hipblaslt_allow_tf32);
     if (allow_tf32 != true) {
       return false;
     }
 #endif
->>>>>>> eebc93d4
   return float32_matmul_precision != at::Float32MatmulPrecision::HIGHEST;
 }
 
 void Context::setAllowTF32CuBLAS(bool b) {
-<<<<<<< HEAD
-=======
 #ifdef USE_ROCM
   const auto allow_tf32 = c10::utils::check_env(hipblaslt_allow_tf32);
   if (allow_tf32 != true) {
@@ -261,7 +259,6 @@
     return;
   }
 #endif
->>>>>>> eebc93d4
   float32_matmul_precision = b ? at::Float32MatmulPrecision::HIGH : at::Float32MatmulPrecision::HIGHEST;
 }
 
