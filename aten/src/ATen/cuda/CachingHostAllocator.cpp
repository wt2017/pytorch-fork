--- conflicted
+++ resolved
@@ -261,26 +261,6 @@
   getCUDACachingHostAllocator().empty_cache();
 }
 
-<<<<<<< HEAD
-struct CUDAHostAllocatorWrapper final : public at::Allocator {
-  at::DataPtr allocate(size_t size) override {
-    auto ptr_and_ctx = getCUDAHostAllocator().allocate(size);
-    return {
-        ptr_and_ctx.first,
-        ptr_and_ctx.second,
-        &CUDAHostAllocatorDeleter,
-        at::DeviceType::CPU};
-  }
-
-  void copy_data(void* dest, const void* src, std::size_t count) const final {
-    getCUDAHostAllocator().copy_data(dest, src, count);
-  }
-};
-
-static CUDAHostAllocatorWrapper cuda_host_allocator;
-
-=======
->>>>>>> f34905f6
 at::Allocator* getCachingHostAllocator() {
   return &getCUDACachingHostAllocator();
 }
