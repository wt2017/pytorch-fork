--- conflicted
+++ resolved
@@ -113,20 +113,12 @@
 
   pattr.set_scratchpad_mode(dnnl::scratchpad_mode::user);
 
-<<<<<<< HEAD
-  #if ONEDNN_SUPPORT_DETERMINISTIC
-    if(at::globalContext().deterministicAlgorithms() || at::globalContext().deterministicOnednn()){
-        pattr.set_deterministic(true);
-    }
-  #endif
-=======
 #if ONEDNN_SUPPORT_DETERMINISTIC
   if (at::globalContext().deterministicAlgorithms() ||
-      at::globalContext().deterministicMkldnn()) {
+      at::globalContext().deterministicOnednn()) {
     pattr.set_deterministic(true);
   }
 #endif
->>>>>>> 18358fba
 
   auto conv_fwd_pd = dnnl::convolution_forward::primitive_desc(
       engine,
@@ -212,20 +204,12 @@
   dnnl::memory::dims _dilation = compatible_dilation(dilation);
   dnnl::primitive_attr pattr;
 
-<<<<<<< HEAD
-  #if ONEDNN_SUPPORT_DETERMINISTIC
-    if(at::globalContext().deterministicAlgorithms() || at::globalContext().deterministicOnednn()){
-        pattr.set_deterministic(true);
-    }
-  #endif
-=======
 #if ONEDNN_SUPPORT_DETERMINISTIC
   if (at::globalContext().deterministicAlgorithms() ||
-      at::globalContext().deterministicMkldnn()) {
+      at::globalContext().deterministicOnednn()) {
     pattr.set_deterministic(true);
   }
 #endif
->>>>>>> 18358fba
 
   pattr.set_scratchpad_mode(dnnl::scratchpad_mode::user);
   auto conv_fwd_pd = dnnl::convolution_forward::primitive_desc(
@@ -322,20 +306,12 @@
   // create fwd primitive desc hint
   dnnl::primitive_attr pattr;
 
-<<<<<<< HEAD
-  #if ONEDNN_SUPPORT_DETERMINISTIC
-    if(at::globalContext().deterministicAlgorithms() || at::globalContext().deterministicOnednn()){
-        pattr.set_deterministic(true);
-    }
-  #endif
-=======
 #if ONEDNN_SUPPORT_DETERMINISTIC
   if (at::globalContext().deterministicAlgorithms() ||
-      at::globalContext().deterministicMkldnn()) {
+      at::globalContext().deterministicOnednn()) {
     pattr.set_deterministic(true);
   }
 #endif
->>>>>>> 18358fba
 
   pattr.set_scratchpad_mode(dnnl::scratchpad_mode::user);
   dnnl::memory::dims _stride = stride.vec();
