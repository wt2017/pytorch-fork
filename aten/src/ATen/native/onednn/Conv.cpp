#define TORCH_ASSERT_ONLY_METHOD_OPERATORS
#include <ATen/Config.h>
#include <torch/library.h>
#include <ATen/core/Tensor.h>
#include <ATen/native/ConvUtils.h>
#include <ATen/native/mkldnn/Conv.h>
#include <ATen/native/utils/ParamUtils.h>

#ifndef AT_PER_OPERATOR_HEADERS
#include <ATen/NativeFunctions.h>
#include <ATen/Functions.h>
#else
#include <ATen/ops/_add_relu_native.h>
#include <ATen/ops/_to_dense_native.h>
#include <ATen/ops/convolution.h>
#include <ATen/ops/empty.h>
#include <ATen/ops/empty_like.h>
#include <ATen/ops/mkldnn_convolution_native.h>
#include <ATen/ops/onednn_convolution_native.h>
#endif

#if !AT_ONEDNN_ENABLED()

namespace at { namespace native {

Tensor onednn_convolution(
    const Tensor& input, const Tensor& weight, const std::optional<Tensor>& bias_opt,
    IntArrayRef padding, IntArrayRef stride, IntArrayRef dilation, int64_t groups) {
  TORCH_CHECK(false, "onednn_convolution_forward: ATen not compiled with ONEDNN support");
}

Tensor mkldnn_convolution(
    const Tensor& input, const Tensor& weight, const std::optional<Tensor>& bias_opt,
    IntArrayRef padding, IntArrayRef stride, IntArrayRef dilation, int64_t groups) {
  TORCH_CHECK(false, "mkldnn_convolution_forward: ATen not compiled with ONEDNN support");
}

REGISTER_NO_CPU_DISPATCH(onednn_convolution_backward_stub);
REGISTER_NO_CPU_DISPATCH(onednn_convolution_transpose_stub);
REGISTER_NO_CPU_DISPATCH(onednn_convolution_transpose_backward_stub);

}}

#else // AT_ONEDNN_ENABLED

#include <ATen/native/onednn/ONEDNNCommon.h>
#include <ATen/native/onednn/Utils.h>
#include <ATen/native/ConvUtils.h>
#include <c10/util/irange.h>

namespace at { namespace native {

// follow check rules from native/Convolution.cpp without transpose supported
static void check_shape_forward(const Tensor& input,
                                const Tensor& weight,
                                const Tensor& bias,
                                const IntArrayRef& padding,
                                const IntArrayRef& stride,
                                const IntArrayRef& dilation,
                                const int64_t groups) {
#define ONEDNN_CONV_ARG_CHECK(IT, OP) std::any_of(IT.begin(), IT.end(), [](auto x) { return x OP 0; })
  auto is_padding_neg = ONEDNN_CONV_ARG_CHECK(padding, <);
  auto is_stride_nonpos = ONEDNN_CONV_ARG_CHECK(stride, <=);
  auto is_dilation_nonpos = ONEDNN_CONV_ARG_CHECK(dilation, <=);
#undef ONEDNN_CONV_ARG_CHECK
  TORCH_CHECK(!is_padding_neg, "negative padding is not supported");
  TORCH_CHECK(!is_stride_nonpos, "non-positive stride is not supported");
  TORCH_CHECK(!is_dilation_nonpos, "non-positive dilation is not supported");
  TORCH_CHECK(groups > 0, "non-positive groups is not supported");

  int64_t k = input.ndimension();
  const IntArrayRef& weight_sizes = weight.sizes();
  int64_t weight_dim = weight_sizes.size();

  TORCH_CHECK(weight_dim == k,
              "Expected ", weight_dim, "-dimensional input for ", weight_dim,
              "-dimensional weight ", weight_sizes, ", but got ", k, "-dimensional input of size ",
              input.sizes(), " instead");
  TORCH_CHECK(weight_sizes[0] >= groups,
              "Given groups=", groups, ", expected weight to be at least ", groups,
              " at dimension 0, but got weight of size ", weight_sizes, " instead");
  TORCH_CHECK(weight_sizes[0] % groups == 0,
              "Given groups=", groups, ", expected weight to be divisible by ",
              groups, " at dimension 0, but got weight of size [", weight_sizes,
              "] instead");
  TORCH_CHECK(input.size(1) == (weight_sizes[1] * groups),
              "Given groups=", groups, ", weight of size ", weight_sizes,
              ", expected input", input.sizes(), " to have ",
              (weight_sizes[1] * groups), " channels, but got ", input.size(1),
              " channels instead");
  TORCH_CHECK(!bias.defined() || (bias.ndimension() == 1 && bias.size(0) == weight_sizes[0]),
              "Given weight of size ", weight_sizes,
              ", expected bias to be 1-dimensional with ", weight_sizes[0], " elements",
              ", but got bias of size ", bias.sizes(), " instead");

  std::vector<int64_t> input_shape;
  std::vector<int64_t> kernel_shape;
  bool kernel_size_correct = true;

  for (const auto i : c10::irange(2, k)) {
    input_shape.push_back(input.size(i) + 2 * padding[i-2]);
    // log new kernel size considering dilation
    kernel_shape.push_back(dilation[i-2] * (weight_sizes[i]-1) + 1);
    if (input_shape.back() < kernel_shape.back()) {
      kernel_size_correct = false;
    }
  }

  TORCH_CHECK(input_shape.size() == kernel_shape.size(), "Inconsistent shape between Input and Kernel");

  if (!kernel_size_correct) {
    // If kernel size is incorrect
    std::ostringstream input_ss;
    std::ostringstream kernel_ss;
    std::string separator = "";

    for (int i = 0, len = input_shape.size(); i < len; ++i) {
      input_ss << separator << input_shape[i];
      kernel_ss << separator << kernel_shape[i];
      separator = " x ";
    }

    TORCH_CHECK(false, "Calculated padded input size per channel: (", input_ss.str(), "). "
                "Kernel size: (", kernel_ss.str(), "). Kernel size can't be greater than actual input size");
  }
}

#define ONEDNNTensor(itensor, options)                                  \
  new_with_itensor_onednn(                                              \
      std::move(itensor),                                               \
      optTypeMetaToScalarType(options.dtype_opt()),                     \
      options.device_opt())

// Note [ONEDNN Convolution Memory Formats]
// ~~~~~~~~~~~~~~~~~~~~~~~~~~~~~~~~~~~~~~~~~~~~~~~~~~~
// ONEDNN has 3 types of memory formats in convolution:
//
// In case memory format passed from PyTorch (aka. user layout)
// differs from the internal layout which ONEDNN used, a `reorder` is needed;
// otherwise when user layout is identical to internal layout,
// ONEDNN uses a memory `view` upon an existing CPU tensor.
//
// 1. NCHW (CPU tensor, contiguous)
//  input reorder:  NCHW(user) -> Blocked(internal)
//  weight reorder: OIHW(user) -> Blocked(internal)
//  output reorder: Blocked(internal) -> NCHW(user)
//
// 2. NHWC: (CPU tensor, channels last)
//  input view:     NHWC(user) -> NHWC(internal)
//  weight reorder: OHWI(user) -> Blocked(internal)
//  output view:    NHWC(internal) -> NHWC(user)
//
// 3. Blocked (ONEDNN tensor):
//  By explicitly converting a tensor to onednn, e.g. `x.to_mkldnn()`,
//  blocked format will propagate between layers. Input, output will be in blocked format.
//
//  For inference case, weight can be prepacked into blocked format by
//  (so as to save weight reoder overhead):
//      model = torch.utils.mkldnn.to_mkldnn(model)
//
//  For training case, grad_output can be CPU tensor or ONEDNN tensor,
//  but weight/bias and grad_weight/grad_bias are always CPU tensor.
//

static inline at::MemoryFormat onednn_convolution_memory_format(int64_t dims, bool is_channels_last) {
   auto memory_format =  at::MemoryFormat::Contiguous;
   if (is_channels_last) {
      memory_format = dims == 4 ? at::MemoryFormat::ChannelsLast : at::MemoryFormat::ChannelsLast3d;
   }
   return memory_format;
}

static void _onednn_convolution_out (
    const Tensor& input_t,
    const Tensor& weight_t,
    const Tensor& bias,
    std::vector<int64_t>& output_sizes,
    ideep::tensor& y,
    IntArrayRef stride,
    IntArrayRef dilation,
    IntArrayRef padding,
    int64_t groups,
    bool is_channels_last,
    const ideep::attr_t& op_attr) {
  auto memory_format = onednn_convolution_memory_format(input_t.ndimension(), is_channels_last);
  auto input = input_t.is_onednn() ? input_t : input_t.contiguous(memory_format);
  auto weight = weight_t.is_onednn() ? weight_t : weight_t.contiguous(memory_format);
  const ideep::tensor x = itensor_from_tensor(input, /*from_const_data_ptr*/true);
  const ideep::tensor w = itensor_from_tensor(weight, /*from_const_data_ptr*/true);
  if (bias.defined()) {
    const ideep::tensor b = itensor_from_tensor(bias, /*from_const_data_ptr*/true);
    ideep::convolution_forward::compute_v3(
        x,
        w,
        b,
        {output_sizes.cbegin(), output_sizes.cend()},
        y,
        {stride.begin(), stride.end()},
        {dilation.begin(), dilation.end()},
        {padding.begin(), padding.end()},
        {padding.begin(), padding.end()},
        groups,
        is_channels_last,
        op_attr);
  } else {
    ideep::convolution_forward::compute_v3(
        x,
        w,
        {output_sizes.cbegin(), output_sizes.cend()},
        y,
        {stride.begin(), stride.end()},
        {dilation.begin(), dilation.end()},
        {padding.begin(), padding.end()},
        {padding.begin(), padding.end()},
        groups,
        is_channels_last,
        op_attr);
  }
}

static Tensor _onednn_convolution(
    const Tensor& input_t,
    const Tensor& weight_t,
    const std::optional<Tensor>& bias_opt,
    IntArrayRef padding,
    IntArrayRef stride,
    IntArrayRef dilation,
    int64_t groups,
    bool use_channels_last,
    c10::string_view attr = "none",
    torch::List<std::optional<at::Scalar>> scalars =
        torch::List<std::optional<at::Scalar>>(),
    std::optional<c10::string_view> algorithm = std::nullopt) {
  ideep::attr_t op_attr = ideep::attr_t();
  if (attr != "none") {
    auto it = fusion_unary_attr_map().find(attr);
    TORCH_CHECK(
        it != fusion_unary_attr_map().end(), "Fusion behavior undefined.");
    op_attr = it->second(scalars, algorithm);
  }
  // See [Note: hacky wrapper removal for optional tensor]
  c10::MaybeOwned<Tensor> bias_maybe_owned = at::borrow_from_optional_tensor(bias_opt);
  const Tensor& bias = *bias_maybe_owned;

  onednn_check_low_precision(input_t.scalar_type(), "onednn_convolution");

  int64_t dim = input_t.ndimension() - 2;
  const auto padding_expanded = expand_param_if_needed(padding, "padding", dim);
  const auto stride_expanded = expand_param_if_needed(stride, "stride", dim);
  const auto dilation_expanded = expand_param_if_needed(dilation, "dilation", dim);

  check_shape_forward(input_t, weight_t, bias, padding_expanded, stride_expanded, dilation_expanded, groups);

  auto memory_format =
      onednn_convolution_memory_format(input_t.ndimension(), use_channels_last);

  auto output_sizes = conv_output_size(input_t.sizes(), weight_t.sizes(), padding_expanded, stride_expanded, dilation_expanded);
  auto output = at::empty({0}, input_t.options());
  ideep::tensor y;
  if (use_channels_last) {
    output.resize_(output_sizes, memory_format);
    y = itensor_from_tensor(output);
  }
  _onednn_convolution_out(
      input_t,
      weight_t,
      bias,
      output_sizes,
      y,
      stride_expanded,
      dilation_expanded,
      padding_expanded,
      groups,
      use_channels_last,
      op_attr);

  if (input_t.is_onednn()) {
    return ONEDNNTensor(y, input_t.options());
  } else if (!use_channels_last) {
    return onednn_to_dense(ONEDNNTensor(y, input_t.options()));
  } else {
    return output;
  }
}

Tensor onednn_convolution(
    const Tensor& input_t,
    const Tensor& weight_t,
    const std::optional<Tensor>& bias_opt,
    IntArrayRef padding,
    IntArrayRef stride,
    IntArrayRef dilation,
    int64_t groups) {
  bool use_channels_last = onednn_conv_use_channels_last(input_t, weight_t);
  return _onednn_convolution(
      input_t,
      weight_t,
      bias_opt,
      padding,
      stride,
      dilation,
      groups,
      use_channels_last);
}

<<<<<<< HEAD
Tensor mkldnn_convolution(
    const Tensor& input_t,
    const Tensor& weight_t,
    const std::optional<Tensor>& bias_opt,
    IntArrayRef padding,
    IntArrayRef stride,
    IntArrayRef dilation,
    int64_t groups) {
  return at::native::onednn_convolution(input_t, weight_t, bias_opt, padding, stride, dilation, groups);
}

namespace{
Tensor onednn_convolution_pointwise(
=======
Tensor mkldnn_convolution_pointwise(
>>>>>>> 92a342f2
    const Tensor& input_t,
    const Tensor& weight_t,
    const std::optional<Tensor>& bias_opt,
    IntArrayRef padding,
    IntArrayRef stride,
    IntArrayRef dilation,
    int64_t groups,
    c10::string_view attr,
    torch::List<std::optional<at::Scalar>> scalars,
    std::optional<c10::string_view> algorithm) {
  c10::impl::ExcludeDispatchKeyGuard edkg(c10::autograd_dispatch_keyset);
  bool use_channels_last =
      weight_t.is_onednn() || onednn_conv_use_channels_last(input_t, weight_t);
  return _onednn_convolution(
      input_t,
      weight_t,
      bias_opt,
      padding,
      stride,
      dilation,
      groups,
      use_channels_last,
      attr,
      scalars,
      algorithm);
}


// Fuse convolution+binary_op+unary_op for good performance, which doing such
// operation: output=unary_op(binary_op(conv(input_t, ...), other_t, alpha)).
// The binary_attr means which binary_op is, it can be "add", or
// other binary operation. the unary_attr means which unary_op is,
// it can be "relu" or other unary operation, if it is none, meaning that
// there doesn't have a unary post op. unary_scalars and unary_algorithm
// are the parameters of the unary op, such as "hardtanh" has scalar parameters,
// "gelu" has algorithm parameters.
Tensor onednn_convolution_pointwise_binary(
    const Tensor& input_t,
    const Tensor& other_t,
    const Tensor& weight_t,
    const std::optional<Tensor>& bias_opt,
    IntArrayRef padding,
    IntArrayRef stride,
    IntArrayRef dilation,
    int64_t groups,
    c10::string_view binary_attr,
    std::optional<at::Scalar> alpha,
    std::optional<c10::string_view> unary_attr,
    torch::List<std::optional<at::Scalar>> unary_scalars,
    std::optional<c10::string_view> unary_algorithm) {
  TORCH_CHECK(
      input_t.ndimension() == 4 || input_t.ndimension() == 5,
      "onednn_convolution_pointwise_binary: currently only support 2d and 3d")
  TORCH_CHECK(
      !alpha.has_value() || alpha.value().to<float>() == 1.0,
      "onednn_convolution_pointwise_binary: the alpha value should be none or 1.0");

  c10::MaybeOwned<Tensor> bias_maybe_owned =
      at::borrow_from_optional_tensor(bias_opt);
  const Tensor& bias = *bias_maybe_owned;

  // Make sure inputs have same type(device, layout, dtype), device is cpu and
  // dtype is float, bfloat16 or half.
  check_onednn_binary_fusion_inputs(input_t, other_t, weight_t, bias);

  int64_t dim = input_t.ndimension() - 2;
  const auto padding_expanded = expand_param_if_needed(padding, "padding", dim);
  const auto stride_expanded = expand_param_if_needed(stride, "stride", dim);
  const auto dilation_expanded = expand_param_if_needed(dilation, "dilation", dim);
  check_shape_forward(
      input_t, weight_t, bias, padding_expanded, stride_expanded, dilation_expanded, groups);

  auto output_sizes = conv_output_size(
      input_t.sizes(), weight_t.sizes(), padding_expanded, stride_expanded, dilation_expanded);
  // TODO: support broadcast binary fusion.
  TORCH_CHECK(
      output_sizes == other_t.sizes(),
      "Binary Fusion's inputs should have same shape");
  // Only calling fusion path for channels_last path.
  // TODO: OneDNN doesn't optimize well for groups > 1 case, it will be enabled
  // at next OneDNN release.
  bool use_channels_last =
      weight_t.is_onednn() || onednn_conv_use_channels_last(input_t, weight_t);
  bool can_be_fused = groups == 1 && use_channels_last;

  c10::string_view unary_attr_value = "none";
  ideep::algorithm unary_alg;
  if (unary_attr.has_value()) {
    auto it_unary = fusion_unary_alg_map().find(unary_attr.value());
    // Now, we only support conv+binary+relu.
    TORCH_CHECK(
        it_unary != fusion_unary_alg_map().end(),
        "Unary Fusion behavior undefined.");
    unary_attr_value = unary_attr.value();
    unary_alg = it_unary->second;
  }
  auto it_binary = fusion_binary_alg_map().find(binary_attr);
  TORCH_CHECK(
      it_binary != fusion_binary_alg_map().end(),
      "Binary Fusion behavior undefined.");
  c10::impl::ExcludeDispatchKeyGuard edkg(c10::autograd_dispatch_keyset);
  if (can_be_fused) {
    auto memory_format =
        onednn_convolution_memory_format(input_t.ndimension(), true);
    auto input = input_t.contiguous(memory_format);
    auto weight =
        weight_t.is_onednn() ? weight_t : weight_t.contiguous(memory_format);
    auto other = other_t.contiguous(memory_format);
    auto output = at::empty_like(other);
    const ideep::tensor x = itensor_from_tensor(input);
    const ideep::tensor w = itensor_from_tensor(weight);
    const ideep::tensor z = itensor_from_tensor(other);
    ideep::tensor y = itensor_from_tensor(output);
    auto output_size = other.sizes().vec();
    ideep::tag format_tag = ideep::tag::nhwc;
    if (input_t.ndimension() == 5) {
      format_tag = ideep::tag::ndhwc;
    }
    auto other_desc = ideep::tensor::desc(
        output_size, get_onednn_dtype(weight.scalar_type()), format_tag);

    ideep::attr_t op_attr;
    ideep::post_ops po;
    po.append_binary(it_binary->second, other_desc);
    if (unary_attr_value != "none") {
      po.append_eltwise(unary_alg, 0.f, 0.f);
    }
    op_attr.set_post_ops(po);

    if (bias.defined()) {
      const ideep::tensor b = itensor_from_tensor(bias);
      ideep::convolution_forward::compute_binary(
          x,
          z,
          w,
          b,
          output_size,
          y,
          stride_expanded,
          dilation_expanded,
          padding_expanded,
          padding_expanded,
          groups,
          /* is_channels_last */ true,
          op_attr);
    } else {
      ideep::convolution_forward::compute_binary(
          x,
          z,
          w,
          output_size,
          y,
          stride_expanded,
          dilation_expanded,
          padding_expanded,
          padding_expanded,
          groups,
          /* is_channels_last */ true,
          op_attr);
    }
    return output;
  } else {
    // Fallback case, if inputs are not channels last or have different dtype,
    // OneDNN fusion may have performance regression.
    Tensor output;
    if (weight_t.is_onednn()) {
      output = _onednn_convolution(
          input_t, weight_t, bias, padding_expanded, stride_expanded, dilation, groups, true);
    } else {
      output = at::convolution(
          input_t, weight_t, bias, stride_expanded, padding_expanded, dilation_expanded, false, 0, groups);
    }
    if (binary_attr == "add" && unary_attr_value != "none") {
      output = at::native::add_relu_(output, other_t);
      return output;
    }
    if (binary_attr == "add") {
      output.add_(other_t);
    } else if (binary_attr == "sub") {
      output.sub_(other_t);
    } else if (binary_attr == "mul") {
      output.mul_(other_t);
    } else {
      output.div_(other_t);
    }
    if (unary_attr_value != "none") {
      output.relu_();
    }
    return output;
  }
}

// Fuse convolution+binary_op+unary_op for good performance, which doing
// such operation: other_t=unary_op(binary_op(conv(input_t, ...), other_t,
// alpha)). The binary_attr means which binary_op is, it can be "add", or other
// binary operation. the unary_attr means which unary_op is, it can be "relu" or
// other unary operation, if it is none, meaning that there doesn't have a unary
// post op. unary_scalars and unary_algorithm are the parameters of the unary
// op, such as "hardtanh" has scalar parameters "gelu" has algorithm parameters.

Tensor& onednn_convolution_pointwise_binary_(
    Tensor& other_t,
    const Tensor& input_t,
    const Tensor& weight_t,
    const std::optional<Tensor>& bias_opt,
    IntArrayRef padding,
    IntArrayRef stride,
    IntArrayRef dilation,
    int64_t groups,
    c10::string_view binary_attr,
    std::optional<at::Scalar> alpha,
    std::optional<c10::string_view> unary_attr,
    torch::List<std::optional<at::Scalar>> unary_scalars,
    std::optional<c10::string_view> unary_algorithm) {
  // other_t += convolution(...), other_t = unary(other_t)
  TORCH_CHECK(
      input_t.ndimension() == 4 || input_t.ndimension() == 5,
      "onednn_convolution_add_: currently only support 2d and 3d")
  TORCH_CHECK(
      binary_attr == "add",
      "onednn_convolution_pointwise_binary_: only support binary op fusion")
  TORCH_CHECK(
      !alpha.has_value() || alpha.value().to<float>() == 1.0,
      "onednn_convolution_pointwise_binary: the alpha value for the binary op should be none(meaning 1.0) or 1.0");
  TORCH_CHECK(
      !unary_attr.has_value() || unary_attr.value() == "relu",
      "onednn_convolution_pointwise_binary: only support none or relu unary op fusion after binary op");

  c10::MaybeOwned<Tensor> bias_maybe_owned =
      at::borrow_from_optional_tensor(bias_opt);
  const Tensor& bias = *bias_maybe_owned;

  // Make sure inputs have same type(device, layout, dtype), device is cpu and
  // dtype is float, bfloat16 or half.
  check_onednn_binary_fusion_inputs(input_t, other_t, weight_t, bias);
  int64_t dim = input_t.ndimension() - 2;
  const auto padding_expanded = expand_param_if_needed(padding, "padding", dim);
  const auto stride_expanded = expand_param_if_needed(stride, "stride", dim);
  const auto dilation_expanded = expand_param_if_needed(dilation, "dilation", dim);
  check_shape_forward(
      input_t, weight_t, bias, padding, stride, dilation, groups);

  auto output_sizes = conv_output_size(
      input_t.sizes(), weight_t.sizes(), padding_expanded, stride_expanded, dilation_expanded);
  TORCH_CHECK(
      output_sizes == other_t.sizes(),
      "Add Fusion's inputs should have same shape");
  // Only calling fusion path for channels_last path and the output is contiguous tensor(channels_last).
  bool can_be_fused = (weight_t.is_onednn() ||
                       onednn_conv_use_channels_last(input_t, weight_t)) &&
      (other_t.is_contiguous(at::MemoryFormat::ChannelsLast) ||
       other_t.is_contiguous(at::MemoryFormat::ChannelsLast3d));
  c10::impl::ExcludeDispatchKeyGuard edkg(c10::autograd_dispatch_keyset);
  if (can_be_fused) {
    ideep::tensor y = itensor_from_tensor(other_t);
    ideep::attr_t op_attr;
    if (unary_attr.has_value()) {
      op_attr = ideep::attr_t::residual();
    } else {
      op_attr = ideep::attr_t::fuse_sum();
    }
    _onednn_convolution_out(
        input_t,
        weight_t,
        bias,
        output_sizes,
        y,
        stride_expanded,
        dilation_expanded,
        padding_expanded,
        groups,
        true,
        op_attr);
  } else {
    // Fallback case, if inputs are not channels last or have different dtype,
    // OneDNN fusion may have performance regression.
    Tensor output;
    if (weight_t.is_onednn()) {
      output = _onednn_convolution(
          input_t, weight_t, bias, padding_expanded, stride_expanded, dilation_expanded, groups, true);
    } else {
      output = at::convolution(
          input_t, weight_t, bias, stride_expanded, padding_expanded, dilation_expanded, false, 0, groups);
    }
    if (unary_attr.has_value()) {
      other_t = at::native::add_relu_(other_t, output);
    } else {
      other_t.add_(output);
    }
  }
  return other_t;
}

namespace{
std::vector<int64_t> _original_deconv_weight_size(
    const Tensor& weight_t,
    int64_t groups) {
  TORCH_CHECK(weight_t.is_onednn() || weight_t.is_meta(), "expects weight_t to be onednn or meta tensor");
  // The size of weight_t is the prepacked size.
  //  Groups > 1: [g*o, i/g, ...]
  //  Groups == 1: [o, i, ...]
  // Returns original weight size in [i, o, ...]
  auto dim = weight_t.sizes().size();
  TORCH_CHECK(dim > 2);

  std::vector<int64_t> weight_IOHW_sizes(dim);
  if (groups > 1) {
    weight_IOHW_sizes[0] = weight_t.sizes()[1] * groups;
    weight_IOHW_sizes[1] = weight_t.sizes()[0] / groups;
  } else {
    weight_IOHW_sizes[0] = weight_t.sizes()[1];
    weight_IOHW_sizes[1] = weight_t.sizes()[0];
  }
  for (const auto d : c10::irange(2, dim)) {
    weight_IOHW_sizes[d] = weight_t.sizes()[d];
  }
  return weight_IOHW_sizes;
}


Tensor _onednn_convolution_transpose(
    const Tensor& input_t,
    const Tensor& weight_t,
    const std::optional<Tensor>& bias_opt,
    IntArrayRef padding,
    IntArrayRef output_padding,
    IntArrayRef stride,
    IntArrayRef dilation,
    int64_t groups,
    bool use_channels_last,
    c10::string_view attr = "none",
    torch::List<std::optional<at::Scalar>> scalars =
        torch::List<std::optional<at::Scalar>>(),
    std::optional<c10::string_view> algorithm = std::nullopt) {
  ideep::attr_t op_attr = ideep::attr_t();
  if (attr != "none") {
    auto it = fusion_unary_attr_map().find(attr);
    TORCH_CHECK(it != fusion_unary_attr_map().end(), "Fusion behavior undefined.");
    op_attr = it->second(scalars, algorithm);
  }

  // See [Note: hacky wrapper removal for optional tensor]
  c10::MaybeOwned<Tensor> bias_maybe_owned = at::borrow_from_optional_tensor(bias_opt);
  const Tensor& bias = *bias_maybe_owned;

  onednn_check_low_precision(input_t.scalar_type(), "onednn_convolution_transpose");

  std::vector<int64_t> weight_IOHW_sizes = weight_t.is_onednn() ? _original_deconv_weight_size(weight_t, groups) : weight_t.sizes().vec();

  auto memory_format =
      onednn_convolution_memory_format(input_t.ndimension(), use_channels_last);

  auto input = input_t.is_onednn() ? input_t : input_t.contiguous(memory_format);
  auto weight = weight_t.is_onednn() ? weight_t : weight_t.contiguous(memory_format);

  int64_t dim = input.ndimension() - 2;
  const auto padding_expanded = expand_param_if_needed(padding, "padding", dim);
  const auto stride_expanded = expand_param_if_needed(stride, "stride", dim);
  const auto dilation_expanded = expand_param_if_needed(dilation, "dilation", dim);
  const auto output_padding_expanded = expand_param_if_needed(output_padding, "output_padding", dim);
  auto output_sizes = conv_input_size(input.sizes(), weight_IOHW_sizes, padding_expanded, output_padding_expanded, stride_expanded, dilation_expanded, groups);
  auto output = at::empty({0}, input.options());

  const ideep::tensor x = itensor_from_tensor(input, /*from_const_data_ptr*/true);

  ideep::tensor w = itensor_from_tensor(weight, /*from_const_data_ptr*/true);
  if (!weight.is_onednn()) {
    // onednn transposed convolution has weight in logical order of OIHW or OIDHW,
    // while PyTorch has IOHW or IODHW, `._tranpose()` switches strides (no memory copy).
    w.transpose_(0, 1);
  }

  ideep::tensor y;
  if (use_channels_last) {
    output.resize_(output_sizes, memory_format);
    y = itensor_from_tensor(output);
  }

  if (bias.defined()) {
    const ideep::tensor b = itensor_from_tensor(bias, /*from_const_data_ptr*/true);
    ideep::convolution_transpose_forward::compute_v3(
        x,
        w,
        b,
        output_sizes,
        y,
        stride_expanded,
        padding_expanded,
        padding_r(padding_expanded, output_padding_expanded),
        dilation.vec(),
        groups,
        use_channels_last,
        op_attr);
  } else {
    ideep::convolution_transpose_forward::compute_v3(
        x,
        w,
        output_sizes,
        y,
        stride_expanded,
        padding_expanded,
        padding_r(padding_expanded, output_padding_expanded),
        dilation.vec(),
        groups,
        use_channels_last,
        op_attr);
  }
  if (input.is_onednn()) {
    return ONEDNNTensor(y, input.options());
  } else if (!use_channels_last) {
    return onednn_to_dense(ONEDNNTensor(y, input.options()));
  } else {
    return output;
  }
}

<<<<<<< HEAD
Tensor onednn_convolution_transpose_pointwise(
    const Tensor& input_t,
    const Tensor& weight_t,
    const std::optional<Tensor>& bias_opt,
    IntArrayRef padding,
    IntArrayRef output_padding,
    IntArrayRef stride,
    IntArrayRef dilation,
    int64_t groups,
    c10::string_view attr,
    torch::List<std::optional<at::Scalar>> scalars,
    std::optional<c10::string_view> algorithm) {
  c10::impl::ExcludeDispatchKeyGuard edkg(c10::autograd_dispatch_keyset);
  bool use_channels_last =
      weight_t.is_onednn() || onednn_conv_use_channels_last(input_t, weight_t);
  return _onednn_convolution_transpose(
      input_t,
      weight_t,
      bias_opt,
      padding,
      output_padding,
      stride,
      dilation,
      groups,
      use_channels_last,
      attr,
      scalars,
      algorithm
  );
}

Tensor onednn_convolution_transpose_pointwise_meta(
=======
Tensor mkldnn_convolution_transpose_pointwise_meta(
>>>>>>> 92a342f2
    const Tensor& input_t,
    const Tensor& weight_t,
    const std::optional<Tensor>& bias_opt,
    IntArrayRef padding,
    IntArrayRef output_padding,
    IntArrayRef stride,
    IntArrayRef dilation,
    int64_t groups,
    c10::string_view attr,
    torch::List<std::optional<at::Scalar>> scalars,
    std::optional<c10::string_view> algorithm) {

  std::vector<int64_t> weight_IOHW_sizes = _original_deconv_weight_size(weight_t, groups);
  int64_t dim = input_t.ndimension() - 2;
  const auto padding_expanded = expand_param_if_needed(padding, "padding", dim);
  const auto stride_expanded = expand_param_if_needed(stride, "stride", dim);
  const auto dilation_expanded = expand_param_if_needed(dilation, "dilation", dim);
  const auto output_padding_expanded = expand_param_if_needed(output_padding, "output_padding", dim);
  auto output_sizes = conv_input_size(input_t.sizes(), weight_IOHW_sizes, padding_expanded , output_padding_expanded , stride_expanded , dilation_expanded , groups);

  auto output = at::empty(output_sizes, input_t.options());
  return output;
}

Tensor onednn_convolution_backward_input(
    IntArrayRef input_size,
    const Tensor& grad_output,
    const Tensor& weight,
    IntArrayRef padding,
    IntArrayRef stride,
    IntArrayRef dilation,
    int64_t groups,
    bool bias_defined,
    bool is_channels_last) {
  auto grad_input = at::empty({0}, grad_output.options());

  auto grad_y = itensor_from_tensor(grad_output, /*from_const_data_ptr*/true);
  auto w = itensor_view_from_dense(weight, /*from_const_data_ptr*/true);

  ideep::tensor grad_x;
  if (is_channels_last) {
    auto memory_format = onednn_convolution_memory_format(grad_output.ndimension(), is_channels_last);
    grad_input.resize_(input_size, memory_format);
    grad_x = itensor_from_tensor(grad_input);
  }
  ideep::convolution_backward_data::compute_v2(
      grad_y,
      w,
      input_size.vec(),
      grad_x,
      stride.vec(),
      dilation.vec(),
      padding.vec(),
      padding.vec(),
      groups,
      is_channels_last);

  if (grad_output.is_onednn()) {
    return ONEDNNTensor(grad_x, grad_output.options());
  } else if (!is_channels_last){
    return onednn_to_dense(ONEDNNTensor(grad_x, grad_output.options()));
  } else {
    return grad_input;
  }
}

std::tuple<Tensor, Tensor> onednn_convolution_backward_weights(
    IntArrayRef weight_size,
    const Tensor& grad_output,
    const Tensor& input,
    IntArrayRef padding,
    IntArrayRef stride,
    IntArrayRef dilation,
    int64_t groups,
    bool bias_defined,
    bool is_channels_last) {
  const ideep::tensor grad_y = itensor_from_tensor(grad_output, /*from_const_data_ptr*/true);
  const ideep::tensor x = itensor_from_tensor(input, /*from_const_data_ptr*/true);

  ideep::tensor grad_w, grad_b;
  if (bias_defined) {
    ideep::convolution_backward_weights::compute_v2(
        x,
        grad_y,
        weight_size.vec(),
        grad_w,
        grad_b,
        stride.vec(),
        dilation.vec(),
        padding.vec(),
        padding.vec(),
        groups,
        is_channels_last);
  } else {
    ideep::convolution_backward_weights::compute_v2(
        x,
        grad_y,
        weight_size.vec(),
        grad_w,
        stride.vec(),
        dilation.vec(),
        padding.vec(),
        padding.vec(),
        groups,
        is_channels_last);
  }

  if (!is_channels_last) {
    return std::make_tuple(
        onednn_to_dense(ONEDNNTensor(grad_w, grad_output.options())),
        bias_defined ? onednn_to_dense(ONEDNNTensor(grad_b, grad_output.options())) : Tensor());
  } else {
    auto memory_format = onednn_convolution_memory_format(grad_output.ndimension(), is_channels_last);
    return std::make_tuple(
        onednn_to_dense(ONEDNNTensor(grad_w, grad_output.options())).to(memory_format),
        bias_defined ? onednn_to_dense(ONEDNNTensor(grad_b, grad_output.options())) : Tensor());
  }
}

std::tuple<Tensor, Tensor, Tensor> onednn_convolution_backward(
    const Tensor& input_t, const Tensor& grad_output_t, const Tensor& weight_t,
    IntArrayRef padding, IntArrayRef stride, IntArrayRef dilation, int64_t groups, std::array<bool,3> output_mask)
{
  bool is_channels_last = onednn_conv_use_channels_last(input_t, weight_t);
  auto memory_format = onednn_convolution_memory_format(input_t.ndimension(), is_channels_last);
  Tensor grad_output = grad_output_t.is_onednn() ? grad_output_t : grad_output_t.contiguous(memory_format);

  Tensor input = input_t.is_onednn() ? input_t : input_t.contiguous(memory_format);
  Tensor weight = weight_t.is_onednn() ? weight_t : weight_t.contiguous(memory_format);
  int64_t dim = input.ndimension() - 2;
  const auto padding_expanded = expand_param_if_needed(padding, "padding", dim);
  const auto stride_expanded = expand_param_if_needed(stride, "stride", dim);
  const auto dilation_expanded = expand_param_if_needed(dilation, "dilation", dim);
  Tensor grad_input, grad_weight, grad_bias;
  if (output_mask[0]) {
    grad_input = onednn_convolution_backward_input(
      input.sizes(), grad_output, weight, padding_expanded, stride_expanded, dilation_expanded, groups, output_mask[2], is_channels_last);
  }
  if (output_mask[1] || output_mask[2]) {
    std::tie(grad_weight, grad_bias) = onednn_convolution_backward_weights(
      weight.sizes(), grad_output, input, padding_expanded, stride_expanded, dilation_expanded, groups, output_mask[2], is_channels_last);
  }
  return std::make_tuple(grad_input, grad_weight, grad_bias);
}
}

<<<<<<< HEAD
REGISTER_ALL_CPU_DISPATCH(onednn_convolution_backward_stub, &onednn_convolution_backward);
=======
Tensor mkldnn_convolution_transpose_pointwise(
    const Tensor& input_t,
    const Tensor& weight_t,
    const std::optional<Tensor>& bias_opt,
    IntArrayRef padding,
    IntArrayRef output_padding,
    IntArrayRef stride,
    IntArrayRef dilation,
    int64_t groups,
    c10::string_view attr,
    torch::List<std::optional<at::Scalar>> scalars,
    std::optional<c10::string_view> algorithm) {
  c10::impl::ExcludeDispatchKeyGuard edkg(c10::autograd_dispatch_keyset);
  bool use_channels_last =
      weight_t.is_mkldnn() || mkldnn_conv_use_channels_last(input_t, weight_t);
  return _mkldnn_convolution_transpose(
      input_t,
      weight_t,
      bias_opt,
      padding,
      output_padding,
      stride,
      dilation,
      groups,
      use_channels_last,
      attr,
      scalars,
      algorithm
  );
}

REGISTER_ALL_CPU_DISPATCH(onednn_convolution_backward_stub, &mkldnn_convolution_backward);
>>>>>>> 92a342f2

namespace{
Tensor onednn_convolution_transpose(
    const Tensor& input,
    const Tensor& weight,
    const std::optional<Tensor>& bias_opt,
    IntArrayRef padding,
    IntArrayRef output_padding,
    IntArrayRef stride,
    IntArrayRef dilation,
    int64_t groups)
{
  bool use_channels_last = onednn_conv_use_channels_last(input, weight);
  return _onednn_convolution_transpose(
      input,
      weight,
      bias_opt,
      padding,
      output_padding,
      stride,
      dilation,
      groups,
      use_channels_last
  );
}

Tensor onednn_convolution_transpose_backward_input(
    IntArrayRef input_size,
    const Tensor& grad_output,
    const Tensor& weight,
    IntArrayRef padding,
    IntArrayRef output_padding,
    IntArrayRef stride,
    IntArrayRef dilation,
    int64_t groups,
    bool bias_defined,
    bool is_channels_last) {
  auto grad_input = at::empty({0}, grad_output.options());

  auto grad_y = itensor_from_tensor(grad_output, /*from_const_data_ptr*/true);
  auto w = itensor_view_from_dense(weight, /*from_const_data_ptr*/true).transpose_(0, 1);

  ideep::tensor grad_x;
  if (is_channels_last) {
    auto memory_format = onednn_convolution_memory_format(grad_output.ndimension(), is_channels_last);
    grad_input.resize_(input_size, memory_format);
    grad_x = itensor_from_tensor(grad_input);
  }
  ideep::convolution_transpose_backward_data::compute_v3(
      grad_y,
      w,
      input_size.vec(),
      grad_x,
      stride.vec(),
      padding.vec(),
      padding_r(padding, output_padding),
      dilation.vec(),
      groups,
      is_channels_last);

  if (grad_output.is_onednn()) {
    return ONEDNNTensor(grad_x, grad_output.options());
  } else if (!is_channels_last){
    return onednn_to_dense(ONEDNNTensor(grad_x, grad_output.options()));
  } else {
    return grad_input;
  }
}

std::tuple<Tensor,Tensor> onednn_convolution_transpose_backward_weights(
    IntArrayRef weight_size,
    const Tensor& grad_output,
    const Tensor& input,
    IntArrayRef padding,
    IntArrayRef output_padding,
    IntArrayRef stride,
    IntArrayRef dilation,
    int64_t groups,
    bool bias_defined,
    bool is_channels_last) {
  auto grad_y = itensor_from_tensor(grad_output, /*from_const_data_ptr*/true);
  auto x = itensor_from_tensor(input, /*from_const_data_ptr*/true);

  ideep::tensor grad_w, grad_b;
  if (bias_defined) {
    ideep::convolution_transpose_backward_weights::compute_v3(
        x,
        grad_y,
        weight_size.vec(),
        grad_w,
        grad_b,
        stride.vec(),
        padding.vec(),
        padding_r(padding, output_padding),
        dilation.vec(),
        groups,
        is_channels_last);
  } else {
    ideep::convolution_transpose_backward_weights::compute_v3(
        x,
        grad_y,
        weight_size.vec(),
        grad_w,
        stride.vec(),
        padding.vec(),
        padding_r(padding, output_padding),
        dilation.vec(),
        groups,
        is_channels_last);
  }

  if (!is_channels_last) {
    return std::make_tuple(
        onednn_to_dense(ONEDNNTensor(grad_w, grad_output.options())),
        bias_defined ? onednn_to_dense(ONEDNNTensor(grad_b, grad_output.options())) : Tensor());
  } else {
    auto memory_format = onednn_convolution_memory_format(grad_output.ndimension(), is_channels_last);
    return std::make_tuple(
        onednn_to_dense(ONEDNNTensor(grad_w, grad_output.options())).to(memory_format),
        bias_defined ? onednn_to_dense(ONEDNNTensor(grad_b, grad_output.options())) : Tensor());
  }
}

std::tuple<Tensor, Tensor, Tensor> onednn_convolution_transpose_backward(
    const Tensor& input_t, const Tensor& grad_output_t, const Tensor& weight_t,
    IntArrayRef padding, IntArrayRef output_padding, IntArrayRef stride, IntArrayRef dilation, int64_t groups,
    std::array<bool,3> output_mask)
{
  bool is_channels_last = onednn_conv_use_channels_last(input_t, weight_t);
  auto memory_format = onednn_convolution_memory_format(input_t.ndimension(), is_channels_last);
  Tensor grad_output = grad_output_t.is_onednn() ? grad_output_t : grad_output_t.contiguous(memory_format);
  auto input = input_t.is_onednn() ? input_t : input_t.contiguous(memory_format);
  auto weight = weight_t.is_onednn() ? weight_t : weight_t.contiguous(memory_format);
  int64_t dim = input.ndimension() - 2;
  const auto padding_expanded = expand_param_if_needed(padding, "padding", dim);
  const auto stride_expanded = expand_param_if_needed(stride, "stride", dim);
  const auto dilation_expanded = expand_param_if_needed(dilation, "dilation", dim);
  const auto output_padding_expanded = expand_param_if_needed(output_padding, "output_padding", dim);

  Tensor grad_input, grad_weight, grad_bias;
  if (output_mask[0]) {
    grad_input = onednn_convolution_transpose_backward_input(
        input.sizes(), grad_output, weight, padding_expanded , output_padding_expanded , stride_expanded , dilation_expanded , groups, output_mask[2], is_channels_last);
  }
  if (output_mask[1] || output_mask[2]) {
    std::tie(grad_weight, grad_bias) = onednn_convolution_transpose_backward_weights(
        weight.sizes(), grad_output, input, padding_expanded , output_padding_expanded , stride_expanded , dilation_expanded , groups, output_mask[2], is_channels_last);
  }
  return std::make_tuple(grad_input, grad_weight, grad_bias);
}
}

REGISTER_ALL_CPU_DISPATCH(onednn_convolution_transpose_stub, &onednn_convolution_transpose);
REGISTER_ALL_CPU_DISPATCH(onednn_convolution_transpose_backward_stub, &onednn_convolution_transpose_backward);

TORCH_LIBRARY_IMPL(onednn, CPU, m) {
  m.impl(
      TORCH_SELECTIVE_NAME("onednn::_convolution_pointwise"),
      TORCH_FN(onednn_convolution_pointwise));
  m.impl(
      TORCH_SELECTIVE_NAME("onednn::_convolution_pointwise.binary"),
      TORCH_FN(onednn_convolution_pointwise_binary));
  m.impl(
      TORCH_SELECTIVE_NAME("onednn::_convolution_pointwise_.binary"),
      TORCH_FN(onednn_convolution_pointwise_binary_));
  m.impl(
      TORCH_SELECTIVE_NAME("onednn::_convolution_transpose_pointwise"),
      TORCH_FN(onednn_convolution_transpose_pointwise));
}

TORCH_LIBRARY_IMPL(onednn, OnednnCPU, m) {
  m.impl(
      TORCH_SELECTIVE_NAME("onednn::_convolution_pointwise"),
      TORCH_FN(onednn_convolution_pointwise));
  m.impl(
      TORCH_SELECTIVE_NAME("onednn::_convolution_pointwise.binary"),
      TORCH_FN(onednn_convolution_pointwise_binary));
  m.impl(
      TORCH_SELECTIVE_NAME("onednn::_convolution_pointwise_.binary"),
      TORCH_FN(onednn_convolution_pointwise_binary_));
  m.impl(
      TORCH_SELECTIVE_NAME("onednn::_convolution_transpose_pointwise"),
      TORCH_FN(onednn_convolution_transpose_pointwise));
}

TORCH_LIBRARY_IMPL(onednn, Meta, m) {
  m.impl(
      TORCH_SELECTIVE_NAME("onednn::_convolution_transpose_pointwise"),
      TORCH_FN(onednn_convolution_transpose_pointwise_meta));
}
}}  // namespace at::native

#endif<|MERGE_RESOLUTION|>--- conflicted
+++ resolved
@@ -303,7 +303,6 @@
       use_channels_last);
 }
 
-<<<<<<< HEAD
 Tensor mkldnn_convolution(
     const Tensor& input_t,
     const Tensor& weight_t,
@@ -315,11 +314,7 @@
   return at::native::onednn_convolution(input_t, weight_t, bias_opt, padding, stride, dilation, groups);
 }
 
-namespace{
 Tensor onednn_convolution_pointwise(
-=======
-Tensor mkldnn_convolution_pointwise(
->>>>>>> 92a342f2
     const Tensor& input_t,
     const Tensor& weight_t,
     const std::optional<Tensor>& bias_opt,
@@ -736,7 +731,153 @@
   }
 }
 
-<<<<<<< HEAD
+Tensor onednn_convolution_transpose_pointwise_meta(
+    const Tensor& input_t,
+    const Tensor& weight_t,
+    const std::optional<Tensor>& bias_opt,
+    IntArrayRef padding,
+    IntArrayRef output_padding,
+    IntArrayRef stride,
+    IntArrayRef dilation,
+    int64_t groups,
+    c10::string_view attr,
+    torch::List<std::optional<at::Scalar>> scalars,
+    std::optional<c10::string_view> algorithm) {
+
+  std::vector<int64_t> weight_IOHW_sizes = _original_deconv_weight_size(weight_t, groups);
+  int64_t dim = input_t.ndimension() - 2;
+  const auto padding_expanded = expand_param_if_needed(padding, "padding", dim);
+  const auto stride_expanded = expand_param_if_needed(stride, "stride", dim);
+  const auto dilation_expanded = expand_param_if_needed(dilation, "dilation", dim);
+  const auto output_padding_expanded = expand_param_if_needed(output_padding, "output_padding", dim);
+  auto output_sizes = conv_input_size(input_t.sizes(), weight_IOHW_sizes, padding_expanded , output_padding_expanded , stride_expanded , dilation_expanded , groups);
+
+  auto output = at::empty(output_sizes, input_t.options());
+  return output;
+}
+
+Tensor onednn_convolution_backward_input(
+    IntArrayRef input_size,
+    const Tensor& grad_output,
+    const Tensor& weight,
+    IntArrayRef padding,
+    IntArrayRef stride,
+    IntArrayRef dilation,
+    int64_t groups,
+    bool bias_defined,
+    bool is_channels_last) {
+  auto grad_input = at::empty({0}, grad_output.options());
+
+  auto grad_y = itensor_from_tensor(grad_output, /*from_const_data_ptr*/true);
+  auto w = itensor_view_from_dense(weight, /*from_const_data_ptr*/true);
+
+  ideep::tensor grad_x;
+  if (is_channels_last) {
+    auto memory_format = onednn_convolution_memory_format(grad_output.ndimension(), is_channels_last);
+    grad_input.resize_(input_size, memory_format);
+    grad_x = itensor_from_tensor(grad_input);
+  }
+  ideep::convolution_backward_data::compute_v2(
+      grad_y,
+      w,
+      input_size.vec(),
+      grad_x,
+      stride.vec(),
+      dilation.vec(),
+      padding.vec(),
+      padding.vec(),
+      groups,
+      is_channels_last);
+
+  if (grad_output.is_onednn()) {
+    return ONEDNNTensor(grad_x, grad_output.options());
+  } else if (!is_channels_last){
+    return onednn_to_dense(ONEDNNTensor(grad_x, grad_output.options()));
+  } else {
+    return grad_input;
+  }
+}
+
+std::tuple<Tensor, Tensor> onednn_convolution_backward_weights(
+    IntArrayRef weight_size,
+    const Tensor& grad_output,
+    const Tensor& input,
+    IntArrayRef padding,
+    IntArrayRef stride,
+    IntArrayRef dilation,
+    int64_t groups,
+    bool bias_defined,
+    bool is_channels_last) {
+  const ideep::tensor grad_y = itensor_from_tensor(grad_output, /*from_const_data_ptr*/true);
+  const ideep::tensor x = itensor_from_tensor(input, /*from_const_data_ptr*/true);
+
+  ideep::tensor grad_w, grad_b;
+  if (bias_defined) {
+    ideep::convolution_backward_weights::compute_v2(
+        x,
+        grad_y,
+        weight_size.vec(),
+        grad_w,
+        grad_b,
+        stride.vec(),
+        dilation.vec(),
+        padding.vec(),
+        padding.vec(),
+        groups,
+        is_channels_last);
+  } else {
+    ideep::convolution_backward_weights::compute_v2(
+        x,
+        grad_y,
+        weight_size.vec(),
+        grad_w,
+        stride.vec(),
+        dilation.vec(),
+        padding.vec(),
+        padding.vec(),
+        groups,
+        is_channels_last);
+  }
+
+  if (!is_channels_last) {
+    return std::make_tuple(
+        onednn_to_dense(ONEDNNTensor(grad_w, grad_output.options())),
+        bias_defined ? onednn_to_dense(ONEDNNTensor(grad_b, grad_output.options())) : Tensor());
+  } else {
+    auto memory_format = onednn_convolution_memory_format(grad_output.ndimension(), is_channels_last);
+    return std::make_tuple(
+        onednn_to_dense(ONEDNNTensor(grad_w, grad_output.options())).to(memory_format),
+        bias_defined ? onednn_to_dense(ONEDNNTensor(grad_b, grad_output.options())) : Tensor());
+  }
+}
+
+std::tuple<Tensor, Tensor, Tensor> onednn_convolution_backward(
+    const Tensor& input_t, const Tensor& grad_output_t, const Tensor& weight_t,
+    IntArrayRef padding, IntArrayRef stride, IntArrayRef dilation, int64_t groups, std::array<bool,3> output_mask)
+{
+  bool is_channels_last = onednn_conv_use_channels_last(input_t, weight_t);
+  auto memory_format = onednn_convolution_memory_format(input_t.ndimension(), is_channels_last);
+  Tensor grad_output = grad_output_t.is_onednn() ? grad_output_t : grad_output_t.contiguous(memory_format);
+
+  Tensor input = input_t.is_onednn() ? input_t : input_t.contiguous(memory_format);
+  Tensor weight = weight_t.is_onednn() ? weight_t : weight_t.contiguous(memory_format);
+  int64_t dim = input.ndimension() - 2;
+  const auto padding_expanded = expand_param_if_needed(padding, "padding", dim);
+  const auto stride_expanded = expand_param_if_needed(stride, "stride", dim);
+  const auto dilation_expanded = expand_param_if_needed(dilation, "dilation", dim);
+  Tensor grad_input, grad_weight, grad_bias;
+  if (output_mask[0]) {
+    grad_input = onednn_convolution_backward_input(
+      input.sizes(), grad_output, weight, padding_expanded, stride_expanded, dilation_expanded, groups, output_mask[2], is_channels_last);
+  }
+  if (output_mask[1] || output_mask[2]) {
+    std::tie(grad_weight, grad_bias) = onednn_convolution_backward_weights(
+      weight.sizes(), grad_output, input, padding_expanded, stride_expanded, dilation_expanded, groups, output_mask[2], is_channels_last);
+  }
+  return std::make_tuple(grad_input, grad_weight, grad_bias);
+}
+}
+
 Tensor onednn_convolution_transpose_pointwise(
     const Tensor& input_t,
     const Tensor& weight_t,
@@ -751,7 +892,7 @@
     std::optional<c10::string_view> algorithm) {
   c10::impl::ExcludeDispatchKeyGuard edkg(c10::autograd_dispatch_keyset);
   bool use_channels_last =
-      weight_t.is_onednn() || onednn_conv_use_channels_last(input_t, weight_t);
+      weight_t.is_mkldnn() || mkldnn_conv_use_channels_last(input_t, weight_t);
   return _onednn_convolution_transpose(
       input_t,
       weight_t,
@@ -768,192 +909,7 @@
   );
 }
 
-Tensor onednn_convolution_transpose_pointwise_meta(
-=======
-Tensor mkldnn_convolution_transpose_pointwise_meta(
->>>>>>> 92a342f2
-    const Tensor& input_t,
-    const Tensor& weight_t,
-    const std::optional<Tensor>& bias_opt,
-    IntArrayRef padding,
-    IntArrayRef output_padding,
-    IntArrayRef stride,
-    IntArrayRef dilation,
-    int64_t groups,
-    c10::string_view attr,
-    torch::List<std::optional<at::Scalar>> scalars,
-    std::optional<c10::string_view> algorithm) {
-
-  std::vector<int64_t> weight_IOHW_sizes = _original_deconv_weight_size(weight_t, groups);
-  int64_t dim = input_t.ndimension() - 2;
-  const auto padding_expanded = expand_param_if_needed(padding, "padding", dim);
-  const auto stride_expanded = expand_param_if_needed(stride, "stride", dim);
-  const auto dilation_expanded = expand_param_if_needed(dilation, "dilation", dim);
-  const auto output_padding_expanded = expand_param_if_needed(output_padding, "output_padding", dim);
-  auto output_sizes = conv_input_size(input_t.sizes(), weight_IOHW_sizes, padding_expanded , output_padding_expanded , stride_expanded , dilation_expanded , groups);
-
-  auto output = at::empty(output_sizes, input_t.options());
-  return output;
-}
-
-Tensor onednn_convolution_backward_input(
-    IntArrayRef input_size,
-    const Tensor& grad_output,
-    const Tensor& weight,
-    IntArrayRef padding,
-    IntArrayRef stride,
-    IntArrayRef dilation,
-    int64_t groups,
-    bool bias_defined,
-    bool is_channels_last) {
-  auto grad_input = at::empty({0}, grad_output.options());
-
-  auto grad_y = itensor_from_tensor(grad_output, /*from_const_data_ptr*/true);
-  auto w = itensor_view_from_dense(weight, /*from_const_data_ptr*/true);
-
-  ideep::tensor grad_x;
-  if (is_channels_last) {
-    auto memory_format = onednn_convolution_memory_format(grad_output.ndimension(), is_channels_last);
-    grad_input.resize_(input_size, memory_format);
-    grad_x = itensor_from_tensor(grad_input);
-  }
-  ideep::convolution_backward_data::compute_v2(
-      grad_y,
-      w,
-      input_size.vec(),
-      grad_x,
-      stride.vec(),
-      dilation.vec(),
-      padding.vec(),
-      padding.vec(),
-      groups,
-      is_channels_last);
-
-  if (grad_output.is_onednn()) {
-    return ONEDNNTensor(grad_x, grad_output.options());
-  } else if (!is_channels_last){
-    return onednn_to_dense(ONEDNNTensor(grad_x, grad_output.options()));
-  } else {
-    return grad_input;
-  }
-}
-
-std::tuple<Tensor, Tensor> onednn_convolution_backward_weights(
-    IntArrayRef weight_size,
-    const Tensor& grad_output,
-    const Tensor& input,
-    IntArrayRef padding,
-    IntArrayRef stride,
-    IntArrayRef dilation,
-    int64_t groups,
-    bool bias_defined,
-    bool is_channels_last) {
-  const ideep::tensor grad_y = itensor_from_tensor(grad_output, /*from_const_data_ptr*/true);
-  const ideep::tensor x = itensor_from_tensor(input, /*from_const_data_ptr*/true);
-
-  ideep::tensor grad_w, grad_b;
-  if (bias_defined) {
-    ideep::convolution_backward_weights::compute_v2(
-        x,
-        grad_y,
-        weight_size.vec(),
-        grad_w,
-        grad_b,
-        stride.vec(),
-        dilation.vec(),
-        padding.vec(),
-        padding.vec(),
-        groups,
-        is_channels_last);
-  } else {
-    ideep::convolution_backward_weights::compute_v2(
-        x,
-        grad_y,
-        weight_size.vec(),
-        grad_w,
-        stride.vec(),
-        dilation.vec(),
-        padding.vec(),
-        padding.vec(),
-        groups,
-        is_channels_last);
-  }
-
-  if (!is_channels_last) {
-    return std::make_tuple(
-        onednn_to_dense(ONEDNNTensor(grad_w, grad_output.options())),
-        bias_defined ? onednn_to_dense(ONEDNNTensor(grad_b, grad_output.options())) : Tensor());
-  } else {
-    auto memory_format = onednn_convolution_memory_format(grad_output.ndimension(), is_channels_last);
-    return std::make_tuple(
-        onednn_to_dense(ONEDNNTensor(grad_w, grad_output.options())).to(memory_format),
-        bias_defined ? onednn_to_dense(ONEDNNTensor(grad_b, grad_output.options())) : Tensor());
-  }
-}
-
-std::tuple<Tensor, Tensor, Tensor> onednn_convolution_backward(
-    const Tensor& input_t, const Tensor& grad_output_t, const Tensor& weight_t,
-    IntArrayRef padding, IntArrayRef stride, IntArrayRef dilation, int64_t groups, std::array<bool,3> output_mask)
-{
-  bool is_channels_last = onednn_conv_use_channels_last(input_t, weight_t);
-  auto memory_format = onednn_convolution_memory_format(input_t.ndimension(), is_channels_last);
-  Tensor grad_output = grad_output_t.is_onednn() ? grad_output_t : grad_output_t.contiguous(memory_format);
-
-  Tensor input = input_t.is_onednn() ? input_t : input_t.contiguous(memory_format);
-  Tensor weight = weight_t.is_onednn() ? weight_t : weight_t.contiguous(memory_format);
-  int64_t dim = input.ndimension() - 2;
-  const auto padding_expanded = expand_param_if_needed(padding, "padding", dim);
-  const auto stride_expanded = expand_param_if_needed(stride, "stride", dim);
-  const auto dilation_expanded = expand_param_if_needed(dilation, "dilation", dim);
-  Tensor grad_input, grad_weight, grad_bias;
-  if (output_mask[0]) {
-    grad_input = onednn_convolution_backward_input(
-      input.sizes(), grad_output, weight, padding_expanded, stride_expanded, dilation_expanded, groups, output_mask[2], is_channels_last);
-  }
-  if (output_mask[1] || output_mask[2]) {
-    std::tie(grad_weight, grad_bias) = onednn_convolution_backward_weights(
-      weight.sizes(), grad_output, input, padding_expanded, stride_expanded, dilation_expanded, groups, output_mask[2], is_channels_last);
-  }
-  return std::make_tuple(grad_input, grad_weight, grad_bias);
-}
-}
-
-<<<<<<< HEAD
 REGISTER_ALL_CPU_DISPATCH(onednn_convolution_backward_stub, &onednn_convolution_backward);
-=======
-Tensor mkldnn_convolution_transpose_pointwise(
-    const Tensor& input_t,
-    const Tensor& weight_t,
-    const std::optional<Tensor>& bias_opt,
-    IntArrayRef padding,
-    IntArrayRef output_padding,
-    IntArrayRef stride,
-    IntArrayRef dilation,
-    int64_t groups,
-    c10::string_view attr,
-    torch::List<std::optional<at::Scalar>> scalars,
-    std::optional<c10::string_view> algorithm) {
-  c10::impl::ExcludeDispatchKeyGuard edkg(c10::autograd_dispatch_keyset);
-  bool use_channels_last =
-      weight_t.is_mkldnn() || mkldnn_conv_use_channels_last(input_t, weight_t);
-  return _mkldnn_convolution_transpose(
-      input_t,
-      weight_t,
-      bias_opt,
-      padding,
-      output_padding,
-      stride,
-      dilation,
-      groups,
-      use_channels_last,
-      attr,
-      scalars,
-      algorithm
-  );
-}
-
-REGISTER_ALL_CPU_DISPATCH(onednn_convolution_backward_stub, &mkldnn_convolution_backward);
->>>>>>> 92a342f2
 
 namespace{
 Tensor onednn_convolution_transpose(
