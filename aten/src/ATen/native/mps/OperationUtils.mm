--- conflicted
+++ resolved
@@ -1010,8 +1010,6 @@
   }
 }
 
-<<<<<<< HEAD
-=======
 void MetalShaderLibrary::exec_binary_kernel(TensorIteratorBase& iter, const std::string& name) {
   TORCH_CHECK(iter.common_dtype() != at::kDouble, "float64 is not supported on MPS");
 
@@ -1053,7 +1051,6 @@
   });
 }
 
->>>>>>> 9d02b399
 MetalShaderLibrary& MetalShaderLibrary::getBundledLibrary() {
   static BundledShaderLibary l;
   return l;
