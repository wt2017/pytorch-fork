--- conflicted
+++ resolved
@@ -733,20 +733,6 @@
         args.cdesc.desc(), fwdAlg, &zero,
         args.odesc.desc(), output.data_ptr(), workspace.data, workspace.size));
   }
-<<<<<<< HEAD
-  else {
-      uint64_t solution_id;
-      GPUWorkspace workspace = chooseSolution<miopenConvFwdAlgorithm_t>(args, &solution_id);
-
-      MIOPEN_CHECK(miopenConvolutionForwardImmediate(
-        args.handle,
-        args.wdesc.desc(), weight.const_data_ptr(),
-        args.idesc.desc(), input.const_data_ptr(),
-        args.cdesc.desc(),
-        args.odesc.desc(), output.data_ptr(), workspace.data, workspace.size, solution_id));
-  }
-=======
->>>>>>> 861bf892
 }
 
 Tensor miopen_convolution_forward(
@@ -856,20 +842,6 @@
         args.cdesc.desc(), fwdAlg, &zero,
         args.odesc.desc(), output.data_ptr(), workspace.data, workspace.size));
   }
-<<<<<<< HEAD
-  else {
-      uint64_t solution_id;
-      GPUWorkspace workspace = chooseSolution<miopenConvFwdAlgorithm_t>(args, &solution_id);
-
-      MIOPEN_CHECK(miopenConvolutionForwardImmediate(
-        args.handle,
-        args.wdesc.desc(), weight.const_data_ptr(),
-        args.idesc.desc(), input.const_data_ptr(),
-        args.cdesc.desc(),
-        args.odesc.desc(), output.data_ptr(), workspace.data, workspace.size, solution_id));
-  }
-=======
->>>>>>> 861bf892
 }
 
 Tensor miopen_depthwise_convolution_forward(
@@ -1026,20 +998,6 @@
           args.cdesc.desc(), bwdFilterAlg, &zero,
           args.wdesc.desc(), grad_weight.data_ptr(), workspace.data, workspace.size));
   }
-<<<<<<< HEAD
-  else {
-      uint64_t solution_id;
-      GPUWorkspace workspace = chooseSolution<miopenConvBwdWeightsAlgorithm_t>(args, &solution_id);
-
-      MIOPEN_CHECK(miopenConvolutionBackwardWeightsImmediate(
-          args.handle,
-          args.odesc.desc(), grad_output.const_data_ptr(),
-          args.idesc.desc(), input.const_data_ptr(),
-          args.cdesc.desc(),
-          args.wdesc.desc(), grad_weight.data_ptr(), workspace.data, workspace.size, solution_id));
-  }
-=======
->>>>>>> 861bf892
 }
 
 //Depthwise backward weights.
@@ -1085,20 +1043,6 @@
           args.cdesc.desc(), bwdFilterAlg, &zero,
           args.wdesc.desc(), grad_weight.data_ptr(), workspace.data, workspace.size));
   }
-<<<<<<< HEAD
-  else {
-      uint64_t solution_id;
-      GPUWorkspace workspace = chooseSolution<miopenConvBwdWeightsAlgorithm_t>(args, &solution_id);
-
-      MIOPEN_CHECK(miopenConvolutionBackwardWeightsImmediate(
-          args.handle,
-          args.odesc.desc(), grad_output.const_data_ptr(),
-          args.idesc.desc(), input.const_data_ptr(),
-          args.cdesc.desc(),
-          args.wdesc.desc(), grad_weight.data_ptr(), workspace.data, workspace.size, solution_id));
-  }
-=======
->>>>>>> 861bf892
 }
 
 Tensor miopen_depthwise_convolution_backward_weight(
@@ -1305,20 +1249,6 @@
           args.cdesc.desc(), bwdDataAlg, &zero,
           args.idesc.desc(), grad_input.mutable_data_ptr(), workspace.data, workspace.size));
   }
-<<<<<<< HEAD
-  else {
-      uint64_t solution_id;
-      GPUWorkspace workspace = chooseSolution<miopenConvBwdDataAlgorithm_t>(args, &solution_id);
-
-      MIOPEN_CHECK(miopenConvolutionBackwardDataImmediate(
-          args.handle,
-          args.odesc.desc(), grad_output.const_data_ptr(),
-          args.wdesc.desc(), weight.const_data_ptr(),
-          args.cdesc.desc(),
-          args.idesc.desc(), grad_input.mutable_data_ptr(), workspace.data, workspace.size, solution_id));
-  }
-=======
->>>>>>> 861bf892
 }
 
 // see NOTE [ Backward vs transpose convolutions ] in src/Aten/native/cudnn/Conv.cpp
@@ -1429,20 +1359,6 @@
           args.cdesc.desc(), bwdDataAlg, &zero,
           args.idesc.desc(), grad_input.mutable_data_ptr(), workspace.data, workspace.size));
   }
-<<<<<<< HEAD
-  else {
-      uint64_t solution_id;
-      GPUWorkspace workspace = chooseSolution<miopenConvBwdDataAlgorithm_t>(args, &solution_id);
-
-      MIOPEN_CHECK(miopenConvolutionBackwardDataImmediate(
-          args.handle,
-          args.odesc.desc(), grad_output.const_data_ptr(),
-          args.wdesc.desc(), weight.const_data_ptr(),
-          args.cdesc.desc(),
-          args.idesc.desc(), grad_input.mutable_data_ptr(), workspace.data, workspace.size, solution_id));
-  }
-=======
->>>>>>> 861bf892
 }
 
 Tensor miopen_depthwise_convolution_backward_input(
