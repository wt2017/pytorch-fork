from collections import namedtuple
from typing import Any, Callable, Optional, TypeVar
from typing_extensions import NamedTuple

<<<<<<< HEAD
from torch.utils._pytree import PyTree, structseq, TreeSpec
=======
import torch.return_types
from torch.utils._pytree import PyTree, tree_flatten, TreeSpec
>>>>>>> f86b0e0d


FlattenFuncSpec = Callable[[PyTree, TreeSpec], list]
FlattenFuncExactMatchSpec = Callable[[PyTree, TreeSpec], bool]

SUPPORTED_NODES: dict[type[Any], FlattenFuncSpec] = {}
SUPPORTED_NODES_EXACT_MATCH: dict[type[Any], Optional[FlattenFuncExactMatchSpec]] = {}

_T = TypeVar("_T")
_K = TypeVar("_K")
_V = TypeVar("_V")


def register_pytree_flatten_spec(
    cls: type[Any],
    flatten_fn_spec: FlattenFuncSpec,
    flatten_fn_exact_match_spec: Optional[FlattenFuncExactMatchSpec] = None,
) -> None:
    SUPPORTED_NODES[cls] = flatten_fn_spec
    SUPPORTED_NODES_EXACT_MATCH[cls] = flatten_fn_exact_match_spec


def _deregister_pytree_flatten_spec(
    cls: type[Any],
) -> None:
    del SUPPORTED_NODES[cls]
    del SUPPORTED_NODES_EXACT_MATCH[cls]


def tree_flatten_spec(
    pytree: PyTree,
    spec: TreeSpec,
) -> list[Any]:
    if spec.is_leaf():
        return [pytree]
    # I guess these exist for BC, FC reasons.
    # In general, we should be able to directly
    # use pytree tree flattener to flatten them,
    # as export serializes the pytree seperately.
    # Will remove it in follow up PR.
    if spec.type in SUPPORTED_NODES:
        flatten_fn_spec = SUPPORTED_NODES[spec.type]
        child_pytrees = flatten_fn_spec(pytree, spec)
        result = []
        for child, child_spec in zip(child_pytrees, spec.children_specs):
            flat = tree_flatten_spec(child, child_spec)
            result += flat
        return result
    flat_result, real_spec = tree_flatten(pytree)
    if spec != real_spec:
        raise RuntimeError(
            f"Real spec {real_spec} of object {pytree} is different from expected spec {spec}. "
            f"Please file an issue at https://github.com/pytorch/pytorch/issues/new?template=bug-report.yml"
        )
    return flat_result


def _dict_flatten_spec(d: dict[_K, _V], spec: TreeSpec) -> list[_V]:
    return [d[k] for k in spec.context]


def _list_flatten_spec(d: list[_T], spec: TreeSpec) -> list[_T]:
    return [d[i] for i in range(spec.num_children)]


def _tuple_flatten_spec(d: tuple[_T, ...], spec: TreeSpec) -> list[_T]:
    return [d[i] for i in range(spec.num_children)]


def _namedtuple_flatten_spec(d: NamedTuple, spec: TreeSpec) -> list[Any]:
    return [d[i] for i in range(spec.num_children)]


def _dict_flatten_spec_exact_match(d: dict[_K, _V], spec: TreeSpec) -> bool:
    return len(d) == spec.num_children


def _list_flatten_spec_exact_match(d: list[_T], spec: TreeSpec) -> bool:
    return len(d) == spec.num_children


def _tuple_flatten_spec_exact_match(d: tuple[_T, ...], spec: TreeSpec) -> bool:
    return len(d) == spec.num_children


def _namedtuple_flatten_spec_exact_match(d: NamedTuple, spec: TreeSpec) -> bool:
    return len(d) == spec.num_children


register_pytree_flatten_spec(dict, _dict_flatten_spec, _dict_flatten_spec_exact_match)
register_pytree_flatten_spec(list, _list_flatten_spec, _list_flatten_spec_exact_match)
register_pytree_flatten_spec(
    tuple,
    _tuple_flatten_spec,
    _tuple_flatten_spec_exact_match,
)
register_pytree_flatten_spec(
    structseq,
    _tuple_flatten_spec,
    _tuple_flatten_spec_exact_match,
)
register_pytree_flatten_spec(
    namedtuple,  # type: ignore[arg-type]
    _namedtuple_flatten_spec,
    _namedtuple_flatten_spec_exact_match,
)<|MERGE_RESOLUTION|>--- conflicted
+++ resolved
@@ -2,12 +2,7 @@
 from typing import Any, Callable, Optional, TypeVar
 from typing_extensions import NamedTuple
 
-<<<<<<< HEAD
-from torch.utils._pytree import PyTree, structseq, TreeSpec
-=======
-import torch.return_types
-from torch.utils._pytree import PyTree, tree_flatten, TreeSpec
->>>>>>> f86b0e0d
+from torch.utils._pytree import PyTree, structseq, tree_flatten, TreeSpec
 
 
 FlattenFuncSpec = Callable[[PyTree, TreeSpec], list]
