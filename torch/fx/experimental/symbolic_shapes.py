--- conflicted
+++ resolved
@@ -1301,7 +1301,6 @@
         return result
 
 
-<<<<<<< HEAD
 def sym_and(
     x: Union[bool, SymBool], *others: Union[bool, SymBool]
 ) -> Union[bool, SymBool]:
@@ -1315,19 +1314,6 @@
         assert isinstance(y, (bool, SymBool))
         x = operator.and_(x, y)
     return x
-=======
-# When a or b is evaluated, a is evaluated eagerly first then b. This causes
-# a data dependent error for an expression “if u0==1 or True”. or over guarding for
-# “if s0==1 or True”.
-
-# On the other hand, when we use operator.or_, then dynamo will generate
-# a sympy expression Sympy.Or(u0==1, True) without evaluating the args first.
-
-# When the whole expression is passed to evaluation in that case, we do not throw a
-# data dependent error or guard because we can statically know the result is True
-# before unpacking the symbols.
-sym_or = operator.or_
->>>>>>> c3bc6b35
 
 
 def sym_eq(x: _T, y: _T) -> Union[bool, SymBool]:
