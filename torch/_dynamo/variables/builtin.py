--- conflicted
+++ resolved
@@ -58,6 +58,7 @@
     is_hashable,
     SetVariable,
 )
+from .functions import UserFunctionVariable
 from .lists import (
     BaseListVariable,
     ListIteratorVariable,
@@ -1669,24 +1670,16 @@
             if config.replay_record_enabled:
                 tx.exec_recorder.record_module_access(obj.value, name, member)
             return VariableTracker.build(tx, member, source)
-<<<<<<< HEAD
-        elif istype(obj, UserFunctionVariable) and name in ("__name__", "__module__"):
-            return ConstantVariable.create(getattr(obj.fn, name))
-        else:
-            return obj.var_getattr(tx, name)
-=======
 
         elif istype(obj, variables.UserFunctionVariable) and name in (
             "__name__",
             "__module__",
         ):
             return ConstantVariable.create(getattr(obj.fn, name))
+        elif istype(obj, UserFunctionVariable) and name in ("__name__", "__module__"):
+            return ConstantVariable.create(getattr(obj.fn, name))
         else:
-            try:
-                return obj.var_getattr(tx, name)
-            except NotImplementedError:
-                return variables.GetAttrVariable(obj, name, source=source)
->>>>>>> 1a9c17a7
+            return obj.var_getattr(tx, name)
 
     def call_setattr(
         self,
