# mypy: ignore-errors

"""
This file contains a collection of context manager classes used by Dynamo for tracking
and managing various PyTorch runtime states during graph compilation. These context
managers handle different aspects of PyTorch's execution environment, including:

- Autograd states (grad mode, inference mode)
- CUDA streams and events
- Profiling contexts
- Deterministic algorithms
- Forward/backward AD modes
- SDPA (Scaled Dot Product Attention) kernels
- FSDP (Fully Sharded Data Parallel) states
- AMP (Automatic Mixed Precision) autocast states

The context managers ensure proper state transitions during graph compilation by
tracking enter/exit points and managing cleanup operations. They help maintain
consistency between eager execution and compiled graph behavior by capturing and
restoring state changes.
"""

import inspect
import sys
import warnings
from typing import TYPE_CHECKING, Union

import torch._C
from torch._guards import Guard

from .. import graph_break_hints, variables
from ..bytecode_transformation import (
    create_call_function,
    create_instruction,
    create_setup_with,
)
from ..device_interface import get_interface_for_device
from ..exc import unimplemented_v2
from ..guards import GuardBuilder, install_guard
from ..source import AttrSource, GlobalStateSource
from .base import VariableTracker
from .functions import (
    NestedUserFunctionVariable,
    UserFunctionVariable,
    UserMethodVariable,
    WrappedUserFunctionVariable,
    WrappedUserMethodVariable,
)
from .user_defined import UserDefinedObjectVariable


if TYPE_CHECKING:
    from torch._dynamo.symbolic_convert import InstructionTranslator


class ContextWrappingVariable(VariableTracker):
    _nonvar_fields = {
        "cm_obj",
        "target_values",
        "initial_values",
        "state",
        *VariableTracker._nonvar_fields,
    }

    def __init__(self, target_values, initial_values=None, **kwargs) -> None:
        super().__init__(**kwargs)
        self.target_values = target_values
        self.initial_values = initial_values

    def enter(self, tx):
        self._call_func(tx, self.target_values)
        self.set_cleanup_hook(tx)
        return variables.ConstantVariable.create(None)

    def set_cleanup_hook(self, tx: "InstructionTranslator", fn=None):
        if fn is None:

            def fn():
                self._call_func(tx, self.initial_values)

        self.cleanup_fn = fn
        tx.output.add_cleanup_hook(self.cleanup)

    def exit(self, tx: "InstructionTranslator", *args):
        self.cleanup_assert()
        return variables.ConstantVariable.create(None)

    def reconstruct_type(self, codegen):
        codegen(
            AttrSource(codegen.tx.import_source(self.module_name()), self.fn_name())
        )

    def reconstruct(self, codegen):
        codegen.add_push_null(lambda: self.reconstruct_type(codegen))
        target_values = self.target_values
        if not target_values:
            target_values = ()
        codegen.extend_output([codegen.create_load_const(val) for val in target_values])
        codegen.extend_output(create_call_function(len(target_values), False))

    def module_name(self):
        raise NotImplementedError("module_name called on base")

    def fn_name(self):
        raise NotImplementedError("fn_name called on base")

    def call_function(
        self,
        tx: "InstructionTranslator",
        args: "list[VariableTracker]",
        kwargs: "dict[str, VariableTracker]",
    ) -> "VariableTracker":
        assert len(args) == 1
        if isinstance(args[0], NestedUserFunctionVariable):
            args[0] = UserFunctionVariable(args[0].get_function())
        assert isinstance(args[0], (UserMethodVariable, UserFunctionVariable))

        if isinstance(args[0], UserMethodVariable):
            return WrappedUserMethodVariable(args[0], self)

        if isinstance(args[0], UserFunctionVariable):
            return WrappedUserFunctionVariable(args[0], self)

    def supports_graph_breaks(self):
        return True

    def exit_on_graph_break(self):
        return True

    def cleanup(self):
        if self.cleanup_fn is not None:
            self.cleanup_fn()
            self.cleanup_fn = None

    def cleanup_assert(self):
        assert self.cleanup_fn, "multiple exits?"
        self.cleanup()


class GenericContextWrappingVariable(UserDefinedObjectVariable):
    # Some methods in ContextWrappingVariable assumes the arguments are
    # python contants. Which might not always be the case here.
    def __init__(self, cm_obj, **kwargs) -> None:
        assert cm_obj is not None
        super().__init__(
            value=cm_obj,
            value_type=cm_obj.__class__,
            **kwargs,
        )
        self.cm_obj = cm_obj

    def module_name(self):
        return self.cm_obj.__module__

    def fn_name(self):
        return type(self.cm_obj).__name__

    def enter(self, tx):
        source = None if self.source is None else AttrSource(self.source, "__enter__")
        return variables.UserMethodVariable(
            self.cm_obj.__enter__.__func__,
            self,
            source=source,
        ).call_function(tx, [], {})

    def exit(self, tx: "InstructionTranslator", *args):
        source = None if self.source is None else AttrSource(self.source, "__exit__")
        x = variables.UserMethodVariable(
            self.cm_obj.__exit__.__func__,
            self,
            source=source,
        ).call_function(tx, args, {})
        tx.active_generic_context_managers.pop()
        return x

    def supports_graph_breaks(self):
        return False

    def exit_on_graph_break(self):
        return True


class GradInplaceRequiresGradCtxManagerVariable(ContextWrappingVariable):
    """represents torch grad requries grad"""

    @staticmethod
    def create(tx: "InstructionTranslator", target_values, **kwargs):
        return GradInplaceRequiresGradCtxManagerVariable(
            target_values=target_values,
            initial_values=None,
            **kwargs,
        )

    def enter(self, tx):
        [enabled] = self.target_values
        self.prev_state = torch._C._functorch.get_inplace_requires_grad_allowed()
        torch._C._functorch.set_inplace_requires_grad_allowed(enabled)
        self.set_cleanup_hook(
            tx,
            lambda: torch._C._functorch.set_inplace_requires_grad_allowed(
                self.prev_state
            ),
        )
        self.proxy = tx.output.create_node(
            "call_function",
            torch._C._functorch.set_inplace_requires_grad_allowed,
            (enabled,),
            {},
        )
        return variables.ConstantVariable.create(None)

    def exit(self, tx: "InstructionTranslator", *args):
        self.cleanup()
        tx.output.create_node(
            "call_function",
            torch._C._functorch.set_inplace_requires_grad_allowed,
            (self.prev_state,),
            {},
        )
        return variables.ConstantVariable.create(None)


class TemporarilyPopInterpreterStackCtxManagerVariable(ContextWrappingVariable):
    """represents torch._functorch.pyfunction.temporarily_pop_interpreter_stack()"""

    @staticmethod
    def create(tx: "InstructionTranslator", target_values, **kwargs):
        return TemporarilyPopInterpreterStackCtxManagerVariable(
            target_values=target_values,
            initial_values=None,
            **kwargs,
        )

    def enter(self, tx):
        self.saved = torch._C._functorch.pop_dynamic_layer_stack()
        self.set_cleanup_hook(
            tx,
            lambda: torch._C._functorch.push_dynamic_layer_stack(self.saved),
        )
        self.proxy = tx.output.create_node(
            "call_function",
            torch._C._functorch.pop_dynamic_layer_stack,
            (),
            {},
        )
        return variables.ConstantVariable.create(None)

    def exit(self, tx: "InstructionTranslator", *args):
        self.cleanup()
        tx.output.create_node(
            "call_function",
            torch._C._functorch.push_dynamic_layer_stack,
            (self.proxy,),
            {},
        )
        return variables.ConstantVariable.create(None)


class JvpIncrementNestingCtxManagerVariable(ContextWrappingVariable):
    """represents torch.func.jvp increment/decrement nesting"""

    # A guard is needed as the grad level is baked into the torch FX graph
    # This is fine if jvp is only called from within the function
    # being compiled. But the FX graph may be invalid in the case of a jvp
    # call from eager that calls the compiled function, as the jvp levels
    # may be different.
    _guards_singleton = Guard(GlobalStateSource(), GuardBuilder.FUNCTORCH_STACK_MATCH)

    @staticmethod
    def create(tx: "InstructionTranslator", **kwargs):
        var = JvpIncrementNestingCtxManagerVariable(
            target_values=None,
            initial_values=None,
            **kwargs,
        )
        return var

    def enter(self, tx):
        install_guard(self._guards_singleton)
        jvp_level = torch._functorch.eager_transforms.enter_jvp_nesting()
        self.set_cleanup_hook(
            tx, lambda: torch._functorch.eager_transforms.exit_jvp_nesting()
        )
        self.proxy = tx.output.create_node(
            "call_function",
            torch._C._functorch._jvp_increment_nesting,
            (),
            {},
        )
        return variables.ConstantVariable.create(jvp_level)

    def exit(self, tx: "InstructionTranslator", *args):
        self.cleanup()
        tx.output.create_node(
            "call_function", torch._C._functorch._jvp_decrement_nesting, (), {}
        )
        return variables.ConstantVariable.create(None)


class SetFwdGradEnabledContextManager(ContextWrappingVariable):
    """represents torch.autograd.forward_ad._set_fwd_grad_enabled() to enable/disable fwd grad"""

    @staticmethod
    def create(tx: "InstructionTranslator", target_values, **kwargs):
        return SetFwdGradEnabledContextManager(
            target_values=target_values,
            initial_values=None,
            **kwargs,
        )

    def enter(self, tx):
        [mode] = self.target_values
        self.prev_state = torch._C._is_fwd_grad_enabled()
        torch._C._set_fwd_grad_enabled(mode)
        self.set_cleanup_hook(
            tx,
            lambda: torch._C._set_fwd_grad_enabled(self.prev_state),
        )
        self.proxy = tx.output.create_node(
            "call_function",
            torch._C._set_fwd_grad_enabled,
            (mode,),
            {},
        )
        return variables.ConstantVariable.create(None)

    def exit(self, tx: "InstructionTranslator", *args):
        self.cleanup()
        tx.output.create_node(
            "call_function",
            torch._C._set_fwd_grad_enabled,
            (self.prev_state,),
            {},
        )
        return variables.ConstantVariable.create(None)


class DualLevelContextManager(ContextWrappingVariable):
    """Represents torch.autograd.forward_ad.dual_level ctx manager"""

    _guards_singleton = Guard(GlobalStateSource(), GuardBuilder.DUAL_LEVEL)

    @staticmethod
    def create(tx: "InstructionTranslator", **kwargs):
        return DualLevelContextManager(
            target_values=None,
            initial_values=None,
            **kwargs,
        )

    def enter(self, tx):
        install_guard(self._guards_singleton)
        self.new_level = torch.autograd.forward_ad.enter_dual_level()
        self.set_cleanup_hook(
            tx, lambda: torch.autograd.forward_ad.exit_dual_level(level=self.new_level)
        )
        self.proxy = tx.output.create_node(
            "call_function",
            torch._C._enter_dual_level,
            (),
            {},
        )
        return variables.ConstantVariable.create(self.new_level)

    def exit(self, tx: "InstructionTranslator", *args):
        self.cleanup()
        tx.output.create_node(
            "call_function",
            torch._C._exit_dual_level,
            (self.new_level,),
            {},
        )
        return variables.ConstantVariable.create(None)


class GradIncrementNestingCtxManagerVariable(ContextWrappingVariable):
    """represents torch.func.grad increment/decrement nesting"""

    # A guard is needed as the grad level is baked into the torch FX graph
    # This is fine if grad is only called from within the function
    # being compiled. But the FX graph may be invalid in the case of a grad
    # call from eager that calls the compiled function, as the grad levels
    # may be different.
    _guards_singleton = Guard(GlobalStateSource(), GuardBuilder.FUNCTORCH_STACK_MATCH)

    @staticmethod
    def create(tx: "InstructionTranslator", **kwargs):
        var = GradIncrementNestingCtxManagerVariable(
            target_values=None,
            initial_values=None,
            **kwargs,
        )
        return var

    def enter(self, tx):
        install_guard(self._guards_singleton)
        grad_level = torch._C._functorch._grad_increment_nesting()
        self.set_cleanup_hook(tx, lambda: torch._C._functorch._grad_decrement_nesting())
        self.proxy = tx.output.create_node(
            "call_function",
            torch._C._functorch._grad_increment_nesting,
            (),
            {},
        )
        return variables.ConstantVariable.create(grad_level)

    def exit(self, tx: "InstructionTranslator", *args):
        self.cleanup()
        tx.output.create_node(
            "call_function", torch._C._functorch._grad_decrement_nesting, (), {}
        )
        return variables.ConstantVariable.create(None)


class CatchWarningsCtxManagerVariable(ContextWrappingVariable):
    """Delay a call to warnings.catch_warnings"""

    @staticmethod
    def create(tx: "InstructionTranslator", catch_warnings_args):
        return CatchWarningsCtxManagerVariable(
            catch_warnings_args=catch_warnings_args,
            target_values=None,
            initial_values=None,
        )

    def __init__(self, catch_warnings_args, **kwargs) -> None:
        assert isinstance(catch_warnings_args, dict), catch_warnings_args
        super().__init__(**kwargs)
        self.catch_warnings_args = catch_warnings_args

    def enter(self, tx):
        kwargs = {
            k: v.as_python_constant() for k, v in self.catch_warnings_args.items()
        }
        ctx_val = warnings.catch_warnings(**kwargs)
        self.set_cleanup_hook(tx, lambda: ctx_val.__exit__(None, None, None))
        return variables.ConstantVariable.create(ctx_val.__enter__())

    def reconstruct(self, cg):
        cg.add_push_null(lambda: cg.load_import_from("warnings", "catch_warnings"))
        cg.foreach(self.catch_warnings_args.values())
        keys = tuple(self.catch_warnings_args.keys())
        cg.extend_output(cg.create_call_function_kw(len(keys), keys, False))


class VmapIncrementNestingCtxManagerVariable(ContextWrappingVariable):
    """represents torch VMap increment/decrement nesting"""

    # A guard is needed as the vmap level is baked into the torch FX graph
    # generated. This is fine if vmap is only called from within the function
    # being compiled. But the FX graph may be invalid in the case of a vmap
    # call from eager that calls the compiled function, as the vmap levels
    # may be different.
    _guards_singleton = Guard(GlobalStateSource(), GuardBuilder.FUNCTORCH_STACK_MATCH)

    @staticmethod
    def create(tx: "InstructionTranslator", target_values, **kwargs):
        var = VmapIncrementNestingCtxManagerVariable(
            target_values=target_values,
            initial_values=None,
            **kwargs,
        )
        return var

    def enter(self, tx):
        install_guard(self._guards_singleton)
        batch_size, randomness = self.target_values
        if isinstance(batch_size, variables.SymNodeVariable):
            batch_size_value = batch_size.sym_num
            batch_size_node = batch_size.as_proxy().node
        else:
            batch_size_value = batch_size.as_python_constant()
            batch_size_node = batch_size.as_python_constant()
        randomness = randomness.as_python_constant()
        vmap_level = torch._C._functorch._vmap_increment_nesting(
            batch_size_value, randomness
        )
        self.set_cleanup_hook(tx, lambda: torch._C._functorch._vmap_decrement_nesting())
        self.proxy = tx.output.create_node(
            "call_function",
            torch._C._functorch._vmap_increment_nesting,
            (batch_size_node, randomness),
            {},
        )
        return variables.ConstantVariable.create(vmap_level)

    def exit(self, tx: "InstructionTranslator", *args):
        self.cleanup()
        tx.output.create_node(
            "call_function", torch._C._functorch._vmap_decrement_nesting, (), {}
        )
        return variables.ConstantVariable.create(None)


class GradModeVariable(ContextWrappingVariable):
    """represents torch.{no_grad,enable_grad,set_grad_mode}()"""

    _guards_singleton = Guard(GlobalStateSource(), GuardBuilder.GRAD_MODE)

    @staticmethod
    def create(tx: "InstructionTranslator", target_value, initialized=False, **kwargs):
        var = GradModeVariable(
            target_values=[target_value],
            initial_values=[torch.is_grad_enabled()],
            **kwargs,
        )
        if initialized:
            var._call_func(tx, var.target_values)
        return var

    def __init__(
        self, target_values, initial_values=None, initialized=True, **kwargs
    ) -> None:
        super().__init__(
            target_values=target_values, initial_values=initial_values, **kwargs
        )
        install_guard(self._guards_singleton)

    def enter(self, tx):
        self._call_func(tx, self.target_values)
        return variables.ConstantVariable.create(None)

    def exit(self, tx: "InstructionTranslator", *args):
        self._call_func(tx, self.initial_values)
        return variables.ConstantVariable.create(None)

    def call_function(
        self,
        tx: "InstructionTranslator",
        args: "list[VariableTracker]",
        kwargs: "dict[str, VariableTracker]",
    ):
        self._call_func(tx, self.initial_values)  # undo eager initialization
        return super().call_function(tx, args, kwargs)

    def _call_func(self, tx: "InstructionTranslator", values):
        assert len(values) == 1
        value = values[0]
        # Coalesce grad mode mutations
        if torch.is_grad_enabled() != value:
            tx.output.create_node(
                "call_function", torch._C._set_grad_enabled, (value,), {}
            )
            torch._C._set_grad_enabled(value)

    def module_name(self):
        return "torch"

    def fn_name(self):
        return "set_grad_enabled"


class InferenceModeVariable(ContextWrappingVariable):
    @staticmethod
    def create(tx: "InstructionTranslator", target_value, **kwargs):
        var = InferenceModeVariable(
            [target_value], initial_values=torch.is_inference_mode_enabled(), **kwargs
        )
        return var

    def __init__(
        self,
        target_values,
        initial_values=None,
        **kwargs,
    ) -> None:
        if initial_values is None:
            # This must be called here since function defaults are evaluated at import time
            initial_values = torch.is_inference_mode_enabled()
        super().__init__(
            target_values=target_values, initial_values=initial_values, **kwargs
        )
        self.target_values = target_values

    def exit(self, tx: "InstructionTranslator", *args):
        self.cleanup_assert()
        tx.output.create_node(
            "call_function",
            torch.autograd.grad_mode._exit_inference_mode,
            (self.proxy,),
            {},
        )

    def enter(self, tx):
<<<<<<< HEAD
        ctx = torch.autograd.grad_mode._enter_inference_mode(*self.target_values)
        self.set_cleanup_hook(
            tx, lambda: torch.autograd.grad_mode._exit_inference_mode(ctx)
        )
        self.state.proxy = tx.output.create_node(
=======
        disabled_inference_mode_forcibly = False
        if (
            torch._dynamo.config.fake_tensor_disable_inference_mode
            and self.target_values[0]
        ):
            # Do not set the inference mode because we keep it off during
            # compilation. Set the grad_enabled to False to reflect the relevant
            # part of inference_mode to torch.compile.
            disabled_inference_mode_forcibly = True
            prior = torch.is_grad_enabled()
            torch._C._set_grad_enabled(False)
        else:
            ctx = torch.autograd.grad_mode._enter_inference_mode(*self.target_values)

        def cleanup_hook():
            if disabled_inference_mode_forcibly:
                torch._C._set_grad_enabled(prior)
            else:
                torch.autograd.grad_mode._exit_inference_mode(ctx)

        self.set_cleanup_hook(tx, cleanup_hook)
        self.proxy = tx.output.create_node(
>>>>>>> 9d02b399
            "call_function",
            torch.autograd.grad_mode._enter_inference_mode,
            (*self.target_values,),
            {},
        )

    def module_name(self):
        return "torch"

    def fn_name(self):
        return "inference_mode"


class CUDADeviceVariable(ContextWrappingVariable):
    """represents torch.cuda.device"""

    @staticmethod
    def create(tx: "InstructionTranslator", device, **kwargs):
        var = CUDADeviceVariable(
            target_values=[torch.cuda._get_device_index(device, optional=True)],
            initial_values=None,
            **kwargs,
        )
        return var

    def __init__(
        self,
        target_values,
        initial_values=None,
        **kwargs,
    ) -> None:
        super().__init__(
            target_values=target_values, initial_values=initial_values, **kwargs
        )
        self.target_values = target_values

    def exit(self, tx: "InstructionTranslator", *args):
        self.cleanup_assert()
        tx.output.create_node(
            "call_function",
            torch.cuda._maybe_exchange_device,
            (self.proxy,),
            {},
        )
        return variables.ConstantVariable.create(False)

    def enter(self, tx):
        prev_idx = torch.cuda._exchange_device(*self.target_values)
        self.set_cleanup_hook(tx, lambda: torch.cuda._maybe_exchange_device(prev_idx))
        self.proxy = tx.output.create_node(
            "call_function",
            torch.cuda._exchange_device,
            (*self.target_values,),
            {},
        )

    def module_name(self):
        return "torch.cuda"

    def fn_name(self):
        return "device"


class TorchFunctionDisableVariable(ContextWrappingVariable):
    """represents whether torch function overrides are enabled or not"""

    _guards_singleton = Guard(GlobalStateSource(), GuardBuilder.TORCH_FUNCTION_STATE)

    @staticmethod
    def create(tx: "InstructionTranslator", **kwargs):
        var = TorchFunctionDisableVariable(
            target_values=[],
            initial_values=[],
            **kwargs,
        )
        return var

    def __init__(
        self, target_values, initial_values=None, only_subclass=True, **kwargs
    ) -> None:
        assert len(target_values) == 0
        assert len(initial_values) == 0
        from ..symbolic_convert import InstructionTranslator

        tx = InstructionTranslator.current_tx()
        self.only_subclass = only_subclass
        self.initial_torch_function_subclass_enabled = (
            tx.symbolic_torch_function_state.torch_function_subclass_enabled
        )
        self.initial_torch_function_mode_enabled = (
            tx.symbolic_torch_function_state.torch_function_mode_enabled
        )

        super().__init__(
            target_values=target_values, initial_values=initial_values, **kwargs
        )
        install_guard(self._guards_singleton)

    def set_cleanup_hook(self, tx: "InstructionTranslator", fn=None):
        if fn is None:

            def fn():
                tx.symbolic_torch_function_state.torch_function_subclass_enabled = (
                    self.initial_torch_function_subclass_enabled
                )
                if not self.only_subclass:
                    tx.symbolic_torch_function_state.torch_function_mode_enabled = (
                        self.initial_torch_function_subclass_enabled
                    )

        self.cleanup_fn = fn
        tx.output.add_cleanup_hook(self.cleanup)

    def _call_func(self, tx: "InstructionTranslator", values):
        assert len(values) == 0
        tx.symbolic_torch_function_state.torch_function_subclass_enabled = False
        if not self.only_subclass:
            tx.symbolic_torch_function_state.torch_function_mode_enabled = False
        tx.output.set_torch_function_state(False)

    def module_name(self):
        return "torch._C"

    def fn_name(self):
        if self.only_subclass:
            return "DisableTorchFunctionSubclass"
        return "DisableTorchFunction"


class DeterministicAlgorithmsVariable(ContextWrappingVariable):
    """represents torch.{are_deterministic_algorithms_enabled,use_deterministic_algorithms}()"""

    _guards_singleton = Guard(
        GlobalStateSource(), GuardBuilder.DETERMINISTIC_ALGORITHMS
    )

    @staticmethod
    def create(tx: "InstructionTranslator", target_value, **kwargs):
        var = DeterministicAlgorithmsVariable(
            target_values=[target_value],
            initial_values=[torch.are_deterministic_algorithms_enabled()],
            **kwargs,
        )
        var._call_func(tx, [target_value])
        var.set_cleanup_hook(tx)
        return var

    def __init__(self, target_values, initial_values=None, **kwargs) -> None:
        super().__init__(
            target_values=target_values, initial_values=initial_values, **kwargs
        )
        install_guard(self._guards_singleton)

    def enter(self, tx):
        return variables.ConstantVariable.create(None)

    def _call_func(self, tx: "InstructionTranslator", values):
        assert len(values) == 1
        value = values[0]
        (
            tx.output.create_node(
                "call_function", torch._C._set_deterministic_algorithms, (value,), {}
            ),
        )
        torch._C._set_deterministic_algorithms(value)

    def module_name(self):
        return "torch"

    def fn_name(self):
        return "use_deterministic_algorithms"


class DisabledSavedTensorsHooksVariable(ContextWrappingVariable):
    """represents torch.autograd.graph.disable_saved_tensors_hook."""

    @staticmethod
    def create(tx: "InstructionTranslator", target_value, **kwargs):
        var = DisabledSavedTensorsHooksVariable(
            target_values=[target_value],
            initial_values=[
                torch._C._autograd._saved_tensors_hooks_get_disabled_error_message()
            ],
            **kwargs,
        )
        var._call_func(tx, [target_value])
        var.set_cleanup_hook(tx)
        return var

    def __init__(self, target_values, initial_values=None, **kwargs) -> None:
        super().__init__(
            target_values=target_values, initial_values=initial_values, **kwargs
        )

    def enter(self, tx):
        return variables.ConstantVariable.create(None)

    def _call_func(self, tx: "InstructionTranslator", values):
        assert len(values) == 1
        value = values[0]
        if value is not None:
            # Disable `saved_tensors_hooks` with message (`value`)
            # OR
            # we are exiting this context and restoring the previous message.
            tx.output.create_node(
                "call_function",
                torch._C._autograd._saved_tensors_hooks_disable,
                (value,),
                {},
            )
            torch._C._autograd._saved_tensors_hooks_disable(value)
        else:
            # We are exiting this context and if prev_message was None, we re-enable `saved_tensors_hooks`.
            tx.output.create_node(
                "call_function", torch._C._autograd._saved_tensors_hooks_enable, (), {}
            )
            torch._C._autograd._saved_tensors_hooks_enable()

    def module_name(self):
        return "torch.autograd.graph"

    def fn_name(self):
        return "disable_saved_tensors_hooks"


class AutocastModeVariable(ContextWrappingVariable):
    @staticmethod
    def create(func, args, kwargs):
        assert func in [
            torch.amp.autocast_mode.autocast,
            torch.cuda.amp.autocast,
            torch.cpu.amp.autocast,
        ]
        # device_type : str,
        # dtype : Optional[_dtype] = None,
        # enabled : bool = True,
        # cache_enabled : Optional[bool] = None):cache_enabled
        bound_args = inspect.signature(func).bind(*args, **kwargs)
        bound_args.apply_defaults()
        target_values = []
        kwargs.clear()

        for key in ["device_type", "dtype", "enabled", "cache_enabled"]:
            if key == "device_type" and func in [
                torch.cuda.amp.autocast,
                torch.cpu.amp.autocast,
            ]:
                arg = "cuda" if func is torch.cuda.amp.autocast else "cpu"
            else:
                arg = bound_args.arguments[key]
            if isinstance(arg, VariableTracker):
                target_values.append(arg.as_python_constant())
            else:
                target_values.append(arg)

        var = AutocastModeVariable(target_values, initial_values=None, **kwargs)
        return var

    def __init__(self, target_values, initial_values=None, **kwargs) -> None:
        super().__init__(
            target_values=target_values, initial_values=initial_values, **kwargs
        )
        self.target_values = target_values

    def exit(self, tx: "InstructionTranslator", *args):
        self.cleanup_assert()
        tx.output.create_node(
            "call_function", torch.amp._exit_autocast, (self.proxy,), {}
        )

    def enter(self, tx):
        ctx = torch.amp._enter_autocast(*self.target_values)
        self.set_cleanup_hook(tx, lambda: torch.amp._exit_autocast(ctx))
        self.proxy = tx.output.create_node(
            "call_function", torch.amp._enter_autocast, (*self.target_values,), {}
        )

    def module_name(self):
        return "torch.amp.autocast_mode"

    def fn_name(self):
        return "autocast"


class NullContextVariable(ContextWrappingVariable):
    """
    This class represents Python contextlib.nullcontext.
    """

    def __init__(self, target_values=None, **kwargs) -> None:
        super().__init__(target_values=target_values, **kwargs)

    def enter(self, tx):
        return variables.ConstantVariable.create(None)

    def exit(self, tx: "InstructionTranslator", *args):
        return variables.ConstantVariable.create(None)

    def module_name(self):
        return "contextlib"

    def fn_name(self):
        return "nullcontext"


class ProfilerContextVariable(ContextWrappingVariable):
    """
    This class represents a set of torch profiler context objects, where Dynamo
    ignores all the side-effects in the __init__, __enter__ and __exit__ methods
    by treating the object mostly as a `contextlib.nullcontext`, except for edge
    cases like the `__enter__` method which returns the object itself rather
    than `None`, per implementation of the torch objects.
    """

    def __init__(self, **kwargs) -> None:
        super().__init__(target_values=None, **kwargs)

    def enter(self, tx):
        return self

    def exit(self, tx: "InstructionTranslator", *args):
        return variables.ConstantVariable.create(None)

    def module_name(self):
        return "contextlib"

    def fn_name(self):
        return "nullcontext"

    def reconstruct(self, cg):
        unimplemented_v2(
            gb_type="torch.profiler object escaped from compiled region",
            context=str(self),
            explanation="Dynamo doesn't support compiling a region that returns a torch.profiler context manager.",
            hints=[
                *graph_break_hints.SUPPORTABLE,
            ],
        )


class StreamContextVariable(ContextWrappingVariable):
    @staticmethod
    def create(tx: "InstructionTranslator", target_value, **kwargs):
        from .builder import wrap_fx_proxy_cls

        current_stream_method = get_interface_for_device(
            target_value.device
        ).current_stream
        current_stream = wrap_fx_proxy_cls(
            StreamVariable,
            tx,
            tx.output.create_proxy(
                "call_function",
                current_stream_method,
                (None,),
                {},
            ),
        )
        return StreamContextVariable(
            target_values=[target_value],
            initial_values=[current_stream],
            device=target_value.device,
            **kwargs,
        )

    def __init__(self, target_values, device, initial_values=None, **kwargs) -> None:
        super().__init__(
            target_values=target_values, initial_values=initial_values, **kwargs
        )
        self.device = device
        self.set_stream = get_interface_for_device(self.device).set_stream
        self.set_stream_id = get_interface_for_device(self.device)._set_stream_by_id

    def enter(self, tx):
        # stream generated inside the traced function
        if self.target_values[0].as_proxy() is not None:
            tx.output.create_proxy(
                "call_function",
                self.set_stream,
                (self.target_values[0].as_proxy(),),
                {},
            )
        # stream passed from outside the traced function
        else:
            stream = self.target_values[0].value
            tx.output.create_proxy(
                "call_function",
                self.set_stream_id,
                (stream.stream_id, stream.device_index, stream.device_type),
                {},
            )
        self.set_stream(self.target_values[0].value)
        self.set_cleanup_hook(tx, lambda: self.set_stream(self.initial_values[0].value))

    def exit(self, tx: "InstructionTranslator", *args):
        tx.output.create_proxy(
            "call_function",
            self.set_stream,
            (self.initial_values[0].as_proxy(),),
            {},
        )
        self.cleanup_assert()


class PreserveVersionContextVariable(ContextWrappingVariable):
    """
    Wraps torch.autograd._unsafe_preserve_version_counter
    """

    @staticmethod
    def _create_lambda_from_tensors(tx, tensors):
        if isinstance(tensors, variables.TensorVariable):
            versions = variables.TupleVariable(
                [x.var_getattr(tx, "_version") for x in [tensors]]
            )
            tensors = variables.TupleVariable([tensors])
        else:
            versions = variables.TupleVariable(
                [x.var_getattr(tx, "_version") for x in tensors.items]
            )
        return PreserveVersionContextVariable(tensors, versions)

    @staticmethod
    def constructor(tx):
        return variables.LambdaVariable(
            lambda tensors: PreserveVersionContextVariable._create_lambda_from_tensors(
                tx, tensors
            )
        )

    def __init__(self, tensors, prev_versions, **kwargs) -> None:
        kwargs.setdefault("target_values", None)
        super().__init__(**kwargs)
        self.tensors = tensors
        self.prev_versions = prev_versions
        # The context manager accepts Union[Tensor, Tuple[Tensor]]
        if isinstance(self.tensors, variables.TensorVariable):
            self.tensors = variables.TupleVariable([self.tensors])
        if isinstance(
            self.prev_versions, (variables.ConstantVariable, variables.SymNodeVariable)
        ):
            self.prev_versions = variables.TupleVariable([self.prev_versions])

    def enter(self, tx):
        pass

    def exit(self, tx: "InstructionTranslator", *args):
        from ..tensor_version_op import _unsafe_set_version_counter

        return variables.TorchInGraphFunctionVariable(
            _unsafe_set_version_counter
        ).call_function(tx, [self.tensors, self.prev_versions], {})

    def reconstruct(self, codegen):
        unimplemented_v2(
            gb_type="torch.autograd._unsafe_preserve_version_counter escaped from compiled region",
            context=str(self),
            explanation=(
                "Dynamo doesn't support compiling a region that returns "
                "a torch.autograd._unsafe_preserve_version_counter context manager."
            ),
            hints=[
                *graph_break_hints.SUPPORTABLE,
            ],
        )


class FSDPParamGroupUseTrainingStateVariable(ContextWrappingVariable):
    _guards_singleton = Guard(GlobalStateSource(), GuardBuilder.FSDP_TRAINING_STATE)

    @staticmethod
    def create(tx: "InstructionTranslator", param_group_var, target_value, **kwargs):
        var = FSDPParamGroupUseTrainingStateVariable(
            param_group_var=param_group_var,
            target_values=[target_value],
            initial_values=[param_group_var.value._training_state],
            **kwargs,
        )
        return var

    def __init__(
        self, param_group_var, target_values, initial_values=None, **kwargs
    ) -> None:
        super().__init__(
            target_values=target_values, initial_values=initial_values, **kwargs
        )
        self.param_group_var = param_group_var
        install_guard(self._guards_singleton)

    def enter(self, tx):
        self._call_func(tx, self.target_values)
        return variables.ConstantVariable.create(None)

    def exit(self, tx: "InstructionTranslator", *args):
        self._call_func(tx, self.initial_values)
        return variables.ConstantVariable.create(None)

    def call_function(
        self,
        tx: "InstructionTranslator",
        args: "list[VariableTracker]",
        kwargs: "dict[str, VariableTracker]",
    ):
        self._call_func(tx, self.initial_values)  # undo eager initialization
        return super().call_function(tx, args, kwargs)

    def _call_func(self, tx: "InstructionTranslator", values):
        assert len(values) == 1
        value = values[0]
        if self.param_group_var.value._training_state != value:
            self.param_group_var.call_method(
                tx,
                "__setattr__",
                (
                    variables.ConstantVariable.create("_training_state"),
                    variables.EnumVariable(value),
                ),
                {},
            )
            self.param_group_var.value._training_state = value

    def module_name(self):
        return "torch.distributed.fsdp._fully_shard._fsdp_param_group.FSDPParamGroup"

    def fn_name(self):
        return "use_training_state"


class SDPAKernelVariable(ContextWrappingVariable):
    """represents torch.nn.attention.sdpa_kernel"""

    @staticmethod
    def create(tx: "InstructionTranslator", backends, set_priority=False, **kwargs):
        if isinstance(backends, torch.nn.attention.SDPBackend):
            backends = [backends]
        var = SDPAKernelVariable(
            target_values=backends,
            initial_values=None,
            set_priority=set_priority,
            **kwargs,
        )
        return var

    def __init__(
        self,
        target_values: list[torch.nn.attention.SDPBackend],
        initial_values=None,
        set_priority: bool = False,
        **kwargs,
    ) -> None:
        super().__init__(
            target_values=target_values, initial_values=initial_values, **kwargs
        )
        self.set_priority = set_priority

    @staticmethod
    def _backends_to_nodes(tx, backends):
        # convert to/from string in order to bake the backend into FX graph
        nodes = [
            tx.output.create_node(
                "call_function",
                torch.nn.attention._backend_from_string,
                (backend.name,),
                {},
            )
            for backend in backends
        ]
        return nodes

    def enter(self, tx):
        self.prev_backends = torch.nn.attention._cur_sdpa_kernel_backends(
            with_priority=self.set_priority
        )
        self.set_cleanup_hook(
            tx,
            lambda: torch.nn.attention._sdpa_kernel(
                self.prev_backends, set_priority=self.set_priority
            ),
        )
        torch.nn.attention._sdpa_kernel(
            self.target_values, set_priority=self.set_priority
        )
        arg = self._backends_to_nodes(tx, self.target_values)
        tx.output.create_node(
            "call_function",
            torch.nn.attention._sdpa_kernel,
            (arg, bool(self.set_priority)),
            {},
        )
        return variables.ConstantVariable.create(None)

    def exit(self, tx: "InstructionTranslator", *args):
        self.cleanup_assert()
        arg = self._backends_to_nodes(tx, self.prev_backends)
        tx.output.create_node(
            "call_function",
            torch.nn.attention._sdpa_kernel,
            (arg, bool(self.set_priority)),
            {},
        )
        return variables.ConstantVariable.create(None)

    def module_name(self):
        return "torch.nn.attention"

    # use a private version of sdpa_kernel that accepts variadic arguments
    # since dynamo reconstructs the contents of target_values one-by-one
    def fn_name(self):
        return "_sdpa_kernel_variadic"


class StreamVariable(VariableTracker):
    def __init__(self, proxy, value, device, **kwargs) -> None:
        if proxy is not None and "example_value" in proxy.node.meta:
            assert proxy.node.meta["example_value"] == value
        assert value.device.type == device.type, (
            "stream value is not equal to the passed device"
        )
        super().__init__(**kwargs)
        self.proxy = proxy
        self.value = value
        self.device = device

    def python_type(self):
        return torch.Stream

    def call_method(
        self,
        tx,
        name,
        args: "list[VariableTracker]",
        kwargs: "dict[str, VariableTracker]",
    ) -> "VariableTracker":
        assert hasattr(self.value, name), f"no stream method found named {name}"

        from ..utils import cmp_name_to_op_mapping, proxy_args_kwargs
        from .builder import wrap_fx_proxy_cls

        if name in ("wait_stream", "synchronize", "wait_event"):
            tx.output.create_proxy(
                "call_method", name, *proxy_args_kwargs([self] + args, kwargs)
            )
            return variables.ConstantVariable(None)
        elif name == "query":
            return wrap_fx_proxy_cls(
                target_cls=variables.ConstantVariable,
                tx=tx,
                proxy=tx.output.create_proxy(
                    "call_method", name, *proxy_args_kwargs([self] + args, kwargs)
                ),
            )
        elif name == "record_event":
            return wrap_fx_proxy_cls(
                target_cls=EventVariable,
                tx=tx,
                proxy=tx.output.create_proxy(
                    "call_method", name, *proxy_args_kwargs([self] + args, kwargs)
                ),
            )
        elif name in cmp_name_to_op_mapping and len(args) == 1 and not kwargs:
            # NB : Checking for mutation is necessary because we compare
            # constant values
            other = args[0]
            if not isinstance(other, StreamVariable):
                return variables.ConstantVariable.create(NotImplemented)
            return variables.ConstantVariable.create(
                cmp_name_to_op_mapping[name](self.value, other.value)
            )

        return super().call_method(tx, name, args, kwargs)

    def as_proxy(self):
        return self.proxy

    def reconstruct(self, codegen):
        # If we got here, this stream is fully subsumed by the graph - this means it is
        # not an input or global
        assert not self.source
        # Since we just proved that - for other such structures, like lists and dicts, reconstruction
        # is fine and sound according to dynamo principles of treating collectives. However,
        # streams are special in that we want to preserve the identity of the stream as the same as in the graph
        # Normally, we would do this via codegen for the proxy mapping to an output - we cannot do this yet, as we do not
        # yet have a plan for how we want to handle the case where the stream is used as an input or an output. Pending
        # design, to unblock current work, we lift the stream into a global and then codegen bytecode to load it from there.
        prefix = f"_stream_{self.device}"
        name = codegen.tx.output.install_global_by_id(prefix, self.value)
        codegen.append_output(codegen.create_load_global(name, add=True))


class EventVariable(VariableTracker):
    def __init__(self, proxy, value, **kwargs) -> None:
        if proxy is not None and "example_value" in proxy.node.meta:
            assert proxy.node.meta["example_value"] == value
        super().__init__(**kwargs)
        self.proxy = proxy
        self.value = value

    def call_method(
        self,
        tx,
        name,
        args: "list[VariableTracker]",
        kwargs: "dict[str, VariableTracker]",
    ) -> "VariableTracker":
        from ..utils import proxy_args_kwargs
        from .builder import wrap_fx_proxy_cls

        if name in ("wait", "record", "synchronize"):
            tx.output.create_proxy(
                "call_method", name, *proxy_args_kwargs([self] + args, kwargs)
            )
            return variables.ConstantVariable(None)
        elif name == "query":
            return wrap_fx_proxy_cls(
                target_cls=variables.ConstantVariable,
                tx=tx,
                proxy=tx.output.create_proxy(
                    "call_method", name, *proxy_args_kwargs([self] + args, kwargs)
                ),
            )
        else:
            unimplemented_v2(
                gb_type="Unsupported torch.cuda.Event method",
                context=str(name),
                explanation=(
                    f"Dynamo doesn't support tracing the torch.cuda.Event.{name} method. "
                    f"We currently support wait, record, synchronize, and query.",
                ),
                hints=[
                    *graph_break_hints.SUPPORTABLE,
                ],
            )

    def as_proxy(self):
        return self.proxy

    def reconstruct(self, codegen):
        # If we got here, this event is fully subsumed by the graph - this means it is
        # not an input or global
        assert not self.source
        # Similar to stream handling, we lift the event into a global and then codegen bytecode to load it from there.
        prefix = "_event"
        name = codegen.tx.output.install_global_by_id(prefix, self.value)
        codegen.append_output(codegen.create_load_global(name, add=True))


class WithExitFunctionVariable(VariableTracker):
    _nonvar_fields = {
        "target",
        *VariableTracker._nonvar_fields,
    }

    def __init__(
        self,
        ctx: Union[ContextWrappingVariable, GenericContextWrappingVariable],
        target,
        **kwargs,
    ) -> None:
        super().__init__(**kwargs)
        assert isinstance(
            ctx, (ContextWrappingVariable, GenericContextWrappingVariable)
        )
        self.ctx = ctx
        self.target = target

    def call_function(
        self,
        tx: "InstructionTranslator",
        args: "list[VariableTracker]",
        kwargs: "dict[str, VariableTracker]",
    ) -> "VariableTracker":
        assert not kwargs
        return self.ctx.exit(tx, *args)

    def reconstruct(self, codegen):
        # Note here we reconstruct the context manager rather than the
        # exit function.  The handler generated by BlockStackEntry
        # will re-enter the context in the resume function.
        self.ctx.reconstruct_type(codegen)
        if codegen.tx.output.partial_convert:
            if sys.version_info >= (3, 11):
                codegen.append_output(create_instruction("PUSH_NULL"))
                if sys.version_info < (3, 13):
                    codegen.append_output(create_instruction("SWAP", arg=2))
            codegen.extend_output(
                [codegen.create_load_const(val) for val in self.ctx.target_values]
            )
            codegen.extend_output(
                create_call_function(len(self.ctx.target_values), False)
            )
            codegen.append_output(create_setup_with(self.target))
            codegen.append_output(create_instruction("POP_TOP"))<|MERGE_RESOLUTION|>--- conflicted
+++ resolved
@@ -582,13 +582,6 @@
         )
 
     def enter(self, tx):
-<<<<<<< HEAD
-        ctx = torch.autograd.grad_mode._enter_inference_mode(*self.target_values)
-        self.set_cleanup_hook(
-            tx, lambda: torch.autograd.grad_mode._exit_inference_mode(ctx)
-        )
-        self.state.proxy = tx.output.create_node(
-=======
         disabled_inference_mode_forcibly = False
         if (
             torch._dynamo.config.fake_tensor_disable_inference_mode
@@ -611,7 +604,6 @@
 
         self.set_cleanup_hook(tx, cleanup_hook)
         self.proxy = tx.output.create_node(
->>>>>>> 9d02b399
             "call_function",
             torch.autograd.grad_mode._enter_inference_mode,
             (*self.target_values,),
