--- conflicted
+++ resolved
@@ -1,11 +1,7 @@
 # mypy: ignore-errors
 import functools
 import inspect
-<<<<<<< HEAD
-from typing import Any, Dict, List, TYPE_CHECKING
-=======
-from typing import TYPE_CHECKING
->>>>>>> 1a9c17a7
+from typing import Any, TYPE_CHECKING
 
 import torch
 from torch.fx.experimental._backward_state import BackwardState
