# mypy: allow-untyped-defs
import collections
import collections.abc
import contextlib
import copy
import dataclasses
import dis
import functools
import importlib
import inspect
import itertools
import linecache
import logging
import operator
import re
import sys
import threading
import traceback
import types
import typing
import weakref
from typing import Any, Callable, cast, Optional, Union
from unittest.mock import patch

import torch
import torch._logging
from torch._dynamo.exc import TensorifyScalarRestartAnalysis
from torch._guards import tracing, TracingContext
from torch.utils._functools import cache_method

from . import config, exc, logging as torchdynamo_logging, trace_rules, variables
from .bytecode_analysis import (
    get_indexof,
    JUMP_OPNAMES,
    livevars_analysis,
    propagate_line_nums,
)
from .bytecode_transformation import (
    cleaned_instructions,
    create_call_function,
    create_instruction,
    create_jump_absolute,
    create_swap,
    get_code_keys,
    Instruction,
    is_generator,
    unique_id,
)
from .code_context import code_context
from .codegen import PyCodegen
from .exc import ArgsMismatchError, BackendCompilerFailed, unimplemented, Unsupported
from .funcname_cache import get_funcname
from .guards import GuardBuilder, install_guard
from .output_graph import GraphCompileReason, OutputGraph
from .replay_record import DummyModule, ExecutionRecorder
from .resume_execution import ContinueExecutionCache, ReenterWith
from .source import (
    AttrSource,
    DictGetItemSource,
    GlobalSource,
    GlobalWeakRefSource,
    LocalCellSource,
    LocalSource,
    Source,
)
from .trace_rules import is_builtin_constant, is_forbidden
from .utils import (
    counters,
    get_fake_value,
    get_instruction_source_311,
    graph_break_dup_warning_checker,
    istype,
    LazyString,
    proxy_args_kwargs,
)
from .variables.base import typestr, ValueMutationNew, VariableTracker
from .variables.builder import FrameStateSizeEntry, wrap_fx_proxy
from .variables.builtin import BuiltinVariable
from .variables.constant import ConstantVariable
from .variables.ctx_manager import (
    ContextWrappingVariable,
    GenericContextWrappingVariable,
    WithExitFunctionVariable,
)
from .variables.dicts import ConstDictVariable, SetVariable
from .variables.functions import (
    BaseUserFunctionVariable,
    FunctionDecoratedByContextlibContextManagerVariable,
    NestedUserFunctionVariable,
    SkipFunctionVariable,
    UserFunctionVariable,
    UserMethodVariable,
)
from .variables.iter import MAX_ITERATOR_LIMIT
from .variables.lazy import LazyVariableTracker
from .variables.lists import (
    BaseListVariable,
    ListIteratorVariable,
    ListVariable,
    SliceVariable,
    TupleVariable,
)
from .variables.misc import (
    CellVariable,
    ExceptionVariable,
    GetAttrVariable,
    NullVariable,
    PythonModuleVariable,
    UnknownVariable,
)
from .variables.nn_module import NNModuleVariable
from .variables.tensor import supported_comparison_ops, SymNodeVariable, TensorVariable
from .variables.torch_function import (
    SymbolicTorchFunctionState,
    TorchFunctionModeVariable,
)
from .variables.user_defined import (
    RemovableHandleVariable,
    UserDefinedClassVariable,
    UserDefinedObjectVariable,
)


log = logging.getLogger(__name__)
graph_break_log = torch._logging.getArtifactLogger(__name__, "graph_breaks")
trace_call_log = torch._logging.getArtifactLogger(__name__, "trace_call")
trace_source_log = torch._logging.getArtifactLogger(__name__, "trace_source")
trace_bytecode_log = torch._logging.getArtifactLogger(__name__, "trace_bytecode")
tls = threading.local()
compare_op_handlers: dict[str, Any] = {
    k: BuiltinVariable(v).call_function for k, v in supported_comparison_ops.items()
}
handle_contains = BuiltinVariable(operator.contains).call_function
handle_not = BuiltinVariable(operator.not_).call_function
compare_op_handlers["in"] = lambda tx, args, _: handle_contains(
    tx, [*reversed(args)], {}
)
compare_op_handlers["not in"] = lambda tx, args, _: handle_not(
    tx, [handle_contains(tx, [*reversed(args)], {})], {}
)


PT2_ISSUE_TRACKER_URL = "https://github.com/pytorch/pytorch/issues/new?&labels=oncall%3A+pt2&projects=&template=pt2-bug-report.yml"


@functools.cache
def _import_module(name: str) -> types.ModuleType:
    """
    Import the named module and cache the result. importlib.import_module()
    seems to do some filesystem checking to validate the name so not caching
    this can be slow.
    """
    return importlib.import_module(name)


@dataclasses.dataclass
class SpeculationEntry:
    filename: str
    lineno: int
    instruction_pointer: int
    inst: Instruction  # for debugging only
    failed: bool = False
    reason: Optional[GraphCompileReason] = None

    def fail_and_restart_analysis(self):
        """
        Start tracing of the current frame over again, and don't take this branch.
        """
        self.failed = True
        if self.reason is not None:
            restart_reason = self.reason.reason
        else:
            restart_reason = "Unknown fail_and_restart_analysis"
        raise exc.SpeculationRestartAnalysis(restart_reason=restart_reason)


@dataclasses.dataclass
class SpeculationLog:
    """
    SpeculationLog replaces the prior copy_graphstate/restore_graphstate
    checkpointing.  Rather than saving/restoring state, we restart the
    dynamo conversion process over from the beginning -- but when we
    hit the start of the speculation that failed, we instead generate
    a graph break.
    """

    entries: list[SpeculationEntry] = dataclasses.field(default_factory=list)
    index: int = 0

    def restart(self):
        self.index = 0

    def clear(self):
        self.entries.clear()
        self.index = 0

    def next(
        self, filename: str, lineno: int, instruction_pointer, inst
    ) -> SpeculationEntry:
        """
        Lookup or create a SpeculationEntry() that is shared across
        RestartAnalysis calls.  Args are used only for debug checks.
        """
        if len(self.entries) == self.index:
            self.entries.append(
                SpeculationEntry(filename, lineno, instruction_pointer, inst)
            )
        entry = self.entries[self.index]
        prev_entry_msg = ""
        if self.index != 0:
            prev_entry = self.entries[self.index - 1]
            prev_entry_msg = (
                f"Previous instruction: {prev_entry.filename}:{prev_entry.lineno}"
                f"({prev_entry.inst.opname} @ {prev_entry.instruction_pointer})\n"
            )
        if not (
            entry.instruction_pointer == instruction_pointer
            and entry.filename == filename
            and entry.lineno == lineno
        ):
            raise SpeculationLogDivergence(
                f"""
SpeculationLog diverged at index {self.index} (log had {len(self.entries)} entries):
- Expected: {entry.filename}:{entry.lineno} ({entry.inst.opname} at ip={entry.instruction_pointer})
- Actual: {filename}:{lineno} ({inst.opname} at ip={instruction_pointer})
{prev_entry_msg}
There are two usual reasons why this may have occured:
- When Dynamo analysis restarted, the second run took a different path than
  the first.  If this occurred, the previous instruction is the critical instruction that
  behaved differently.
- Speculation entries are only added under certain conditions (as seen in
  step()), e.g., there must exist operators in the graph; those conditions may
  have changed on restart.

If this divergence was intentional, clear the speculation log before restarting (do NOT
do this for graph breaks, you will infinite loop).

Otherwise, please submit a bug report, ideally including the contents of TORCH_LOGS=+dynamo
"""
            )
        self.index += 1
        return entry


@dataclasses.dataclass
class LocalState:
    automatic_dynamic: dict[str, FrameStateSizeEntry] = dataclasses.field(
        default_factory=dict
    )

    def render(self) -> str:
        return "\n".join(
            f"{k}: {v.render()}" for k, v in self.automatic_dynamic.items()
        )


# Mutable box that is shared across restarts
@dataclasses.dataclass
class DistributedState:
    compile_pg: Any
    local_state: LocalState
    all_states: Optional[list[LocalState]] = None


class TensorifyState:
    # These are the set of string symfloats names (eg. "zf0") that we collect
    # from the tensorify_python_scalars.py joint fx pass to inform us about
    # which float inputs we should specialize when we restart analysis.
    force_specializations: set[str] = set()

    @classmethod
    def specialize(cls, index: str) -> None:
        cls.force_specializations.add(index)

    @classmethod
    def should_specialize(cls, index: str) -> bool:
        return index in cls.force_specializations

    @classmethod
    def clear(cls) -> None:
        cls.force_specializations.clear()

    @classmethod
    def empty(cls) -> bool:
        return len(cls.force_specializations) == 0


@functools.lru_cache(None)
def _step_logger():
    return torchdynamo_logging.get_step_logger(log)


@dataclasses.dataclass
class BlockStackEntry:
    # Current instruction that pushes something to block_stack
    inst: Instruction
    target: Instruction
    stack_index: int
    with_context: Optional[
        Union[ContextWrappingVariable, GenericContextWrappingVariable]
    ] = None

    def can_restore(self):
        return self.with_context is not None

    def resume_fn(self):
        assert self.stack_index is not None
        if (
            self.with_context
            and hasattr(self.with_context, "target_values")
            and self.with_context.target_values
        ):
            return ReenterWith(self.stack_index, tuple(self.with_context.target_values))
        else:
            return ReenterWith(self.stack_index)

    def exit(self, tx, is_graph_break):
        assert self.with_context is not None
        if (
            is_graph_break and self.with_context.exit_on_graph_break()
        ) or not is_graph_break:
            return self.with_context.exit(tx)


class SpeculationLogDivergence(AssertionError):
    pass


class ReturnValueOp(Exception):
    pass


class YieldValueOp(Exception):
    """
    Signal to the symbolic tracer to stop and return control flow to the
    caller
    """


def stack_op(fn: typing.Callable[..., object]):
    nargs = len(inspect.signature(fn).parameters)
    fn_var = BuiltinVariable(fn)

    @functools.wraps(fn)
    def impl(self: "InstructionTranslator", inst: Instruction):
        self.push(fn_var.call_function(self, self.popn(nargs), {}))

    return impl


def _detect_and_normalize_assert_statement(
    self: "InstructionTranslatorBase",
    truth_fn: typing.Callable[[object], bool],
    push: bool,
):
    # Detect if this jump instruction is assert and normalize the assert
    # by pushing dummy error message when nothing is given.
    #
    # Python 3.9 assertion is in following format:
    # 18 POP_JUMP_IF_TRUE       28
    # 20 LOAD_ASSERTION_ERROR
    # 22 LOAD_CONST               3 ('Assert message') -> optional instruction
    # 24 CALL_FUNCTION            1                    -> optional instruction
    # 26 RAISE_VARARGS
    #
    # Python 3.8 assertion is in following format:
    # 18 POP_JUMP_IF_TRUE       28
    # 20 LOAD_GLOBAL              0 (Assertion type)
    # 22 LOAD_CONST               3 ('Assert message') -> optional instruction
    # 24 CALL_FUNCTION            1                    -> optional instruction
    # 26 RAISE_VARARGS            1

    if (truth_fn is not operator.truth) or push:
        return False

    assert isinstance(self.instruction_pointer, int)
    current_instruction_pointer = self.instruction_pointer
    inst = self.instructions[current_instruction_pointer]
    # Detect LOAD_ASSERTION_ERROR or LOAD_GLOBAL 0
    if inst.opname != "LOAD_ASSERTION_ERROR":
        return False

    current_instruction_pointer += 1

    # Use dummy error message if its hard to extract
    error_msg = "assertion error"

    inst = self.instructions[current_instruction_pointer]
    # DETECT RAISE_VARARGS or LOAD CONST
    if inst.opname == "LOAD_CONST":
        if not isinstance(inst.argval, str):
            return False
        error_msg = inst.argval

        # if it is LOAD_CONSTANT, it must be followed by CALL_FUNCTION
        # (PRECALL for Python 3.11, CALL for Python 3.12+)
        current_instruction_pointer += 1
        inst = self.instructions[current_instruction_pointer]
        if inst.opname not in ("CALL_FUNCTION", "PRECALL", "CALL"):
            return False

        # for Python 3.11, PRECALL should be followed by CALL, then RAISE_VARARGS
        # for Python != 3.11, CALL_FUNCTION/CALL should be followed by RAISE_VARARGS
        current_instruction_pointer += 1
        if inst.opname == "PRECALL":
            current_instruction_pointer += 1
        inst = self.instructions[current_instruction_pointer]

    if inst.opname != "RAISE_VARARGS":
        return False

    self.push(ConstantVariable.create(error_msg))

    return True


explain = False


def log_graph_break(code_options, reason="", exc_info=False, user_stack=None):
    if user_stack is None:
        user_stack = torch._guards.TracingContext.extract_stack()

    # TODO: Also report the traceback from the parent frame
    try:
        frame_loc = (user_stack[-1].filename, user_stack[-1].lineno)
    except IndexError:
        # first instruction
        frame_loc = (
            code_options["co_filename"],
            code_options["co_firstlineno"],
        )

    user_stack_formatted = "".join(traceback.format_list(user_stack))
    user_stack_trace = (
        "Graph break in user code at %s:%s\nReason: %s\nUser code traceback:\n%s"  # noqa: UP031
        % (
            frame_loc[0],
            frame_loc[1],
            reason,
            user_stack_formatted,
        )
    )
    torch._logging.trace_structured(
        "artifact",
        metadata_fn=lambda: {
            "name": "dynamo_graph_break_reason",
            "encoding": "string",
        },
        payload_fn=lambda: f"{user_stack_trace}\n{traceback.format_exc() if exc_info else ''}",
    )

    # torch._dynamo.explain() formats this a little nicer, and presents a slightly
    # more actionable user code pointer
    if (
        graph_break_log.isEnabledFor(logging.DEBUG)
        and not explain
        and graph_break_dup_warning_checker.add(frame_loc)
    ):
        # This log line MUST contain the string "Graph break in user code",
        # This log line is exercised from
        #   python test/dynamo/test_exc.py -k test_graph_break_log
        graph_break_log.debug(
            user_stack_trace,
        )
    else:
        # This log line MUST not contain the string "Graph break in user code",
        # exercised by
        #   python test/dynamo/test_misc.py -k test_duplicate_graph_break_log
        graph_break_log.debug(
            "Graph break (details suppressed) in user code at %s:%s\nReason: %s",
            frame_loc[0],
            frame_loc[1],
            reason,
        )


def generic_jump(truth_fn: typing.Callable[[object], bool], push: bool):
    def jump_graph_break(self, inst, value, extra_msg=""):
        log_graph_break(self.code_options, reason="Data-dependent jump")
        if not self.should_compile_partial_graph():
            unimplemented("should_compile_partial_graph=False")
        # compile a partial subgraph prefix then jump into user code
        if self.maybe_has_backedge():
            msg = (
                "Skipping frame because there is a graph break in a for/while loop\n"
                f"{self.frame_summary()}"
            )
            log.info(msg)
            raise exc.SkipFrame(msg)

        self.push(value)
        log.debug("generic_jump triggered compile")
        self.output.compile_subgraph(
            self,
            reason=GraphCompileReason(
                f"generic_jump {typestr(value)}{extra_msg}", [self.frame_summary()]
            ),
        )
        self.pop()

        if_next = self.create_call_resume_at(self.next_instruction)
        if push:
            self.push(value)
        if_jump = self.create_call_resume_at(inst.target)

        if sys.version_info >= (3, 13):
            # 3.13 requires stack[-1] to be bool type
            self.output.add_output_instructions([create_instruction("TO_BOOL")])

        self.output.add_output_instructions(
            [create_instruction(inst.opname, target=if_jump[0])] + if_next + if_jump
        )

    def inner(self: "InstructionTranslatorBase", inst: Instruction):
        value: VariableTracker = self.pop()
        if (
            config.rewrite_assert_with_torch_assert
            and _detect_and_normalize_assert_statement(self, truth_fn, push)
        ):
            error_msg: VariableTracker = self.pop()
            # Skip over things like `assert True`
            if value.is_python_constant():
                if bool(value.as_python_constant()):
                    return self.jump(inst)
                else:
                    jump_graph_break(self, inst, value)

            # TODO maybe should respect DtoH sync intention of users later??
            # Manually insert torch._assert_async instead of python assert and jump over
            # assert related instructions as we don't need them anymore.

            # if we see Tensor as assert statement, no need to call scalar_tensor
            if isinstance(value, TensorVariable):
                self.output.create_proxy(
                    "call_function",
                    torch._assert_async,
                    *proxy_args_kwargs((value, error_msg), {}),
                )
                self.jump(inst)
                return

            if isinstance(value, SymNodeVariable):
                # if the assertion is normal shape expression.
                # just install guard and bail out.
                sym_expr = value.sym_num
                if not isinstance(sym_expr, torch.SymBool):
                    sym_expr = sym_expr != 0

                result = torch.fx.experimental.symbolic_shapes.expect_true(sym_expr)
                if not result:
                    unimplemented(
                        "Assertion failed on symbolic shapes. Did you make sure eager mode succeeds?"
                    )
                self.jump(inst)
                return

            scalar_to_tensor_proxy = self.output.create_proxy(
                "call_function", torch.scalar_tensor, *proxy_args_kwargs((value,), {})
            )

            scalar_to_tensor = wrap_fx_proxy(
                self,
                scalar_to_tensor_proxy,
                example_value=get_fake_value(scalar_to_tensor_proxy.node, self),
            )

            self.output.create_proxy(
                "call_function",
                torch._assert_async,
                *proxy_args_kwargs((scalar_to_tensor, error_msg), {}),
            )
            self.jump(inst)
            return

        if value.is_python_constant():
            # ConstDictVariable is optimized to be very lazy about insertion of
            # guards, so we have to manually insert a SEQUENCE_LENGTH guard
            # here.
            if isinstance(value, ConstDictVariable) and value.source:
                install_guard(value.source.make_guard(GuardBuilder.SEQUENCE_LENGTH))
            if truth_fn(value.as_python_constant()):
                if push:
                    self.push(value)
                self.jump(inst)
        elif (
            isinstance(value, (TensorVariable)) and self.should_compile_partial_graph()
        ):
            jump_graph_break(self, inst, value)
        elif isinstance(value, NNModuleVariable):
            # Equivalent of "self.nn_module is not None"
            mod = self.output.get_submodule(value.module_key)
            if truth_fn(mod):
                if push:
                    self.push(value)
                self.jump(inst)
        elif isinstance(value, UserDefinedObjectVariable):
            try:
                x = value.var_getattr(self, "__bool__")  # type: ignore[arg-type]
            except exc.ObservedAttributeError:
                exc.handle_observed_exception(self)
                # if __bool__ is missing, trying __len__ to infer a truth value.
                try:
                    x = value.var_getattr(self, "__len__")  # type: ignore[arg-type]
                except exc.ObservedAttributeError:
                    exc.handle_observed_exception(self)
                    x = None

            # __bool__ or __len__ is function
            if isinstance(x, UserMethodVariable):
                result = x.call_function(self, [], {})  # type: ignore[arg-type, assignment]
                if isinstance(result, ConstantVariable) and isinstance(
                    result.value, (bool, int)
                ):
                    if truth_fn(result.value):
                        if push:
                            self.push(value)
                        self.jump(inst)
                elif isinstance(result, SymNodeVariable):
                    if result.evaluate_expr():
                        if push:
                            self.push(value)
                        self.jump(inst)
                else:
                    unimplemented(
                        "generic_jump on UserDefined with __bool__ returning non-constant"
                    )
            # __bool__ or __len__ is non-function or not existed in the user defined object
            else:
                if truth_fn(True):
                    if push:
                        self.push(value)
                    self.jump(inst)
        elif not isinstance(value, TensorVariable) and value.has_unpack_var_sequence(
            self
        ):
            if truth_fn(len(value.unpack_var_sequence(self))):
                if push:
                    self.push(value)
                self.jump(inst)
        elif isinstance(value, SymNodeVariable):
            try:
                eval_result = value.evaluate_expr(self.output)
            except exc.UserError as e:
                if self.should_compile_partial_graph():
                    return jump_graph_break(self, inst, value, extra_msg=f"\n{e}")
                raise
            if truth_fn(eval_result):
                if push:
                    self.push(value)
                self.jump(inst)
        elif isinstance(value, variables.BackwardHookVariable):
            if truth_fn(True):
                if push:
                    self.push(value)
                self.jump(inst)
        else:
            from .source import is_constant_source

            if value.source is not None and is_constant_source(value.source):
                if truth_fn(value.get_real_value()):  # type: ignore[attr-defined]
                    if push:
                        self.push(value)
                    self.jump(inst)
            else:
                raise exc.UserError(
                    exc.UserErrorType.DYNAMIC_CONTROL_FLOW,
                    "Dynamic control flow is not supported at the moment. Please use "
                    "torch.cond to explicitly capture the control flow.",
                    case_name="cond_operands",
                )

    return inner


def break_graph_if_unsupported(*, push):
    def decorator(inner_fn):
        @functools.wraps(inner_fn)
        def wrapper(self: "InstructionTranslatorBase", inst: Instruction):
            speculation = self.speculate()
            if speculation.failed:
                assert speculation.reason is not None
                return handle_graph_break(self, inst, speculation.reason)
            try:
                return inner_fn(self, inst)
            except Unsupported as excp:
                if self.generic_context_manager_depth > 0:
                    # We don't support graph break under GenericContextWrappingVariable,
                    # If there is, we roll back to the checkpoint and fall back.
                    excp.remove_from_stats()
                    unimplemented("Graph break under GenericContextWrappingVariable")

                if isinstance(excp, exc.UncapturedHigherOrderOpError):
                    raise

                if not self.should_compile_partial_graph():
                    raise

                log_graph_break(
                    self.code_options,
                    exc_info=True,
                    reason=f"Unsupported: {excp}",
                    user_stack=excp.real_stack,
                )

                if self.maybe_has_backedge():
                    msg = (
                        "Skipping frame because there is a graph break in a for/while loop\n"
                        f"{self.frame_summary()}"
                    )
                    log.info(msg)
                    raise exc.SkipFrame(msg) from excp

                excp.remove_from_stats()
                excp.add_to_stats("graph_break")
                speculation.reason = GraphCompileReason(excp.msg, excp.real_stack)
            speculation.fail_and_restart_analysis()

        def handle_graph_break(
            self: "InstructionTranslatorBase",
            inst: Instruction,
            reason: GraphCompileReason,
        ):
            self.output.compile_subgraph(self, reason=reason)
            cg = PyCodegen(self)
            cleanup: list[Instruction] = []
            # Reconstruct the context variable CLASS in the block stack
            for b in self.block_stack:
                # Don't exit any modes we have entered,
                # output bytecode will mutate the tf mode stack accordingly
                if isinstance(b.with_context, TorchFunctionModeVariable):
                    cg.extend_output(
                        b.resume_fn().try_except_torch_function_mode(
                            cg.code_options, cleanup
                        )
                    )
                    continue
                assert b.with_context is not None
                assert isinstance(b.with_context, (ContextWrappingVariable))
                b.with_context.reconstruct_type(cg)
                cg.extend_output(b.resume_fn().try_finally(cg.code_options, cleanup))
            self.output.add_output_instructions(cg.get_instructions())
            del cg

            if sys.version_info >= (3, 11) and inst.opname == "CALL":
                kw_names = (
                    self.kw_names.as_python_constant()
                    if self.kw_names is not None
                    else ()
                )
                if len(kw_names) > 0:
                    # KW_NAMES no longer used in 3.13
                    assert sys.version_info < (3, 13)
                    self.output.add_output_instructions(
                        [create_instruction("KW_NAMES", argval=kw_names)]
                    )
                self.output.add_output_instructions(
                    create_call_function(inst.arg, False)
                )
            else:
                # copy instruction, but without exception table data
                assert inst.target is None
                inst_copy = copy.copy(inst)
                inst_copy.exn_tab_entry = None
                self.output.add_output_instructions([inst_copy])

            self.output.add_output_instructions(cleanup)

            if (
                sys.version_info >= (3, 11)
                and sys.version_info < (3, 12)
                and inst.opname == "CALL"
            ):
                # stack effect for PRECALL + CALL is split between the two instructions
                stack_effect = dis.stack_effect(
                    dis.opmap["PRECALL"], inst.arg
                ) + dis.stack_effect(dis.opmap["CALL"], inst.arg)
            else:
                stack_effect = dis.stack_effect(inst.opcode, inst.arg)
            self.popn(push - stack_effect)

            for _ in range(push):
                self.push(UnknownVariable())
            self.output.add_output_instructions(
                self.create_call_resume_at(self.next_instruction)
            )

        return wrapper

    return decorator


class BytecodeDistpatchTableMeta(type):
    """Installs a `cls.dispatch_table` on every subclass to speed up calls to self.OPCODE()"""

    def __init__(cls, name, bases, dct) -> None:
        super().__init__(name, bases, dct)

        def _missing(opname, *args):
            unimplemented(f"missing: {opname}")

        dispatch_table = {
            op: getattr(cls, opname, functools.partial(_missing, opname))
            for opname, op in dis.opmap.items()
        }
        cls.dispatch_table = [dispatch_table.get(i) for i in range(2**8)]


class InstructionTranslatorBase(
    metaclass=BytecodeDistpatchTableMeta,
):
    output: OutputGraph
    symbolic_locals: dict[str, VariableTracker]
    symbolic_globals: dict[str, VariableTracker]
    symbolic_torch_function_state: SymbolicTorchFunctionState
    stack: list[VariableTracker]
    instruction_pointer: Optional[int]
    current_instruction: Instruction
    block_stack: list[BlockStackEntry]
    lineno: int
    kw_names: Optional[ConstantVariable]
    accept_prefix_inst: bool
    prefix_insts: list[Instruction]
    inline_depth: int
    inconsistent_side_effects: bool
    current_speculation: Optional[SpeculationEntry]
    dispatch_table: list[Any]
    exn_vt_stack: list[VariableTracker]
    exec_recorder: Optional[ExecutionRecorder]
    strict_checks_fn: Optional[Callable[[VariableTracker], bool]]

    def mark_inconsistent_side_effects(self):
        """
        InstructionTranslator has encountered instructions which may cause
        dynamo to see a different version of history from eager
        See: https://github.com/pytorch/pytorch/issues/110765
        """
        self.inconsistent_side_effects = True

    def maybe_has_backedge(self):
        # This function employs a heuristic. It does not reliably detect a backedge.
        # The heuristic is straightforward: starting from the current instruction and
        # continuing to the end, if any jump instruction targets an instruction before
        # the current one, there might be a backedge.

        # Python 3.12 introduced changes to bytecode that group common paths in
        # blockstacks (with or try...else) and allow for early returns. Consequently,
        # there can be multiple RETURN_VALUE instructions. Another heuristic is to
        # halt detection upon encountering the first RETURN_VALUE or RETURN_CONST.

        # These heuristics can result in both false positives and negatives, but
        # in either case, the Dynamo code remains valid. For false positives
        # (where an edge is incorrectly marked as a backedge), Dynamo will
        # perform a SkipFrame instead of potentially applying optimizations. For
        # false negatives (where an edge that should be marked as a backedge
        # isn't), multiple graphs may be generated if there's a break in the
        # graph during a for loop. In general, its better to have fewer false
        # negatives so that Dynamo does not skip the whole frame.

        cur_offset = self.current_instruction.offset
        assert self.instruction_pointer is not None
        for inst in self.instructions[self.instruction_pointer :]:
            if inst.opname in ("RETURN_VALUE", "RETURN_CONST"):
                return False
            if inst.opname in JUMP_OPNAMES:
                jump_offset = inst.argval
                if jump_offset < cur_offset:
                    return True
        return False

    def cellvars(self):
        if not hasattr(self, "_cellvars"):
            self._cellvars = tuple(self.code_options["co_cellvars"] or [])
            # An inlined function might depend on the cellvar of the parent
            # function. So, recursively obtain parent cellvars.
            if isinstance(self, InliningInstructionTranslator):
                self._cellvars += self.parent.cellvars()
        return self._cellvars

    def freevars(self):
        if not hasattr(self, "_freevars"):
            self._freevars = tuple(self.code_options["co_freevars"] or [])
            # An inlined function might depend on the freevar of the parent
            # function. So, recursively obtain parent freevars.
            if isinstance(self, InliningInstructionTranslator):
                self._freevars += self.parent.freevars()
        return self._freevars

    def cell_and_freevars(self):
        if not hasattr(self, "_cell_and_freevars"):
            self._cell_and_freevars = self.cellvars() + self.freevars()
        return self._cell_and_freevars

    def prune_dead_locals(self):
        # Only keep the locals that must remain on the stack.
        reads = livevars_analysis(self.instructions, self.current_instruction)
        self.symbolic_locals = {
            k: v for k, v in self.symbolic_locals.items() if k in reads
        }
        # "Garbage collect the heap".
        self.output.side_effects.prune_dead_object_new(self)

    def call_function(
        self,
        fn: VariableTracker,
        args: list[VariableTracker],
        kwargs: dict[str, VariableTracker],
    ):
        assert isinstance(fn, VariableTracker)
        assert isinstance(args, list)
        assert isinstance(kwargs, dict)
        assert all(
            isinstance(x, VariableTracker)
            for x in itertools.chain(args, kwargs.values())
        )
        inner_fn = None
        if hasattr(fn, "value"):
            inner_fn = fn.value
        if hasattr(fn, "fn"):
            inner_fn = fn.fn
        if inner_fn and callable(inner_fn) and is_forbidden(inner_fn):
            raise AssertionError(f"Attempt to trace forbidden callable {inner_fn}")
        self.push(fn.call_function(self, args, kwargs))  # type: ignore[arg-type]

    def inline_user_function_return(self, fn, args, kwargs):
        """
        A call to some user defined function by inlining it.
        """
        return InliningInstructionTranslator.inline_call(self, fn, args, kwargs)

    def get_line_of_code_header(self, lineno=None):
        if lineno is None:
            lineno = self.lineno
        inline_depth_str = (
            f" (inline depth: {self.inline_depth})" if self.inline_depth > 0 else ""
        )
        funcname = get_funcname(self.f_code.co_filename, lineno)
        funcname_str = "" if funcname is None else f" ({funcname})"
        return f"{self.f_code.co_filename}:{lineno} in {self.f_code.co_name}{funcname_str}{inline_depth_str}"

    def get_log_starts_line_log_str(self):
        log_str = f"TRACE starts_line {self.get_line_of_code_header()}\n"
        line = linecache.getline(self.f_code.co_filename, self.lineno).rstrip()
        log_str += f"    {line}"
        return log_str

    def starts_line(self, lineno):
        if self.lineno == lineno:
            return
        self.lineno = lineno
        TracingContext.set_current_loc(
            self.f_code.co_filename, lineno, self.f_code.co_name
        )
        from torch._logging.structured import dump_file

        dump_file(self.f_code.co_filename)
        if trace_source_log.isEnabledFor(logging.DEBUG):
            trace_source_log.debug("%s", LazyString(self.get_log_starts_line_log_str))

    def step(self):
        """Process exactly one instruction, return False we should exit"""
        ip = self.instruction_pointer
        if ip is None:
            return False
        self.current_instruction = inst = self.instructions[ip]
        self.instruction_pointer = ip + 1

        if inst.starts_line:
            self.starts_line(inst.starts_line)

        if (
            not self.stack
            and self.should_compile_partial_graph()
            and self.is_non_empty_graph()
        ):
            self.current_speculation = self.speculate()
            if self.current_speculation.failed:
                return self.step_graph_break(inst)

        if trace_bytecode_log.isEnabledFor(logging.DEBUG):
            trace_bytecode_log.debug(
                "TRACE %s %s %s", inst.opname, inst.argval, self.stack
            )

        self.update_block_stack(inst)

        try:
            self.dispatch_table[inst.opcode](self, inst)
            return not self.output.should_exit
        except TensorifyScalarRestartAnalysis:
            raise
        except exc.ObservedException as e:
            self.exception_handler(e)
            return True
        except (ReturnValueOp, YieldValueOp):
            return False
        except Unsupported:
            if self.current_speculation is None:
                log.debug("empty checkpoint")
                raise
            log.debug("step triggered compile", exc_info=True)

        self.current_speculation.fail_and_restart_analysis()

    if sys.version_info >= (3, 11):

        def update_block_stack(self, inst):
            # 3.11+ no longer uses a block stack, but we still keep track of one
            # so that we know which contexts are currently active.
            # For our purposes, all exception table entries with the same target
            # are considered to be part of the same "block".
            # NOTE: we only keep track of with blocks that are not contained in try blocks.
            # This is because we will not create continuation functions on graph breaks in try blocks,
            # but we may for with blocks. We do not push blocks here since
            # with blocks are pushed when handling BEFORE_WITH.
            entry = inst.exn_tab_entry
            if entry:
                # Detect when we have exited the top with block.
                # The with blocks on the block stack are not enclosed in try
                # blocks, so a with block's cleanup code should be in the
                # previous with block (if any).
                if (
                    len(self.block_stack) >= 2
                    and entry.target is not self.block_stack[-1].target
                    and entry.target is self.block_stack[-2].target
                ):
                    # exit the current block
                    self.block_stack.pop()
            else:
                # no longer in any block
                # It is possible for NOPs to be between two instructions
                # in the same block, but the NOPs are not covered by an
                # exception table entry. In this case, assume that we
                # are still in the same block.
                # In 3.12+, JUMP_BACKWARD might also not be covered by
                # an exception table entry, so we also assume that we
                # are still in the same block. It is probably safe to do
                # this in 3.11, even though we haven't encountered this case before.
                if self.block_stack and inst.opname not in ("NOP", "JUMP_BACKWARD"):
                    # If we really escape from a block and the current
                    # instruction is not in another block, then there
                    # should be no other nested blocks that we are in.
                    assert len(self.block_stack) == 1
                    self.block_stack.pop()

    else:

        def update_block_stack(self, inst):
            pass

    @property
    def next_instruction(self):
        return self.instructions[self.instruction_pointer]  # type: ignore[index]

    def step_graph_break(self, continue_inst):
        # generate code from checkpoint
        assert not self.output.output_instructions
        assert self.current_speculation is not None
        self.output.compile_subgraph(
            self,
            partial_convert=True,
            reason=GraphCompileReason("step_unsupported", [self.frame_summary()]),
        )
        self.output.add_output_instructions(
            [create_jump_absolute(continue_inst)] + self.instructions
        )

    def run_ctx_mgr(self):
        # NB: Don't push the top level frame summary; set_current_loc will
        # take care of it.  However, DO make sure we attach real_stack to
        # exceptions
        return TracingContext.current_frame(None)

    def run(self):
        with self.run_ctx_mgr():
            try:
                self.output.push_tx(self)
                while self.step():
                    pass
            except TensorifyScalarRestartAnalysis:
                raise
            except BackendCompilerFailed:
                raise
            except RuntimeError as e:
                if hasattr(e, "msg") and "data-dependent" in e.msg:
                    print(
                        "\n"
                        + torch.fx.GraphModule({}, self.output.graph).print_readable(
                            print_output=False, include_stride=True, include_device=True
                        ),
                        file=sys.stderr,
                    )

                raise
            except Exception as e:
                if self.exec_recorder:
                    e.exec_record = self.exec_recorder.get_record()  # type: ignore[attr-defined]

                raise
            finally:
                self.output.pop_tx()
                # Cleanup the outputGraph to delete the held tensors. We perform the
                # cleanup only for InstructionTranslator and not
                # InliningInstructionTranslator. The InliningInstructionTranslator
                # mutates the output object and is restored to original state if
                # there was an exception.
                if isinstance(self, InstructionTranslator):
                    self.output.cleanup()

    def push(self, val: Optional[VariableTracker]):
        assert val is None or isinstance(
            val, VariableTracker
        ), f"push expects VariableTracker, got {typestr(val)}"
        self.stack.append(val)  # type: ignore[arg-type]

    def push_many(self, vals: list[VariableTracker]):
        for val in vals:
            self.push(val)

    def pop(self) -> VariableTracker:
        return self.stack.pop()

    def popn(self, n: int) -> list[VariableTracker]:
        return [*reversed([self.pop() for _ in range(n)])]

    def LOAD_FAST(self, inst):
        name = inst.argval
        if self.exec_recorder and name in self.f_locals:
            self.exec_recorder.add_local_var(name, self.f_locals[name])

        try:
            self.push(self.symbolic_locals[name].unwrap())
        except KeyError:
            if name.startswith("."):
                try:
                    # This happens in dict/list comprehensions
                    new_name = name.replace(".", "implicit")
                    self.push(self.symbolic_locals[new_name])
                except KeyError:
                    unimplemented("undefined LOAD_FAST (implicit)")
            else:
                unimplemented("undefined LOAD_FAST")

        # for continuation functions
        if name.startswith("___stack"):
            self.symbolic_locals.pop(name)

    def LOAD_DEREF(self, inst):
        assert inst.argval in self.cell_and_freevars()
        cell = self.symbolic_locals[inst.argval]
        contents_var = self.output.side_effects.load_cell(cell)
        self.push(contents_var)

        if self.exec_recorder and inst.argval in self.f_locals:
            self.exec_recorder.add_local_var(inst.argval, self.f_locals[inst.argval])

    def STORE_FAST(self, inst):
        name = inst.argval
        loaded_vt = self.pop()
        loaded_vt.set_name_hint(name)
        self.symbolic_locals[name] = loaded_vt

    def DELETE_FAST(self, inst):
        del self.symbolic_locals[inst.argval]

    def STORE_DEREF(self, inst):  # type: ignore[override]
        assert inst.argval in self.cell_and_freevars()
        cell = self.symbolic_locals[inst.argval]
        val = self.pop()
        self.output.side_effects.store_cell(cell, val)

        assert isinstance(cell, CellVariable)  # tame mypy
        if cell.local_name is not None:
            val.set_name_hint(cell.local_name)  # type: ignore[attr-defined]

    LOAD_CLOSURE = LOAD_FAST

    def _load_const(self, inst):
        i = inst.arg
        if i is None:
            return ConstantVariable.create(value=inst.argval)
        val = self._constants_cache[i]
        if not val:
            self._constants_cache[i] = val = ConstantVariable.create(value=inst.argval)
        return val

    def LOAD_CONST(self, inst):
        self.push(self._load_const(inst))

    def _load_global(self, inst):
        name = inst.argval

        if self.exec_recorder:
            if name in self.f_globals:
                self.exec_recorder.add_global_var(name, self.f_globals[name])
            else:
                assert name in self.f_builtins
                self.exec_recorder.builtins[name] = self.f_builtins[name]

        if name in self.symbolic_globals:
            variable = self.output.side_effects[self.symbolic_globals[name]]
            self.push(self.output.side_effects.load_global(variable, name))
            return

        try:
            value = self.f_globals[name]
        except KeyError:
            return self.load_builtin(inst)

        self.push(VariableTracker.build(self, value, GlobalSource(name)))

    @functools.cached_property
    def nn_modules_globals_vt(self):
        module_name = "torch.nn.modules.module"
        module_source = self.import_source(module_name)
        fglobals_value = _import_module(module_name)
        return VariableTracker.build(self, fglobals_value, module_source)

    def LOAD_GLOBAL(self, inst):
        if sys.version_info >= (3, 11) and sys.version_info < (3, 13) and inst.arg % 2:
            self.PUSH_NULL(inst)
        self._load_global(inst)
        if sys.version_info >= (3, 13) and inst.arg % 2:
            self.PUSH_NULL(inst)

    def STORE_GLOBAL(self, inst):
        value = self.pop()
        name = inst.argval
        source = GlobalSource(name)
        if name not in self.symbolic_globals:
            self.symbolic_globals[name] = object()  # type: ignore[assignment]  # sentinel object
        variable = self.output.side_effects.track_global_existing(
            source, self.symbolic_globals[name]
        )
        if isinstance(value, RemovableHandleVariable):
            unimplemented("Storing handles in globals - NYI")
        self.output.side_effects.store_global(variable, name, value)

    # Cache note: This cache only exists for the duration of this
    # InstructionTranslator - so it should be safe to do.
    @cache_method
    def import_source(self, module_name):
        """Create an alias to a module for use in guards"""
        if "torch_package" in module_name:
            value = torch.package.package_importer._package_imported_modules[
                module_name
            ]
            alias = (
                module_name.replace(">", "_").replace("<", "_").replace(".", "_dot_")
            )
        else:
            value = _import_module(module_name)
            alias = f"__import_{module_name.replace('.', '_dot_')}"
        f_globals = self.output.global_scope
        assert alias not in f_globals or f_globals[alias] is value
        f_globals[alias] = value
        self.output.update_co_names(alias)
        return GlobalSource(alias)

    def resolve_name(self, name, package, level):
        """
        Copied from the Cpython implementation of __import__
        Resolve a relative module name to an absolute one.
        https://github.com/python/cpython/blob/5a094f0255eea1db58fb2cf14c200971e64ec36e/Lib/importlib/_bootstrap.py#L902
        """
        bits = package.rsplit(".", level - 1)
        if len(bits) < level:
            raise ImportError("attempted relative import beyond top-level package")
        base = bits[0]
        return f"{base}.{name}" if name else base

    def calc_package(self):
        """
        Copied from the Cpython implementation of __import__
        https://github.com/python/cpython/blob/5a094f0255eea1db58fb2cf14c200971e64ec36e/Lib/importlib/_bootstrap.py#L1090
        """
        package = self.f_globals.get("__package__")
        spec = self.f_globals.get("__spec__")
        if package is not None:
            if spec is not None and package != spec.parent:
                log.warning(
                    "__package__ != __spec__.parent (%r != %r)",
                    package,
                    spec.parent,
                    stacklevel=3,
                )
            return package
        elif spec is not None:
            return spec.parent
        else:
            log.warning(
                "can't resolve package from __spec__ or __package__, "
                "falling back on __name__ and __path__",
                stacklevel=3,
            )
            package = self.f_globals["__name__"]
            if "__path__" not in self.f_globals:
                package = package.rpartition(".")[0]
        return package

    def IMPORT_NAME(self, inst):
        level, fromlist = self.popn(2)
        level = level.as_python_constant()
        fromlist = fromlist.as_python_constant()
        module_name = inst.argval

        # Are we replaying? if so, load recorded module
        recorded_name = (
            f"{ExecutionRecorder.LOCAL_MOD_PREFIX}_{level}_{fromlist}_{module_name}"
        )
        if recorded_name in self.f_globals:
            value = self.f_globals[recorded_name]
            source = GlobalSource(recorded_name)
        else:
            try:
                value = __import__(
                    module_name,
                    fromlist=fromlist,
                    level=level,
                    globals=self.f_globals,
                )
            except ImportError:
                unimplemented("import a module that does not exist")

            if level != 0:
                pkg = self.calc_package()
                module_name = self.resolve_name(module_name, pkg, level)

            # For __import__, when the name variable is of the form package.module,
            # normally, the top-level package (the name up till the first dot) is
            # returned, not the module named by module_name. However, when a
            # non-empty fromlist argument is given, the module named by name is
            # returned. Therefore, we set the source correctly here.
            if not fromlist:
                top_level_module_name = module_name.partition(".")[0]
                source = self.import_source(top_level_module_name)
            else:
                source = self.import_source(module_name)

        if self.exec_recorder:
            self.exec_recorder.add_local_mod(recorded_name, value)

        if istype(value, (types.ModuleType, DummyModule)):
            self.push(PythonModuleVariable(value, source=source))
        else:
            unimplemented(f"IMPORT_NAME {typestr(value)}")

    def IMPORT_FROM(self, inst):
        self.DUP_TOP(inst)
        self._load_attr(inst)

    def load_builtin_from_argval(self, argval):
        if argval not in self.f_builtins:
            raise Unsupported(f"name '{argval}' is not defined")
        val = self.f_builtins[argval]

        if callable(val):
            builtins_source = GlobalSource(
                self.output.name_of_builtins_dict_key_in_fglobals
            )
            var_source = DictGetItemSource(builtins_source, argval)
            self.push(VariableTracker.build(self, val, var_source))
        else:
            assert is_builtin_constant(val)
            self.push(ConstantVariable.create(value=val))

    def load_builtin(self, inst):
        self.load_builtin_from_argval(inst.argval)

    def jump(self, inst):
        self.instruction_pointer = self.indexof[inst.target]

    JUMP_FORWARD = jump
    JUMP_ABSOLUTE = jump

    POP_JUMP_IF_FALSE = generic_jump(operator.not_, False)
    POP_JUMP_IF_TRUE = generic_jump(operator.truth, False)
    JUMP_IF_FALSE_OR_POP = generic_jump(operator.not_, True)
    JUMP_IF_TRUE_OR_POP = generic_jump(operator.truth, True)

    def SETUP_LOOP(self, inst):
        # only exists in python<=3.7
        self.block_stack.append(BlockStackEntry(inst, inst.target, len(self.stack)))

    def SETUP_EXCEPT(self, inst):
        # only exists in python<=3.7
        self.block_stack.append(BlockStackEntry(inst, inst.target, len(self.stack)))

    def POP_BLOCK(self, inst):
        self.block_stack.pop()

    def SETUP_WITH(self, inst):
        self.setup_or_before_with(inst)

    def SETUP_FINALLY(self, inst):
        self.block_stack.append(BlockStackEntry(inst, inst.target, len(self.stack)))

    def BEGIN_FINALLY(self, inst):
        self.push(None)

    def WITH_CLEANUP_START(self, inst):
        exit, exc = self.popn(2)
        assert exc is None
        self.push(exc)
        self.push(exit.call_function(self, [ConstantVariable.create(None)] * 3, {}))

    def WITH_CLEANUP_FINISH(self, inst):
        self.popn(2)
        self.push(None)

    def CALL_FINALLY(self, inst):
        """
        pushes the address of the next instruction onto the stack and increments
        bytecode counter by delta
        """
        # Python 3.8 only
        addr = self.indexof[self.next_instruction]
        self.push(ConstantVariable.create(addr))
        self.jump(inst)

    def END_FINALLY(self, inst):
        # Python 3.8 only
        # https://docs.python.org/3.8/library/dis.html#opcode-END_FINALLY
        tos = self.pop()
        if isinstance(tos, ConstantVariable):
            self.instruction_pointer = tos.as_python_constant()
        else:
            pass

    def POP_FINALLY(self, inst):
        # Python 3.8 only
        preserve_tos = inst.argval
        if preserve_tos:
            tos = self.pop()
        _ = self.pop()
        if preserve_tos:
            self.push(tos)  # type: ignore[possibly-undefined]

    def FOR_ITER(self, inst):
        it = self.pop().realize()
        try:
            val = it.next_variable(self)
            self.push(it)
            self.push(val)
        except (StopIteration, exc.ObservedUserStopIteration) as e:
            if isinstance(e, exc.ObservedUserStopIteration):
                exc.handle_observed_exception(self)

            # leave iterator upon exhaustion in 3.12
            if sys.version_info >= (3, 12):
                # CPython 3.12 actually jumps to the instruction after the END_FOR
                # and performs the action of END_FOR as part of FOR_ITER. We jump
                # to the END_FOR and run it, so we need to make sure 2 values are
                # on the stack for it to pop.
                self.push(it)
                self.push(ConstantVariable.create(None))
            self.jump(inst)

    def _raise_exception_variable(self, val):
        def set_context_recursive(val, prev_idx):
            if (ctx := val.__context__) and type(ctx) is not ConstantVariable:
                return val
            if len(self.exn_vt_stack) + prev_idx > 0:
                prev = self.exn_vt_stack[prev_idx]
                set_context_recursive(prev, prev_idx - 1)
                val.set_context(prev)
            return val

        def break_context_reference_cycle(val):
            # See test_exceptions::test_raise_does_not_create_context_chain_cycle
            # Based on https://github.com/python/cpython/blob/e635bf2e49797ecb976ce45a67fce2201a25ca68/Python/errors.c#L207-L228
            # As noted on CPython, this is O(chain length) but the context chains
            # are usually very small
            o = slow_o = val
            slow_update_toggle = False  # floyd's algorithm for detecting cycle
            while True:
                context = o.__context__
                if type(context) is ConstantVariable:  # context not set
                    break

                if context is val:
                    o.set_context(ConstantVariable(None))
                    break

                o = context
                if o is slow_o:
                    # pre-existing cycle - all exceptions on the path were
                    # visited and checked
                    break

                if slow_update_toggle:
                    slow_o = slow_o.__context__  # visited all exceptions
                slow_update_toggle = not slow_update_toggle

        val = self.pop()
        # User can raise exception in 2 ways
        #   1) raise exception type - raise NotImplementedError
        #   2) raise execption instance - raise NotImplemetedError("foo")

        # 1) when user raises exception type
        if isinstance(val, variables.BuiltinVariable):
            # Create the instance of the exception type
            # https://github.com/python/cpython/blob/3.11/Python/ceval.c#L6547-L6549
            val = val.call_function(self, [], {})  # type: ignore[arg-type]

<<<<<<< HEAD
        # set Exception.__context__
        set_context_recursive(val, len(self.exn_vt_stack) - 1)
        break_context_reference_cycle(val)
=======
        # Handle https://peps.python.org/pep-0479/
        if (
            is_generator(self.f_code)
            and isinstance(val, variables.ExceptionVariable)
            and val.exc_type is StopIteration
        ):
            val = variables.BuiltinVariable(RuntimeError).call_function(self, [], {})  # type: ignore[arg-type]
>>>>>>> 5cc1b54a

        # Save the exception in a global data structure
        self.exn_vt_stack.append(val)

        # 2) when user raises exception instance
        if isinstance(val, variables.ExceptionVariable):
            if observed_exception_type := exc.observed_exception_map.get(val.exc_type):
                raise observed_exception_type(f"raised exception {val}")
            raise exc.ObservedException(f"raised exception {val}")
        unimplemented(f"raise {exc}")

    def RAISE_VARARGS(self, inst):
        if inst.arg == 0:
            # duplicate the top of the stack and re-raise it
            if sys.version_info < (3, 11):
                unimplemented("re-raise")
            assert isinstance(self.stack[-1], ExceptionVariable)
            self.stack.append(self.stack[-1])
            self._raise_exception_variable(inst)
        elif inst.arg == 1:
            self._raise_exception_variable(inst)
        else:
            # Support raise .. from None ... Dynamo does not track __cause__ and other attributes of exception. So we
            # ignore `from None` part.
            from_vt = self.pop()
            if isinstance(from_vt, ConstantVariable) and from_vt.value is None:
                self._raise_exception_variable(inst)
            unimplemented("raise ... from ...")

    def RERAISE(self, inst):
        if sys.version_info >= (3, 11):
            # RERAISE is currently supported in a narrow case of `raise ... from None`
            self._raise_exception_variable(inst)
        unimplemented("RERAISE")

    def WITH_EXCEPT_START(self, inst):
        if sys.version_info >= (3, 11):
            # At the top of the stack are 4 values:
            #    - TOP = exc_info()
            #    - SECOND = previous exception
            #    - THIRD: lasti of exception in exc_info()
            #    - FOURTH: the context.__exit__ bound method
            #    We call FOURTH(type(TOP), TOP, GetTraceback(TOP)).
            #    Then we push the __exit__ return value.
            assert len(self.stack) >= 4
            fn = self.stack[-4]
            val = self.stack[-1]
            assert isinstance(val, variables.ExceptionVariable)
            typ = BuiltinVariable(val.exc_type)
            tb = ConstantVariable(None)
        else:
            assert len(self.stack) >= 7
            fn = self.stack[-7]
            val = self.stack[-4]
            assert isinstance(val, variables.ExceptionVariable)
            typ = BuiltinVariable(val.exc_type)
            tb = ConstantVariable(None)

        self.call_function(fn, [typ, val, tb], {})

    def exception_handler(self, raised_exception):
        if sys.version_info >= (3, 11):
            exn_tab_entry = self.current_instruction.exn_tab_entry
            if exn_tab_entry:
                # Implementation is based on https://github.com/python/cpython/blob/3.11/Objects/exception_handling_notes.txt

                # 1) pop values from the stack until it matches the stack depth
                # for the handler
                while len(self.stack) > exn_tab_entry.depth:
                    self.pop()

                # 2) if 'lasti' is true, then push the offset that the exception was raised at
                if exn_tab_entry.lasti:
                    self.push(
                        variables.ConstantVariable(self.current_instruction.offset)
                    )

                # 3) push the exception to the stack
                assert len(self.exn_vt_stack)
                self.push(self.exn_vt_stack[-1])

                # 4) jump to the handler
                self.jump(exn_tab_entry)
            else:
                # No handler found. Bubble the exception to the parent
                # instruction translater. We use special exception for this.
                self.stack.clear()
                if type(self) is InstructionTranslator:
                    raise Unsupported("Observed exception")
                raise raised_exception
        else:
            if len(self.block_stack):
                # base implementation - https://github.com/python/cpython/blob/3.10/Python/ceval.c#L4455

                assert len(self.exn_vt_stack)
                exception_var = self.exn_vt_stack[-1]

                block_stack_entry = self.block_stack.pop()

                while block_stack_entry.inst.opname == "EXCEPT_HANDLER":
                    # TODO(anijain2305) - This is not tested .. unable to create a testcase
                    # https://github.com/python/cpython/blob/3.10/Python/ceval.c#L1456
                    self.popn(3)
                    if len(self.block_stack) == 0:
                        # No handler found in this frame. Bubble the exception to the parent
                        # instruction translater.
                        self.stack.clear()
                        if type(self) is InstructionTranslator:
                            raise Unsupported("Observed exception")
                        raise raised_exception
                    block_stack_entry = self.block_stack.pop()

                if block_stack_entry.inst.opname != "SETUP_FINALLY":
                    unimplemented(
                        "exception is raised when top of the block stack "
                        "is not exception handler (e.g. try .. with .. except). "
                        f"Current TOS is {block_stack_entry.inst}"
                    )

                # 1) pop values from the stack until it matches the stack depth
                # for the handler
                while len(self.stack) > block_stack_entry.stack_index:
                    self.pop()

                # Push a dummy block stack entry of EXCEPT_HANDLER
                # https://github.com/python/cpython/blob/3.10/Python/ceval.c#L1456
                except_handler_inst = Instruction(1e6, "EXCEPT_HANDLER", None, 0)
                self.block_stack.append(
                    BlockStackEntry(except_handler_inst, None, len(self.stack))
                )

                # Push old exception
                if len(self.exn_vt_stack) >= 2:
                    old_exception = self.exn_vt_stack[-2]

                    # Push the old exception on to stack - tb, value, type
                    # Traceback is currently mapped to UnknownVariable
                    self.push(variables.UnknownVariable())
                    self.push(old_exception)
                    self.push(variables.BuiltinVariable(old_exception.exc_type))
                else:
                    # Push empty exception tb, value, type
                    self.push(variables.ConstantVariable(None))
                    self.push(variables.ConstantVariable(None))
                    self.push(variables.ConstantVariable(None))

                # Push new exception - tb, val, type
                # Traceback is currently mapped to UnknownVariable
                self.push(variables.UnknownVariable())
                self.push(exception_var)
                self.push(variables.BuiltinVariable(exception_var.exc_type))

                # Jump to target
                self.jump(block_stack_entry)
            else:
                # No handler found. Bubble the exception to the parent
                # instruction translater. We use special exception for this.
                self.stack.clear()
                if type(self) is InstructionTranslator:
                    raise Unsupported("Observed exception")
                raise raised_exception

    def PUSH_EXC_INFO(self, inst):
        val = self.pop()
        assert len(self.exn_vt_stack)
        self.push(self.exn_vt_stack[-1])
        self.push(val)

    def POP_EXCEPT(self, inst):
        if sys.version_info >= (3, 11):
            val = self.pop()
            assert isinstance(val, variables.ExceptionVariable)

            # This exception is handled and therefore we can clear the error indicator
            assert len(self.exn_vt_stack)
            self.exn_vt_stack.pop()
        else:
            assert len(self.block_stack) > 0
            if self.block_stack[-1].inst.opname != "EXCEPT_HANDLER":
                raise AssertionError(
                    "Bug in Dynamo tracing of exception handling."
                    "Top of the block stack is not EXCEPT_HANDLER."
                )
            self.block_stack.pop()

            self.popn(3)

            # This exception is handled and therefore we can clear the error indicator
            assert len(self.exn_vt_stack)
            self.exn_vt_stack.pop()

    def check_if_exc_matches(self):
        assert len(self.stack) >= 2
        expected_exc_types = self.pop()
        if sys.version_info >= (3, 11):
            # CHECK_EXC_MATCH (which is used from 3.11 onwards) does not pop.
            # This is the description from the disassembly doc
            #
            # Performs exception matching for ``except``. Tests whether the ``STACK[-2]``
            # is an exception matching ``STACK[-1]``. Pops ``STACK[-1]`` and pushes the boolean
            # result of the test.
            exc_instance = self.stack[-1]
        else:
            # This is used prior to 3.11 via opcode JUMP_IF_NOT_EXC_MATCH
            # There is no documentation but here is the code pointer that does 2 pops
            # https://github.com/python/cpython/blob/3.10/Python/ceval.c#L3650-L3665
            exc_instance = self.stack.pop()

        # Users can check exception in 2 ways
        # 1) except NotImplementedError --> BuilinVariable
        # 2) except (NotImplemetedError, AttributeError) -> TupleVariable

        if not isinstance(expected_exc_types, (BuiltinVariable, TupleVariable)):
            unimplemented(
                f"except has an unsupported types of objects {expected_exc_types}"
            )

        if sys.version_info >= (3, 11):
            if not isinstance(exc_instance, variables.ExceptionVariable):
                unimplemented(
                    f"except expects to recieve an object of exception type but received {exc_instance}"
                )

        if isinstance(expected_exc_types, TupleVariable):
            expected_types = expected_exc_types.items
        else:
            expected_types = [
                expected_exc_types,
            ]

        for expected_type in expected_types:
            if not isinstance(expected_type, BuiltinVariable):
                unimplemented(
                    f"except has an unsupported types of object {expected_type}"
                )
            if isinstance(exc_instance, variables.ExceptionVariable) and issubclass(
                exc_instance.exc_type, expected_type.fn
            ):
                return True
            elif isinstance(exc_instance, variables.BuiltinVariable) and issubclass(
                exc_instance.fn, expected_type.fn
            ):
                return True

        return False

    def CHECK_EXC_MATCH(self, inst):
        self.push(variables.ConstantVariable(self.check_if_exc_matches()))

    def JUMP_IF_NOT_EXC_MATCH(self, inst):
        if not self.check_if_exc_matches():
            self.jump(inst)

    def COMPARE_OP(self, inst):
        if inst.argval == "exception match":
            self.CHECK_EXC_MATCH(inst)
        else:
            self.push(compare_op_handlers[inst.argval](self, self.popn(2), {}))

    def GET_ITER(self, inst):
        self.call_function(BuiltinVariable(iter), [self.pop()], {})

    @break_graph_if_unsupported(push=1)
    def CALL_FUNCTION(self, inst):
        args = self.popn(inst.argval)
        fn = self.pop()
        self.call_function(fn, args, {})

    @break_graph_if_unsupported(push=1)
    def CALL_FUNCTION_EX(self, inst):
        kwargsvars: VariableTracker
        if inst.argval == 0:
            kwargsvars = ConstDictVariable({})
            argsvars = self.pop()
        elif inst.argval == 1:
            kwargsvars = self.pop()
            argsvars = self.pop()
        else:
            unimplemented("CALL_FUNCTION_EX")

        if sys.version_info >= (3, 13):
            # 3.13 swapped null and callable
            null = self.pop()
            assert isinstance(null, NullVariable)

        fn = self.pop()

        if sys.version_info >= (3, 11) and sys.version_info < (3, 13):
            null = self.pop()
            assert isinstance(null, NullVariable)

        if isinstance(fn, GetAttrVariable) and isinstance(fn.obj, TensorVariable):
            # realize is requires for Python 3.8
            kwargsvars = kwargsvars.realize()
            if fn.name == "view" and isinstance(
                argsvars, (ConstantVariable, TensorVariable)
            ):
                # Hack to handle special case in some bert models.  Converts
                # x.view(*shape) into x.view(shape), which is correct for view()
                # but not generally.  See test_transpose_for_scores().
                argsvars = TupleVariable([argsvars])
            elif (
                fn.name == "random_"
                and isinstance(argsvars, TupleVariable)
                and len(argsvars.items) == 0
                and isinstance(kwargsvars, ConstDictVariable)
                and ConstantVariable.create("from") in kwargsvars
            ):
                # `from`` is python keyword. Adding random_ with `from` in the
                # Fx graph causes syntax error. Even if we convert the kwargs to
                # args, aot_autograd/inductor while lowering generates
                # aten.random.from, again causing syntax errors. Since this
                # usecase is uncommon, graph break.
                unimplemented("random_ op is called with from keyword")
            elif (
                fn.name == "uniform_"
                and isinstance(argsvars, TupleVariable)
                and len(argsvars.items) == 0
                and isinstance(kwargsvars, ConstDictVariable)
                and ConstantVariable.create("from") in kwargsvars
            ):
                # `from`` is python keyword. Adding uniform_ with `from` in the
                # Fx graph causes syntax error. Even if we convert the kwargs to
                # args, aot_autograd/inductor while lowering generates
                # aten.uniform.from, again causing syntax errors. Since this
                # usecase is uncommon, graph break.
                unimplemented("uniform_ op is called with from keyword")

        if not isinstance(
            argsvars, BaseListVariable
        ) and argsvars.has_force_unpack_var_sequence(self):
            argsvars = TupleVariable(argsvars.force_unpack_var_sequence(self))

        # Unpack for cases like fn(**obj) where obj is a map
        if isinstance(kwargsvars, UserDefinedObjectVariable):
            kwargsvars = BuiltinVariable.call_custom_dict(self, dict, kwargsvars)  # type: ignore[arg-type]

        if not isinstance(argsvars, BaseListVariable) or not isinstance(
            kwargsvars, ConstDictVariable
        ):
            unimplemented(f"non-static call {typestr(argsvars)} {typestr(kwargsvars)}")

        # Map to a dictionary of str -> VariableTracker
        kwargsvars = kwargsvars.keys_as_python_constant()
        self.call_function(fn, argsvars.items, kwargsvars)

    @break_graph_if_unsupported(push=1)
    def CALL_FUNCTION_KW(self, inst):
        argnames = self.pop()
        args = self.popn(inst.argval)
        fn = self.pop()
        assert isinstance(argnames, TupleVariable) and argnames.is_python_constant()
        argnames = argnames.as_python_constant()
        args, kwargs_list = args[: -len(argnames)], args[-len(argnames) :]
        kwargs = dict(zip(argnames, kwargs_list))
        assert len(kwargs) == len(argnames)
        self.call_function(fn, args, kwargs)

    def LOAD_METHOD_SUPER(self, inst):
        self.CALL_FUNCTION(dataclasses.replace(inst, argval=2))
        arg = inst.argval[0]
        argval = self.code_options["co_names"][arg]
        if sys.version_info < (3, 11):
            self._load_attr(dataclasses.replace(inst, argval=argval))
        else:
            self.LOAD_METHOD(dataclasses.replace(inst, argval=argval))

    def LOAD_ATTR_SUPER(self, inst):
        self.CALL_FUNCTION(dataclasses.replace(inst, argval=2))
        arg = inst.argval[0]
        argval = self.code_options["co_names"][arg]
        self._load_attr(dataclasses.replace(inst, argval=argval))

    def LOAD_METHOD(self, inst):
        self._load_attr(inst)
        obj = self.pop()
        if sys.version_info >= (3, 13):
            self.push(obj)
            self.PUSH_NULL(inst)
        elif sys.version_info >= (3, 11):
            # always follow the NULL + fn convention, since if obj
            # is actually a method, self is already bound to it, so it
            # doesn't need to be passed in as an arg.
            self.PUSH_NULL(inst)
            self.push(obj)
        else:
            self.push(obj)
            self.push(None)

    def CALL_METHOD(self, inst):
        args = self.popn(inst.argval)
        dummy = self.pop()
        assert dummy is None
        fn = self.pop()
        self.call_function(fn, args, {})

    def _load_attr(self, inst):
        obj = self.pop()
        result = BuiltinVariable(getattr).call_function(
            self, [obj, ConstantVariable.create(inst.argval)], {}  # type: ignore[arg-type]
        )
        self.push(result)

    def LOAD_ATTR(self, inst):
        if sys.version_info >= (3, 12):
            if inst.arg % 2:
                self.LOAD_METHOD(inst)
                return
        self._load_attr(inst)

    def STORE_ATTR(self, inst):
        speculation = self.speculate()
        if speculation.failed:
            return self.store_attr_graph_break(inst)
        val, obj = self.popn(2)

        if isinstance(obj, NNModuleVariable) and not isinstance(val, ConstantVariable):
            # We don't allow side effects during export on non-constant values
            # https://github.com/pytorch/torchdynamo/issues/1475
            assert (
                not self.export
            ), f"Mutating module attribute {inst.argval} during export."

        try:
            BuiltinVariable(setattr).call_function(
                self, [obj, ConstantVariable.create(inst.argval), val], {}  # type: ignore[arg-type]
            )
            return
        except Unsupported as e:
            if not self.should_compile_partial_graph():
                raise
            log.debug("STORE_ATTR triggered compile", exc_info=True)
            e.remove_from_stats()
            e.add_to_stats("graph_break")
        speculation.fail_and_restart_analysis()

    def store_attr_graph_break(self, inst):
        log_graph_break(self.code_options, reason="STORE_ATTR-caused graph break")
        if not self.should_compile_partial_graph():
            unimplemented("should_compile_partial_graph=False")
        self.output.compile_subgraph(
            self, reason=GraphCompileReason("store_attr", [self.frame_summary()])
        )
        self.output.add_output_instructions([copy.copy(inst)])
        self.popn(2)
        self.output.add_output_instructions(
            self.create_call_resume_at(self.next_instruction)
        )

    def DELETE_ATTR(self, inst):
        obj = self.pop()
        BuiltinVariable(delattr).call_function(
            self, [obj, ConstantVariable.create(inst.argval)], {}  # type: ignore[arg-type]
        )

    def create_call_resume_at(self, offset):
        raise AssertionError(
            f"create_call_resume_at not overridden by subclass {type(self)}"
        )

    def should_compile_partial_graph(self) -> bool:
        raise AssertionError(
            f"should_compile_partial_graph not overridden by subclass {type(self)}"
        )

    @break_graph_if_unsupported(push=0)
    def STORE_SUBSCR(self, inst):
        val, obj, key = self.popn(3)
        obj.call_method(self, "__setitem__", [key, val], {})

    def DELETE_SUBSCR(self, inst):
        obj, key = self.popn(2)
        obj.call_method(self, "__delitem__", [key], {})

    def BUILD_TUPLE(self, inst):
        items = self.popn(inst.argval)
        self.push(TupleVariable(items))

    def BUILD_SLICE(self, inst):
        items = self.popn(inst.argval)
        self.push(SliceVariable(items))

    def BUILD_LIST(self, inst):
        items = self.popn(inst.argval)
        self.push(ListVariable(items, mutation_type=ValueMutationNew()))

    def BUILD_SET(self, inst):
        if config.inject_BUILD_SET_unimplemented_TESTING_ONLY:
            unimplemented("missing: BUILD_SET")
        items = self.popn(inst.argval)
        new_set = SetVariable(items, mutation_type=ValueMutationNew())
        self.push(new_set)

    def BUILD_LIST_UNPACK(self, inst, cls=ListVariable):
        seqs = self.popn(inst.argval)
        items = []
        for seq in seqs:
            try:
                items.extend(seq.force_unpack_var_sequence(self))
            except NotImplementedError:
                unimplemented(f"BUILD_LIST_UNPACK {seq}")
        self.push(cls(items, mutation_type=ValueMutationNew()))

    def BUILD_TUPLE_UNPACK(self, inst):
        self.BUILD_LIST_UNPACK(inst, cls=TupleVariable)

    BUILD_TUPLE_UNPACK_WITH_CALL = BUILD_TUPLE_UNPACK

    def BUILD_MAP(self, inst):
        items = self.popn(inst.argval * 2)
        d = dict(zip(items[::2], items[1::2]))
        self.push(ConstDictVariable(d, mutation_type=ValueMutationNew()))

    def BUILD_MAP_UNPACK(self, inst):
        items = self.popn(inst.argval)
        # ensure everything is a dict
        items = [BuiltinVariable(dict).call_function(self, [x], {}) for x in items]  # type: ignore[arg-type]
        result = {}
        for x in items:
            assert isinstance(x, ConstDictVariable)
            result.update(x.items)
        self.push(
            ConstDictVariable(
                result,
                mutation_type=ValueMutationNew(),
            )
        )

    BUILD_MAP_UNPACK_WITH_CALL = BUILD_MAP_UNPACK

    def BUILD_CONST_KEY_MAP(self, inst):
        keys = self.pop()
        values = self.popn(inst.argval)
        assert isinstance(keys, TupleVariable)
        assert keys.is_python_constant()

        keys = keys.force_unpack_var_sequence(self)
        assert len(keys) == len(values)

        self.push(
            ConstDictVariable(
                dict(zip(keys, values)),
                mutation_type=ValueMutationNew(),
            )
        )

    def MAP_ADD(self, inst):
        k, v = self.popn(2)
        assert inst.argval > 0
        obj = self.stack[-inst.arg].realize()
        assert isinstance(obj, ConstDictVariable)
        obj.call_method(self, "__setitem__", (k, v), {})  # type: ignore[arg-type]

    def SET_ADD(self, inst):
        v = self.pop()
        assert inst.argval > 0
        obj = self.stack[-inst.arg]
        assert isinstance(obj, SetVariable)
        assert obj.is_mutable()
        return obj.call_method(self, "add", [v], {})

    def SET_UPDATE(self, inst):
        v = self.pop()
        assert inst.argval > 0
        obj = self.stack[-inst.arg]
        assert isinstance(obj, SetVariable)
        assert obj.is_mutable()
        obj.call_method(self, "update", [v], {})

    def LIST_APPEND(self, inst):
        v = self.pop()
        assert inst.argval > 0
        obj = self.stack[-inst.arg].realize()
        assert isinstance(obj, ListVariable)
        assert obj.is_mutable()
        self.output.side_effects.mutation(obj)
        obj.items.append(v)

    def MAKE_FUNCTION(self, inst):
        flags = inst.arg
        if sys.version_info < (3, 11):
            fn_name = self.pop()
        code = self.pop()
        if sys.version_info >= (3, 11):
            # MAKE_FUNCTION behavior actually changed in 3.11, see
            # https://github.com/python/cpython/pull/93189/
            assert hasattr(code.value, "co_qualname")  # type: ignore[attr-defined]
            fn_name = ConstantVariable.create(value=code.value.co_qualname)  # type: ignore[attr-defined]
        defaults = None
        closure = None
        annotations = None
        kwdefaults = None

        if sys.version_info < (3, 13):
            # in 3.13, this is handled in SET_FUNCTION_ATTRIBUTE
            if flags & 0x08:
                closure = self.pop()
            if flags & 0x04:
                annotations = self.pop()
            if flags & 0x02:
                kwdefaults = self.pop()
            if flags & 0x01:
                defaults = self.pop()

        self.push(
            NestedUserFunctionVariable(
                fn_name,
                code,
                self.f_globals,
                defaults,
                kwdefaults,
                annotations,
                closure,
            )
        )

    def UNPACK_SEQUENCE(self, inst):
        seq = self.pop()
        if isinstance(seq, TensorVariable):
            val = seq.unpack_var_sequence(self, idxes=range(inst.argval))  # type: ignore[arg-type]
        elif isinstance(seq, GetAttrVariable) and isinstance(seq.obj, TensorVariable):
            # x, y = a.shape
            proxy = getattr(seq.obj.as_proxy(), seq.name)
            val = [wrap_fx_proxy(self, proxy[i]) for i in range(inst.argval)]
        elif seq.has_force_unpack_var_sequence(self):
            val = seq.force_unpack_var_sequence(self)
        else:
            unimplemented(f"UNPACK_SEQUENCE {seq}")
        if len(val) != inst.argval:
            unimplemented("UNPACK_SEQUENCE length mismatch")
        for i in reversed(val):
            self.push(i)

    def UNPACK_EX(self, inst):
        assert 0 <= inst.argval <= 0xFFFF
        prefix = inst.argval & 0xFF  # low byte
        suffix = inst.argval >> 8  # high byte
        seq = self.pop()
        if seq.has_force_unpack_var_sequence(self):
            vals = list(seq.force_unpack_var_sequence(self))
            assert len(vals) >= prefix + suffix
            vals_prefix = vals[:prefix]
            vals_list = vals[prefix : len(vals) - suffix]
            vals_suffix = vals[len(vals) - suffix :]
            for item in reversed(vals_suffix):
                self.push(item)
            self.push(TupleVariable(vals_list))
            for item in reversed(vals_prefix):
                self.push(item)
        else:
            unimplemented(f"UNPACK_EX {seq}")

    def NOP(self, inst):
        pass

    def POP_TOP(self, inst):
        self.pop()

    def ROT_TWO(self, inst):
        a = self.pop()
        b = self.pop()
        self.push(a)
        self.push(b)

    def ROT_THREE(self, inst):
        a = self.pop()
        b = self.pop()
        c = self.pop()
        self.push(a)
        self.push(c)
        self.push(b)

    def ROT_FOUR(self, inst):
        a = self.pop()
        b = self.pop()
        c = self.pop()
        d = self.pop()
        self.push(a)
        self.push(d)
        self.push(c)
        self.push(b)

    def DUP_TOP(self, inst):
        a = self.pop()
        self.push(a)
        self.push(a)

    def DUP_TOP_TWO(self, inst):
        a = self.pop()
        b = self.pop()
        self.push(b)
        self.push(a)
        self.push(b)
        self.push(a)

    def _convert_value(self, value, flag):
        if flag == 1:
            return BuiltinVariable(str).call_function(self, [value], {})  # type: ignore[arg-type]
        elif flag == 2:
            return BuiltinVariable(repr).call_function(self, [value], {})  # type: ignore[arg-type]
        elif flag == 3:
            return BuiltinVariable(ascii).call_function(self, [value], {})  # type: ignore[arg-type]
        return value

    def _format_value(self, fmt_spec, flags):
        value = self.pop()
        if isinstance(value, SymNodeVariable):
            from torch._dynamo.variables.lazy import (
                LazySymNodeFormatString,
                LazyVariableTracker,
            )

            value = LazyVariableTracker.create(
                LazySymNodeFormatString(value, fmt_spec), source=value.source
            )
            self.push(value)
            return

        value = self._convert_value(value, flags & 0x03)

        fmt_var = ConstantVariable.create("{:" + fmt_spec.as_python_constant() + "}")

        self.call_function(BuiltinVariable(str.format), [fmt_var, value], {})

    def FORMAT_VALUE(self, inst):
        flags = inst.arg
        if (flags & 0x04) == 0x04:
            fmt_spec = self.pop()
        else:
            fmt_spec = ConstantVariable.create("")

        return self._format_value(fmt_spec, flags)

    def BUILD_STRING(self, inst):
        format_string_parts: list[str] = []
        args: list[VariableTracker] = []
        kwargs: dict[str, VariableTracker] = {}
        for part in self.popn(inst.arg):
            if isinstance(part, ConstantVariable):
                format_string_parts.append("{}")
                args.append(part)
            elif isinstance(part, variables.StringFormatVariable):
                format_string_parts.append(part.format_string)
                args.extend(part.sym_args)
                if set(kwargs.keys()) & set(part.sym_kwargs.keys()):
                    unimplemented(
                        f"BUILD_STRING key conflict {kwargs} & {part.sym_kwargs}"
                    )
                kwargs.update(part.sym_kwargs)
            else:
                unimplemented(f"BUILD_STRING {part}")
        self.push(
            variables.StringFormatVariable.create(
                "".join(format_string_parts), args, kwargs
            )
        )

    def IS_OP(self, inst):
        assert inst.argval == 0 or inst.argval == 1
        if inst.argval == 0:
            new_argval = "is"
        else:
            new_argval = "is not"
        new_inst = create_instruction("COMPARE_OP", argval=new_argval)
        self.COMPARE_OP(new_inst)

    def CONTAINS_OP(self, inst):
        assert inst.argval == 0 or inst.argval == 1
        left, right = self.popn(2)
        op = inst.argval
        self.push(right.call_method(self, "__contains__", [left], {}))
        if op == 1:
            self.UNARY_NOT(inst)

    def LIST_EXTEND(self, inst):
        v = self.pop()
        assert inst.argval > 0
        obj = self.stack[-inst.arg]
        assert isinstance(obj, ListVariable)
        assert obj.is_mutable()
        obj.call_method(self, "extend", [v], {})

    def LIST_TO_TUPLE(self, inst):
        self.push(BuiltinVariable(tuple).call_function(self, [self.pop()], {}))  # type: ignore[arg-type]

    def STOPITERATION_ERROR(self, inst):
        # wrap the generator body in a try: ... except StopIteration: ... which
        # converts the StopIteration into a RuntimeError
        # https://peps.python.org/pep-0479/
        # https://github.com/python/cpython/pull/99006
        # https://github.com/python/cpython/commit/28187141cc34063ef857976ddbca87ba09a882c2
        val = self.stack[-1]
        assert isinstance(val, ExceptionVariable)
        if val.exc_type is StopIteration:
            new_val = variables.BuiltinVariable(RuntimeError).call_function(self, [], {})  # type: ignore[arg-type]
            self.stack[-1] = new_val

    def DICT_MERGE(self, inst):
        v = self.pop()
        assert inst.argval > 0
        obj = self.stack[-inst.arg].realize()
        assert isinstance(obj, ConstDictVariable)
        assert obj.is_mutable()
        obj.call_method(self, "update", [v], {})

    DICT_UPDATE = DICT_MERGE

    def GEN_START(self, inst):
        self.pop()

    def GET_LEN(self, inst):
        tos = self.stack[-1]
        if tos.is_python_constant():
            self.push(ConstantVariable.create(len(tos.as_python_constant())))
        else:
            self.push(tos.call_method(self, "__len__", [], {}))

    def MATCH_MAPPING(self, inst):
        tos = self.stack[-1]
        assert isinstance(tos, ConstDictVariable)
        if isinstance(tos.items, collections.abc.Mapping):
            self.push(ConstantVariable.create(True))
        else:
            self.push(ConstantVariable.create(False))

    def MATCH_SEQUENCE(self, inst):
        tos = self.stack[-1]
        assert tos.is_python_constant()
        tos_value = tos.as_python_constant()
        if isinstance(tos_value, collections.abc.Sequence) and not isinstance(
            tos_value, (str, bytes, bytearray)
        ):
            self.push(ConstantVariable.create(True))
        else:
            self.push(ConstantVariable.create(False))

    def MATCH_KEYS(self, inst):
        tos = self.stack[-1]
        tos1 = self.stack[-2]
        assert isinstance(tos1, ConstDictVariable)

        if all(k in tos1 for k in tos):  # type: ignore[attr-defined]
            self.push(TupleVariable([tos1.getitem_const(self, k) for k in tos]))  # type: ignore[attr-defined,arg-type]
            if sys.version_info < (3, 11):
                self.push(ConstantVariable.create(True))
        else:
            self.push(ConstantVariable.create(None))
            if sys.version_info < (3, 11):
                self.push(ConstantVariable.create(False))

    def LOAD_ASSERTION_ERROR(self, inst):
        self.load_builtin_from_argval("AssertionError")

    UNARY_POSITIVE = stack_op(operator.pos)
    UNARY_NEGATIVE = stack_op(operator.neg)
    UNARY_NOT = stack_op(operator.not_)
    UNARY_INVERT = stack_op(operator.invert)

    BINARY_POWER = stack_op(operator.pow)
    BINARY_MULTIPLY = stack_op(operator.mul)
    BINARY_MATRIX_MULTIPLY = stack_op(operator.matmul)
    BINARY_FLOOR_DIVIDE = stack_op(operator.floordiv)
    BINARY_TRUE_DIVIDE = stack_op(operator.truediv)
    BINARY_MODULO = stack_op(operator.mod)
    BINARY_REMAINDER = stack_op(operator.mod)
    BINARY_ADD = stack_op(operator.add)
    BINARY_SUBTRACT = stack_op(operator.sub)
    BINARY_SUBSCR = break_graph_if_unsupported(push=1)(stack_op(operator.getitem))
    BINARY_LSHIFT = stack_op(operator.lshift)
    BINARY_RSHIFT = stack_op(operator.rshift)
    BINARY_AND = stack_op(operator.and_)
    BINARY_OR = stack_op(operator.or_)
    BINARY_XOR = stack_op(operator.xor)

    INPLACE_POWER = stack_op(operator.ipow)
    INPLACE_MULTIPLY = stack_op(operator.imul)
    INPLACE_MATRIX_MULTIPLY = stack_op(operator.imatmul)
    INPLACE_FLOOR_DIVIDE = stack_op(operator.ifloordiv)
    INPLACE_TRUE_DIVIDE = stack_op(operator.itruediv)
    INPLACE_MODULO = stack_op(operator.imod)
    INPLACE_REMAINDER = stack_op(operator.imod)
    INPLACE_ADD = stack_op(operator.iadd)
    INPLACE_SUBTRACT = stack_op(operator.isub)
    INPLACE_LSHIFT = stack_op(operator.ilshift)
    INPLACE_RSHIFT = stack_op(operator.irshift)
    INPLACE_AND = stack_op(operator.iand)
    INPLACE_XOR = stack_op(operator.ixor)
    INPLACE_OR = stack_op(operator.ior)

    # 3.11 opcodes
    def RESUME(self, inst):
        if inst.arg == 0:
            self.append_prefix_inst(inst)
            self.accept_prefix_inst = False
        else:
            assert not self.accept_prefix_inst

    if sys.version_info >= (3, 11):

        def BINARY_OP(self, inst):
            return _binary_op_lookup[inst.arg](self, inst)

    def PRECALL(self, inst):
        pass

    def KW_NAMES(self, inst):
        kw_names = self.code_options["co_consts"][inst.arg]
        assert isinstance(kw_names, tuple)
        for name in kw_names:
            assert isinstance(name, str)
        assert self.kw_names is None
        self.kw_names = ConstantVariable.create(value=kw_names)  # type: ignore[assignment]

    def PUSH_NULL(self, inst):
        self.push(NullVariable())

    def _call(self, inst, call_kw=False):
        # see https://docs.python.org/3.11/library/dis.html#opcode-CALL
        # for convention
        if call_kw:
            # TOS is kw_names for CALL_KW instruction
            assert sys.version_info >= (3, 13)
            kw_names = self.pop()
            assert isinstance(kw_names, TupleVariable) and kw_names.is_python_constant()
            kw_names = kw_names.as_python_constant()
        else:
            kw_names = self.kw_names.value if self.kw_names else ()

        contents = self.popn(inst.arg + 2)
        if sys.version_info >= (3, 13):
            # NULL and callable swapped
            fn = contents[0]
            args = [] if isinstance(contents[1], NullVariable) else [contents[1]]
        else:
            if isinstance(contents[0], NullVariable):
                fn = contents[1]
                args = []
            else:
                fn = contents[0]
                args = [contents[1]]

        if kw_names:
            args = args + contents[2 : -len(kw_names)]
            kwargs_list = contents[-len(kw_names) :]
            kwargs = dict(zip(kw_names, kwargs_list))
            assert len(kwargs) == len(kw_names)
        else:
            args = args + contents[2:]
            kwargs = {}

        try:
            # if call_function fails, need to set kw_names to None, otherwise
            # a subsequent call may have self.kw_names set to an old value
            self.call_function(fn, args, kwargs)
        finally:
            self.kw_names = None

    @break_graph_if_unsupported(push=1)
    def CALL(self, inst):
        self._call(inst)

    def COPY(self, inst):
        self.push(self.stack[-inst.arg])

    def SWAP(self, inst):
        self.stack[-1], self.stack[-inst.arg] = self.stack[-inst.arg], self.stack[-1]

    JUMP_BACKWARD = jump
    JUMP_BACKWARD_NO_INTERRUPT = jump

    POP_JUMP_FORWARD_IF_TRUE = generic_jump(operator.truth, False)
    POP_JUMP_BACKWARD_IF_TRUE = generic_jump(operator.truth, False)
    POP_JUMP_FORWARD_IF_FALSE = generic_jump(operator.not_, False)
    POP_JUMP_BACKWARD_IF_FALSE = generic_jump(operator.not_, False)

    def CACHE(self, inst):
        pass

    def BEFORE_WITH(self, inst):
        self.setup_or_before_with(inst)

    def setup_or_before_with(self, inst):
        ctx = self.pop()
        if not isinstance(
            ctx, (ContextWrappingVariable, GenericContextWrappingVariable)
        ):
            unimplemented(f"{inst.opname} {ctx}")

        if (
            isinstance(ctx, GenericContextWrappingVariable)
            and not ctx.supports_graph_breaks()
        ):
            self.generic_context_manager_depth += 1

        # Need this redundant check for mypy
        assert isinstance(
            ctx, (ContextWrappingVariable, GenericContextWrappingVariable)
        )

        exit = WithExitFunctionVariable(
            ctx,
            inst.target,
        )

        if sys.version_info >= (3, 11):
            # See create_call_resume_at for block stack details.
            # Only push a block if the current instruction's block is a
            # with block that is not nested in a try block - that is, the current
            # instruction's block target is the same as the top block's target.
            if inst.exn_tab_entry and (
                not self.block_stack
                or inst.exn_tab_entry.target is not self.block_stack[-1].target
            ):
                target = None
            else:
                target = self.next_instruction.exn_tab_entry.target
        else:
            target = inst.target

        if target:
            if isinstance(self, InstructionTranslator):
                self.block_stack.append(
                    BlockStackEntry(inst, target, len(self.stack), ctx)
                )
            else:
                self.block_stack.append(BlockStackEntry(inst, target, len(self.stack)))

        self.push(exit)
        self.push(ctx.enter(self))

    def append_prefix_inst(self, inst):
        assert self.accept_prefix_inst
        self.prefix_insts.append(inst)

    def MAKE_CELL(self, inst):
        if sys.version_info >= (3, 12) and not self.accept_prefix_inst:
            # In 3.12+, MAKE_CELL is not longer necessarily a prefix instruction.
            # It can be generated by inlined comprehensions.
            assert isinstance(self.symbolic_locals[inst.argval], NullVariable)
            self.symbolic_locals[
                inst.argval
            ] = self.output.side_effects.track_cell_new()
        else:
            self.append_prefix_inst(inst)

    def COPY_FREE_VARS(self, inst):
        self.append_prefix_inst(inst)

    def RETURN_GENERATOR(self, inst):
        self.append_prefix_inst(inst)

    # 3.12 opcodes
    # BINARY/STORE_SLICE opcodes are broken down into
    # BUILD_SLICE 2 and BINARY/STORE_SUBSCR

    def END_FOR(self, inst):
        if sys.version_info >= (3, 13):
            self.pop()
        else:
            self.popn(2)

    def LOAD_FAST_CHECK(self, inst):
        if isinstance(self.symbolic_locals[inst.argval], NullVariable):
            unimplemented("LOAD_FAST_CHECK on uninitialized variable")
        self.LOAD_FAST(inst)

    def LOAD_FAST_AND_CLEAR(self, inst):
        if inst.argval not in self.symbolic_locals:
            self.push(NullVariable())
        else:
            self.LOAD_FAST(inst)
        self.symbolic_locals[inst.argval] = NullVariable()

    def LOAD_SUPER_ATTR(self, inst):
        self.CALL_FUNCTION(dataclasses.replace(inst, argval=2))
        if inst.arg & 1:
            self.LOAD_METHOD(inst)
        else:
            self._load_attr(inst)

    def CALL_INTRINSIC_1(self, inst):
        if inst.argval == 3:
            # INTRINSIC_STOPITERATION_ERROR
            self.STOPITERATION_ERROR(inst)
        elif inst.argval == 5:
            # INTRINSIC_UNARY_POSITIVE
            self.UNARY_POSITIVE(inst)
        elif inst.argval == 6:
            # INTRINSIC_LIST_TO_TUPLE
            self.push(TupleVariable(self.pop().force_unpack_var_sequence(self)))
        else:
            unimplemented(f"missing CALL_INTRINSIC_1 operand {inst.argval}")

    def END_SEND(self, inst):
        tos = self.pop()
        self.pop()
        self.push(tos)

    # 3.13 opcodes
    # fused instructions LOAD_FAST_LOAD_FAST, STORE_FAST_STORE_FAST, STORE_FAST_LOAD_FAST
    # are broken down.
    @break_graph_if_unsupported(push=1)
    def CALL_KW(self, inst):
        self._call(inst, call_kw=True)

    def TO_BOOL(self, inst):
        # TO_BOOL only precedes a conditional jump or UNARY_NOT (see compile.c in CPython)
        # So we can skip this instruction as long as we remember to codegen a TO_BOOL
        # before conditional jumps/UNARY_NOT.
        assert self.next_instruction.opname in (
            "POP_JUMP_IF_TRUE",
            "POP_JUMP_IF_FALSE",
            "UNARY_NOT",
        )

    def SET_FUNCTION_ATTRIBUTE(self, inst):
        flags = inst.arg
        fn = self.pop()
        assert isinstance(fn, NestedUserFunctionVariable)
        attr = self.pop()

        if flags & 0x08:
            fn.closure = attr
        elif flags & 0x04:
            fn.annotations = attr
        elif flags & 0x02:
            fn.kwdefaults = attr
        elif flags & 0x01:
            fn.defaults = attr

        self.push(fn)

    def CONVERT_VALUE(self, inst):
        self.push(self._convert_value(self.pop(), inst.argval))

    def FORMAT_SIMPLE(self, inst):
        self._format_value(ConstantVariable.create(""), 0)

    def FORMAT_WITH_SPEC(self, inst):
        self._format_value(self.pop(), 0)

    def is_non_empty_graph(self):
        if self.output.count_calls() > 1:
            # perf optimization only
            self.is_non_empty_graph = lambda: True  # type: ignore[method-assign]
            return True
        return False

    def format_frame_summary(self, additional_stack_frames=None):
        if additional_stack_frames is None:
            additional_stack_frames = []
        return "".join(
            traceback.format_list(
                [self.frame_summary()] + list(reversed(additional_stack_frames))
            )
        )

    def frame_summary(self):
        return traceback.FrameSummary(
            getattr(self.f_code, "co_filename", "<unknown>"),
            self.lineno,
            getattr(self.f_code, "co_name", "<unknown>"),
            lookup_line=False,
        )

    def is_co_filename_from_nn_modules(self):
        filename = getattr(self.f_code, "co_filename", "<unknown>")
        nn_modules_pattern = re.compile(r".*torch/nn/modules.*")
        return nn_modules_pattern.match(filename) is not None

    def store_global_weakref_by_id(self, prefix, value):
        global_name = self.output.install_global_by_id(prefix, weakref.ref(value))
        install_guard(
            GlobalWeakRefSource(global_name).make_guard(GuardBuilder.WEAKREF_ALIVE)
        )
        return global_name

    @property
    def fake_mode(self):
        return self.output.tracing_context.fake_mode

    @contextlib.contextmanager
    def strict_translation_mode(self, check_fn: Callable[[VariableTracker], bool]):
        """
        Strict mode is enabled on a per-VariableTracker level depending on the return value of check_fn(node).
        """
        prior = self.strict_checks_fn
        self.strict_checks_fn = check_fn
        try:
            yield
        finally:
            self.strict_checks_fn = prior

    def speculate(self) -> SpeculationEntry:
        assert self.instruction_pointer is not None
        assert self.instruction_pointer > 0
        return self.speculation_log.next(
            self.f_code.co_filename,
            self.lineno,
            self.instruction_pointer - 1,
            self.instructions[self.instruction_pointer - 1],
        )

    def __init__(
        self,
        output: OutputGraph,
        instructions: list[Instruction],
        f_locals: dict[str, Any],
        f_globals: dict[str, Any],
        f_builtins: dict[str, Any],
        code_options: dict[str, Any],
        symbolic_locals: dict[str, VariableTracker],
        symbolic_globals: dict[str, VariableTracker],
        symbolic_torch_function_state: SymbolicTorchFunctionState,
        f_code: types.CodeType,
        export: bool,
        inline_depth: int,
        speculation_log: SpeculationLog,
        distributed_state: Optional[DistributedState],
        # This determines whether to use the execution recorder.
        closure: Optional[tuple[types.CellType]] = None,
    ) -> None:
        super().__init__()
        self.speculation_log = speculation_log
        self.distributed_state = distributed_state

        # Mutable state checkpointed by copy_graphstate()
        self.output = output
        self.symbolic_locals = symbolic_locals
        self.symbolic_globals = symbolic_globals
        self.symbolic_torch_function_state = symbolic_torch_function_state
        self.stack = []
        self.instruction_pointer = 0
        self.current_instruction = create_instruction("NOP")
        self.block_stack = []
        # states before SETUP_WITH for checkpointing and fallback
        self.generic_context_manager_depth = 0
        self.lineno = -1
        self.kw_names = None
        self.accept_prefix_inst = True
        self.prefix_insts = []
        self.exn_vt_stack = []

        # Properties of the input/output code
        self.instructions: list[Instruction] = instructions
        self.indexof: dict[Instruction, int] = get_indexof(self.instructions)
        self.f_locals: dict[
            str, Any
        ] = f_locals  # needed for recording accessed locals for replay
        self.f_globals: dict[str, Any] = f_globals
        self.f_builtins: dict[str, Any] = f_builtins
        self.code_options: dict[str, Any] = code_options
        self.f_code: types.CodeType = f_code

        # Execution record for replaying errors
        if closure is not None and config.replay_record_enabled:
            self.exec_recorder = ExecutionRecorder(
                code=f_code, closure=closure, code_options=code_options
            )
        else:
            self.exec_recorder = None
        # Stack of module being parsed, current nn.module is at the end of ordered dict.
        # The first field of tuple is the fully qualified name of current module
        # in original hierarchy.  The second field is the type of current nn.module
        self.nn_module_stack: dict[str, tuple[str, type[Any]]] = {}
        self.num_calls: dict[str, int] = {}
        # Flag to indicate whether tracing is used for export.
        self.export = export
        self.one_graph = False

        self.current_speculation = None

        self.strict_checks_fn = None

        if sys.version_info >= (3, 10):
            from .resume_execution import (
                CO_ASYNC_GENERATOR,
                CO_COROUTINE,
                CO_GENERATOR,
                CO_ITERABLE_COROUTINE,
            )

            if f_code.co_flags & (
                CO_GENERATOR | CO_COROUTINE | CO_ITERABLE_COROUTINE | CO_ASYNC_GENERATOR
            ):
                self.push(BuiltinVariable(None))

        self.inline_depth = inline_depth
        self.inconsistent_side_effects = False
        self._constants_cache: list[Optional[VariableTracker]] = [None] * len(
            f_code.co_consts
        )
        linecache.lazycache(f_code.co_filename, f_globals)


class InstructionTranslator(InstructionTranslatorBase):
    @staticmethod
    def current_tx() -> "InstructionTranslator":
        return tls.current_tx

    @contextlib.contextmanager
    def set_current_tx(self):
        prior = getattr(tls, "current_tx", None)
        tls.current_tx = self
        try:
            yield
        finally:
            tls.current_tx = prior

    def __init__(
        self,
        instructions: list[Instruction],
        f_code,
        f_locals,
        f_globals,
        f_builtins,
        closure,
        torch_function_mode_stack,
        code_options,
        compiler_fn,
        one_graph,
        export,
        export_constraints,
        frame_state,
        speculation_log: SpeculationLog,
        distributed_state: Optional[DistributedState],
    ) -> None:
        _step_logger()(
            logging.INFO,
            f"torchdynamo start tracing {f_code.co_name} {code_options['co_filename']}:{code_options['co_firstlineno']}",
        )
        super().__init__(
            output=OutputGraph(
                code_options,
                compiler_fn,
                self,
                export,
                export_constraints,
                frame_state,
                local_scope=f_locals,
                global_scope=f_globals,
                f_code=f_code,
                torch_function_mode_stack=torch_function_mode_stack,
            ),
            instructions=instructions,
            f_locals=f_locals,
            f_globals=f_globals,
            f_builtins=f_builtins,
            closure=closure,
            code_options=code_options,
            symbolic_locals={},  # set below
            # A global var is inserted only after a STORE_GLOBAL happens to it
            symbolic_globals={},
            symbolic_torch_function_state=None,  # type: ignore[arg-type] # set below
            f_code=f_code,
            export=export,
            inline_depth=0,
            speculation_log=speculation_log,
            distributed_state=distributed_state,
        )

        self._throw_if_in_functorch()

        # as soon as we create the tracing context we should keep it active, so any calls
        # into dynamo apis can rely on finding it
        with tracing(self.output.tracing_context), self.set_current_tx():
            self.one_graph: bool = one_graph
            self.export = export
            if self.export:
                assert (
                    self.one_graph
                ), "Export without one graph - something has gone wrong."

            self.symbolic_locals = {}
            # Populate `symbolic_locals` with non-cell variables.
            cell_and_freevars: set[str] = set(self.cell_and_freevars())
            for name, value in f_locals.items():
                if name not in cell_and_freevars:
                    var = LazyVariableTracker.create(
                        value, LocalSource(name, is_input=True)
                    )
                    self.symbolic_locals[name] = var

            # Populate `symbolic_locals` with cells created by this frame,
            # effectively implementing the `MAKE_CELL` instructions.
            side_effects = self.output.side_effects
            for name in self.cellvars():
                if name in f_locals:
                    # This models cells that are also function inputs.
                    value = f_locals[name]
                    # NOTE: root frame inputs that are captured by a nested
                    # function become special cell objects -- they exist in
                    # `f_locals` as contents of the cells, rather than the cells
                    # objects themselves.
                    #
                    # In Dynamo, we choose to represent such input cell objects
                    # as newly created (rather than pre-existing) cell objects,
                    # because
                    #
                    # 1. The reason for representing a pre-existing cell object
                    # is to emit guard or codegen mutations. However, local
                    # cells should never be used for guards. Moreover, at this
                    # point these input cell objects should've never been
                    # accessed by anyone else, since Dynamo intercepts the frame
                    # right after its evaluation starts, i.e., right after these
                    # cell objects are created. So they should have no external
                    # reference, meaning no mutation needs to be propagated.
                    #
                    # 2. This conveniently allows codegen to prune away
                    # mutations to these cells, unless they escape the frame.
                    contents_source = LocalSource(
                        name, is_input=True, is_derefed_cell_contents=True
                    )
                    contents_var: VariableTracker = LazyVariableTracker.create(
                        value, contents_source
                    )
                    cell_var = side_effects.track_cell_new()
                    side_effects.store_cell(cell_var, contents_var)
                else:
                    cell_var = side_effects.track_cell_new()
                cell_var.local_name = name
                self.symbolic_locals[name] = cell_var

            # Populate `symbolic_locals` with cells captured by this frame,
            # effectively implementing the `COPY_FREE_VARS` instruction.
            for name, cell in zip(self.freevars(), closure):
                cell_source = LocalCellSource(name)
                contents_source = LocalSource(name, is_derefed_cell_contents=True)
                try:
                    contents_var = LazyVariableTracker.create(
                        cell.cell_contents, contents_source
                    )
                except ValueError:
                    # Cell has not yet been assigned
                    contents_var = variables.DeletedVariable()
                cell_var = side_effects.track_cell_existing(
                    cell_source, cell, contents_var
                )
                cell_var.local_name = name
                self.symbolic_locals[name] = cell_var

            self.symbolic_torch_function_state = SymbolicTorchFunctionState(
                torch_function_mode_stack
            )

            self.debug_locals: list[tuple[VariableTracker, list[VariableTracker]]] = []
            if export:
                # export gets confused if we never realize unused inputs
                # in export mode just eagerly realize everything
                self.symbolic_locals = variables.LazyVariableTracker.realize_all(
                    self.symbolic_locals
                )

    def _throw_if_in_functorch(self):
        # Fallback to eager in case of a graph break inside vmap
        eager = torch._dynamo.lookup_backend("eager")
        compiler_fn = inspect.getattr_static(
            self.output.compiler_fn, "compiler_fn", self.output.compiler_fn
        )
        ci = torch._C._functorch.peek_interpreter_stack()
        forbidden_keys = (
            torch._C._functorch.TransformType.Vmap,
            torch._C._functorch.TransformType.Grad,
            torch._C._functorch.TransformType.Jvp,
        )

        if ci is not None and ci.key() in forbidden_keys and compiler_fn is not eager:
            name = ci.key().name.lower()
            msg = (
                "If you are reaching here, it means dynamo failed for one of the following reasons:\n"
                # Calling a torch.compiled function
                f"- Calling torch.func.{name}(compiled_fn) function from eager mode is not supported. "
                f"Ensure that torch.func.{name} is also wrapped within a torch.compile function. "
                "For more information, see PyTorch issue #128711.\n"
                # if it reaches here, it means Dynamo failed to inline a functorch function
                f"- torch.func.{name}(fn) requires the function to be inlined by dynamo"
            )
            unimplemented(msg)

    def get_example_value(self, source: Source):
        if isinstance(source, LocalSource):
            return self.f_locals[source.local_name]
        if isinstance(source, GlobalSource):
            return self.f_globals[source.global_name]
        raise KeyError

    def run(self):
        super().run()

    def should_compile_partial_graph(self):
        if sys.version_info >= (3, 11):
            # Do not compile if current instruction's block is not the top with block
            entry = self.current_instruction.exn_tab_entry
            if entry and (
                not self.block_stack or entry.target is not self.block_stack[-1].target
            ):
                return False
        return (
            all(b.can_restore() for b in self.block_stack)
            and not self.one_graph
            and self.generic_context_manager_depth == 0
        )

    def create_call_resume_at(self, inst):
        self.instruction_pointer = None

        if inst.opname == "RETURN_VALUE":
            return [create_instruction("RETURN_VALUE")]
        elif inst.opname == "RETURN_CONST":
            return [create_instruction("RETURN_CONST", argval=inst.argval)]

        reads = livevars_analysis(self.instructions, inst)
        all_argnames = tuple(
            k
            for k in self.symbolic_locals.keys()
            if k in reads and k not in self.cell_and_freevars()
        )
        # NOTE: do not use isinstance, since it realizes lazy VT's
        argnames = tuple(
            k
            for k in all_argnames
            if not type.__instancecheck__(NullVariable, self.symbolic_locals[k])
        )
        argnames_null = tuple(
            k
            for k in all_argnames
            if type.__instancecheck__(NullVariable, self.symbolic_locals[k])
        )
        if sys.version_info < (3, 12):
            assert len(argnames_null) == 0, "variables should not be NULL in < 3.12"

        cg = PyCodegen(self)

        # Handle inactive context variables.
        # The resume function assumes that context variables are the class, NOT the object.
        # e.g. torch.set_grad_enabled(True) will be reconstructed as torch.set_grad_enabled
        stack_ctx_vars = []
        for i, var in enumerate(self.stack):
            if type.__instancecheck__(ContextWrappingVariable, var):
                ctx = cast(ContextWrappingVariable, var)
                target_values = (
                    () if ctx.target_values is None else tuple(ctx.target_values)
                )
                stack_ctx_vars.append((i, target_values))
                # Replace the current stack var with the context class
                ctx.reconstruct_type(cg)
                cg.extend_output(create_swap(len(self.stack) - i + 1))
                cg.append_output(create_instruction("POP_TOP"))

        argnames_ctx_vars = []
        for name in argnames:
            if type.__instancecheck__(
                ContextWrappingVariable, var := self.symbolic_locals[name]
            ):
                ctx = cast(ContextWrappingVariable, var)
                target_values = (
                    () if ctx.target_values is None else tuple(ctx.target_values)
                )
                argnames_ctx_vars.append((name, target_values))
                # Replace the local with the context class
                ctx.reconstruct_type(cg)
                cg.append_output(create_instruction("STORE_FAST", argval=name))

        # Python does not allow null to be an arg to a function, so
        # we remove nulls from the stack and restore them in the
        # prologue of the resume function

        # sorted list of indices of nulls on the stack
        null_idxes: list[int] = []
        if sys.version_info >= (3, 11):
            # find indices of NullVariables
            for i, var in enumerate(self.stack):
                if type.__instancecheck__(NullVariable, var):
                    null_idxes.append(i)
            # generate bytecode to pop the nulls
            null_cnt = 0
            for i, var in enumerate(reversed(self.stack)):
                if type.__instancecheck__(NullVariable, var):
                    for j in range(2, i + 2 - null_cnt):
                        cg.append_output(create_instruction("SWAP", arg=j))
                    cg.extend_output(cg.pop_null())
                    null_cnt += 1

        # we popped all nulls from the stack at runtime,
        # so we should not count NullVariables
        stack_len = len(self.stack) - len(null_idxes)
        nargs = stack_len + len(argnames)

        name = unique_id(f"__resume_at_{inst.offset}")

        new_code: types.CodeType = ContinueExecutionCache.lookup(
            self.f_code,
            self.lineno,
            inst.offset,
            tuple(b.target.offset for b in self.block_stack),
            stack_len,
            argnames,
            argnames_null,
            tuple(b.resume_fn() for b in self.block_stack),
            tuple(stack_ctx_vars),
            tuple(argnames_ctx_vars),
            tuple(null_idxes),
        )

        # Add original GraphModule context to the resume function to handle
        # the case of a graph break while tracing a GraphModule
        orig_graphmodule_maybe = code_context.get_context(self.f_code).get(
            "orig_graphmodule", lambda: None
        )()
        if orig_graphmodule_maybe is not None:
            code_context.get_context(new_code)["orig_graphmodule"] = weakref.ref(
                orig_graphmodule_maybe
            )

        if new_code.co_freevars:
            # expose code object for debugging purposes
            self.output.install_global_unsafe(name, new_code)
            cg.make_function_with_closure(name, new_code, True, stack_len)
        else:
            # This is safe: we pre-generate a unique name
            self.output.install_global_unsafe(
                name, types.FunctionType(new_code, self.f_globals, name)
            )
            cg.extend_output(cg.load_function_name(name, True, stack_len))

        cg.extend_output([cg.create_load(k) for k in argnames])
        cg.extend_output(create_call_function(nargs, False))
        cg.append_output(create_instruction("RETURN_VALUE"))
        return cg.get_instructions()

    def symbolic_locals_contain_module_class(self):
        for v in self.symbolic_locals.values():
            if isinstance(v, UserDefinedClassVariable) and issubclass(
                v.as_python_constant(), torch.nn.Module
            ):
                return True
        return False

    def _return(self, inst):
        if (
            not config.allow_empty_graphs
            and self.output.count_calls() == 0
            and not self.inconsistent_side_effects
            and not self.symbolic_locals_contain_module_class()
            and not self.export
            and not self.one_graph
        ):
            raise exc.SkipFrame("because no content in function call")
        self.instruction_pointer = None
        _step_logger()(
            logging.INFO,
            f"torchdynamo done tracing {self.f_code.co_name} ({inst.opname})",
        )
        log.debug("%s triggered compile", inst.opname)
        self.output.compile_subgraph(
            self,
            reason=GraphCompileReason(
                "return_value", [self.frame_summary()], graph_break=False
            ),
        )
        return_inst = (
            create_instruction("RETURN_VALUE")
            if inst.opname == "RETURN_VALUE"
            else create_instruction("RETURN_CONST", argval=inst.argval)
        )
        self.output.add_output_instructions([return_inst])
        raise ReturnValueOp

    def RETURN_VALUE(self, inst):
        self._return(inst)

    def RETURN_CONST(self, inst):
        self._return(inst)


if sys.version_info >= (3, 11):
    _binary_op_lookup = [
        getattr(
            InstructionTranslator,
            opname[3:] if "INPLACE" in opname else f"BINARY_{opname[3:]}",
        )
        for opname, _ in dis._nb_ops  # type: ignore[attr-defined]
    ]


class InliningInstructionTranslator(InstructionTranslatorBase):
    """Trace and inline a called method"""

    symbolic_result: Optional[VariableTracker]

    @classmethod
    def inline_call(cls, parent, func, args, kwargs):
        with patch.dict(counters, {"unimplemented": counters["inline_call"]}):
            tracer = cls.build_inline_tracer(parent, func, args, kwargs)
            return tracer.inline_call_()

    @staticmethod
    def check_inlineable(func):
        if func.has_self():
            unimplemented("inline with __self__")

        result = trace_rules.check_verbose(func, is_inlined_call=True)
        if result.skipped:
            from torch._dynamo.variables.misc import produce_trampoline_autograd_apply

            # _origin marks this as coming from an internal dynamo known function that is safe to
            # trace through.
            if hasattr(getattr(func, "fn", None), "_origin") and func.fn._origin in [
                produce_trampoline_autograd_apply,
            ]:
                # Known sound
                return trace_rules.SkipResult(
                    False, "allowlist in dynamo known function"
                )
            fn_qualname = func.fn.__qualname__ if hasattr(func, "fn") else ""
            unimplemented(
                f"'inline in skipfiles: {fn_qualname} | {func.get_name()} {func.get_filename()}, {result.reason}'"
            )

        if isinstance(func, UserFunctionVariable) and inspect.getattr_static(
            func.get_function(), "_torchdynamo_disable", False
        ):
            unimplemented(
                f"call torch._dynamo.disable() wrapped function {func.get_function()}"
            )
        else:
            return result

    @staticmethod
    def build_inline_tracer(
        parent,
        func: VariableTracker,
        args: list[VariableTracker],
        kwargs,
        *,
        stop_generator_on_yield: bool = False,
    ):
        if isinstance(func, SkipFunctionVariable):
            unimplemented("inline with functions in skip files")
        assert isinstance(
            func,
            (
                UserFunctionVariable,
                NestedUserFunctionVariable,
                FunctionDecoratedByContextlibContextManagerVariable,
            ),
        )
        result = InliningInstructionTranslator.check_inlineable(func)
        assert result.skipped is False
        try:
            sub_locals = func.bind_args(parent, args, kwargs)
        except TypeError as e:
            # Wrap the general TypeError during bind_args() to the internal ArgsMismatchError with detailed info
            raise ArgsMismatchError(  # noqa: B904
                "{reason}.\n  func = {func}, args = {args}, kwargs = {kwargs}".format(
                    reason=str(e),
                    func=f"'{func.get_name()}' {func.get_filename()}:{func.get_code().co_firstlineno}",
                    args=[arg.python_type() for arg in args],
                    kwargs=kwargs,
                ),
            )

        for v in itertools.chain(sub_locals.values()):
            if not isinstance(v, VariableTracker):
                unimplemented(f"unconverted arg {v}")

        code: types.CodeType = func.get_code()
        if code.co_name in ("__setitem__", "__setattr__") and not (
            args and isinstance(args[0], variables.UserDefinedObjectVariable)
        ):
            unimplemented(f"inline {code.co_name}")

        suffix = ""
        # TODO: mlazos, add support for enabling multiple artifact logs
        # with a single alias
        if torch._logging._internal.log_state.is_artifact_enabled("bytecode"):
            suffix = f"\n{dis.Bytecode(code).dis()}"
        if sys.version_info >= (3, 11):
            cur_inst = parent.current_instruction
            parent_code = parent.f_code
            header = parent.get_line_of_code_header(lineno=cur_inst.positions.lineno)

            def get_trace_call_log_str():
                line = get_instruction_source_311(parent_code, cur_inst).rstrip()
                return f"TRACE inlined call {code.co_name} from {header}\n{line}"

            trace_call_log.debug("%s", LazyString(get_trace_call_log_str))
        log.debug("INLINING %s%s, %s", code, suffix, result.reason)

        # Detect inline GraphModule calls in order to propagate node metadata,
        # by checking if the first argument (self) is a variable tracking a GraphModule.
        if args and isinstance(args[0], NNModuleVariable):
            module = parent.output.get_submodule(args[0].module_key)
            if isinstance(module, torch.fx.GraphModule):
                # The inline call might not actually be a call to `forward`,
                # but it is enough to add a context for `forward` in case it is called.
                code_context.get_context(module.forward.__code__)[
                    "orig_graphmodule"
                ] = weakref.ref(module)

        tracer: InliningInstructionTranslator
        if is_generator(code):
            tracer = InliningGeneratorInstructionTranslator(
                parent,
                code,
                sub_locals,
                parent.symbolic_globals,
                parent.symbolic_torch_function_state,
                func,
                stop_generator_on_yield=stop_generator_on_yield,
            )
        else:
            tracer = InliningInstructionTranslator(
                parent,
                code,
                sub_locals,
                parent.symbolic_globals,
                parent.symbolic_torch_function_state,
                func,
            )
        return tracer

    def inline_call_(self):
        parent = self.parent
        code = self.f_code

        strict_ctx: Any = contextlib.nullcontext()
        if parent.strict_checks_fn:
            strict_ctx = self.strict_translation_mode(parent.strict_checks_fn)
        try:
            with strict_ctx:
                self.run()
        except exc.ObservedException as e:
            msg = f"Observed exception DURING INLING {code} : {e}"
            # TODO(anijain2305) - This works but we should probably have a
            # global/central data structure for the exception stack.
            parent.exn_vt_stack.extend(self.exn_vt_stack)
            log.debug(msg)
            # bubble up the exception to the parent frame.
            raise
        except exc.SkipFrame as e:
            msg = f"SKIPPED INLINING {code}: {e}"
            log.debug(msg)
            raise Unsupported(msg) from e
        except Exception:
            log.debug("FAILED INLINING %s", code)
            raise
        assert self.symbolic_result is not None

        if self.f_globals is parent.f_globals:
            # Merge symbolic_globals back if parent and child are in the same namespace
            parent.symbolic_globals.update(self.symbolic_globals)

        parent.inconsistent_side_effects |= self.inconsistent_side_effects

        log.debug("DONE INLINING %s", code)

        if is_generator(code):
            assert isinstance(self, InliningGeneratorInstructionTranslator)
            # The first flag tells us if we consume generators lazily or not
            # and the second is if the generator is exhausted.
            # In the future, generators should be lazily consumed and the first
            # flag (stop_generator_on_yield) will not be needed.
            if self.stop_generator_on_yield and self.generator_exhausted:
                # When the generator returns None, we raise StopIteration
                r = self.symbolic_result
                assert r.as_python_constant() is None
                exc.raise_observed_exception(StopIteration, self)
            else:
                return ListIteratorVariable(
                    self.generated_items,
                    mutation_type=ValueMutationNew(),
                )
        else:
            return self.symbolic_result

    def __init__(
        self,
        parent: InstructionTranslatorBase,
        code: types.CodeType,
        symbolic_locals: dict[str, VariableTracker],
        symbolic_globals: dict[str, VariableTracker],
        symbolic_torch_function_state: SymbolicTorchFunctionState,
        funcvar: BaseUserFunctionVariable,
    ) -> None:
        f_globals = funcvar.get_globals()  # type: ignore[attr-defined]
        f_builtins = f_globals["__builtins__"]
        if not isinstance(f_builtins, dict):
            f_builtins = f_builtins.__dict__
        instructions = cleaned_instructions(code)
        propagate_line_nums(instructions)
        super().__init__(
            output=parent.output,
            f_locals={},
            f_globals=f_globals,
            f_builtins=f_builtins,
            symbolic_locals=symbolic_locals,
            symbolic_globals=symbolic_globals,
            symbolic_torch_function_state=symbolic_torch_function_state,
            instructions=instructions,
            code_options={k: getattr(code, k) for k in get_code_keys()},
            f_code=code,
            export=parent.export,
            inline_depth=parent.inline_depth + 1,
            speculation_log=parent.speculation_log,
            distributed_state=parent.distributed_state,
        )
        self.funcvar = funcvar
        self.parent = parent
        self.num_calls = parent.num_calls
        self.symbolic_result = None
        self.nn_module_stack = parent.nn_module_stack.copy()
        self.one_graph = parent.one_graph

    @property
    def fake_mode(self):
        return self.parent.fake_mode

    def run_ctx_mgr(self):
        return TracingContext.current_frame(self.parent.frame_summary())

    def should_compile_partial_graph(self):
        return False  # inlining functions is all-or-nothing

    def create_call_resume_at(self, offset):
        unimplemented("cant resume while inlining")

    def RETURN_VALUE(self, inst):
        self.symbolic_result = self.pop()  # type: ignore[assignment]
        self.instruction_pointer = None
        raise ReturnValueOp

    def RETURN_CONST(self, inst):
        self.symbolic_result = self._load_const(inst)
        self.instruction_pointer = None
        raise ReturnValueOp

    def get_globals_source_and_value(self, name):
        if "__name__" in self.f_globals:
            module_name = self.f_globals["__name__"]
            module_source = self.import_source(module_name)
            if "torch_package" in module_name:
                fglobals_value = torch.package.package_importer._package_imported_modules[module_name]  # type: ignore[assignment]
            else:
                fglobals_value = _import_module(module_name)
            fglobals_vt = VariableTracker.build(self, fglobals_value, module_source)
            global_source = AttrSource(module_source, name)
        else:
            globals_name = self.output.install_global_by_id(
                "___unnamed_scope", self.f_globals
            )
            globals_source = GlobalSource(globals_name)
            fglobals_value = self.f_globals  # type: ignore[assignment]
            fglobals_vt = VariableTracker.build(self, fglobals_value, globals_source)
            global_source = DictGetItemSource(globals_source, name)  # type: ignore[assignment]
        return fglobals_value, fglobals_vt, global_source

    def _load_global(self, inst):
        if self.output.global_scope is self.f_globals:
            # If the global scope matches that of the root frame, use handler in
            # root frame instruction translator, to enforce consistency.
            super()._load_global(inst)
        else:
            name = inst.argval

            _, fglobals_vt, global_source = self.get_globals_source_and_value(name)
            if self.output.side_effects.has_pending_mutation_of_attr(fglobals_vt, name):
                self.push(self.output.side_effects.load_attr(fglobals_vt, name))
            else:
                try:
                    value = self.f_globals[name]
                except KeyError:
                    return self.load_builtin(inst)

                self.push(VariableTracker.build(self, value, global_source))

    def STORE_GLOBAL(self, inst):
        if self.output.global_scope is self.f_globals:
            # If the global scope matches that of the root frame, use handler in
            # root frame instruction translator, to enforce consistency.
            super().STORE_GLOBAL(inst)
        else:
            value = self.pop()
            if isinstance(value, RemovableHandleVariable):
                unimplemented("Storing handles in globals - NYI")
            name = inst.argval
            _fglobals_value, fglobals_vt, _ = self.get_globals_source_and_value(name)
            self.output.side_effects.store_attr(fglobals_vt, name, value)


class InliningGeneratorInstructionTranslator(InliningInstructionTranslator):
    generated_items: list[VariableTracker]
    # Flag wether or not the InlineGenerator should consume the entire iterator
    stop_generator_on_yield: bool

    def __init__(self, *args, stop_generator_on_yield: bool = False, **kwargs) -> None:
        super().__init__(*args, **kwargs)
        self.generated_items = []
        # In the future, generators should run lazily (i.e. when next(...) is called)
        # TODO: Set this to True by default, so that dynamo follows CPython more
        # closely
        self.stop_generator_on_yield = stop_generator_on_yield
        self.generator_exhausted = False

    def YIELD_VALUE(self, inst: Instruction):
        top = self.pop()
        self.generated_items.append(top)
        if len(self.generated_items) > MAX_ITERATOR_LIMIT:
            unimplemented(
                "Too many yield values in generator. Maybe you are inlining an infinite generator. "
                f"If not, please report a bug at {PT2_ISSUE_TRACKER_URL}",
            )
        self.push(ConstantVariable.create(None))
        if self.stop_generator_on_yield:
            self.symbolic_result = top
            # Stop tracing
            raise YieldValueOp

    def GET_YIELD_FROM_ITER(self, inst):
        tos = self.stack[-1]
        if not isinstance(tos, ListIteratorVariable):
            self.pop()
            res = BuiltinVariable(iter).call_function(self, [tos], {})  # type: ignore[arg-type]
            self.push(res)

    def RETURN_VALUE(self, inst):
        self.generator_exhausted = True
        return super().RETURN_VALUE(inst)

    def RETURN_CONST(self, inst):
        self.generator_exhausted = True
        return super().RETURN_CONST(inst)

    def YIELD_FROM(self, inst):
        assert len(self.stack) >= 2
        val = self.pop()
        tos = self.stack[-1]
        if not (isinstance(val, ConstantVariable) and val.value is None):
            # invoke send
            # Unreachable code - if you hit this, you are implementing generator support and have
            # lifted the `unimplemented("generator")` in frame conversion. This codepath handles
            # subgenerator and lines up with this line in Python 3.10
            # https://github.com/python/cpython/blob/3.10/Python/ceval.c#L2599
            unimplemented("Unreachable sub-generator code")

        try:
            val = tos.next_variable(self)
        except (StopIteration, exc.ObservedUserStopIteration) as ex:
            if isinstance(ex, exc.ObservedUserStopIteration):
                exc.handle_observed_exception(self)

            # The iterator is exhausted. Stop the loop and return.
            self.pop()
            self.push(ConstantVariable.create(ex.value))
        else:
            self.push(val)
            # Add the value to yield into generated_items and replace the top of the stack with None
            self.YIELD_VALUE(inst)

            # Repeat the YIELD_FROM instruction in the next eval loop
            assert (
                isinstance(self.instruction_pointer, int)
                and self.instruction_pointer > 0
            )
            self.instruction_pointer -= 1

    def SEND(self, inst):
        assert len(self.stack) >= 2
        val = self.pop()
        tos = self.stack[-1]
        if isinstance(tos, ListIteratorVariable) or (
            isinstance(tos, UserDefinedObjectVariable)
            and isinstance(tos.value, collections.abc.Iterator)
        ):
            if isinstance(val, ConstantVariable) and val.value is None:
                try:
                    val = tos.next_variable(self)
                except (StopIteration, exc.ObservedUserStopIteration) as ex:
                    # To implement SEND, we have to look at the implementation
                    # when the iterator returns StopIteration. This translates to this code
                    # 3.11: https://github.com/python/cpython/blob/3.11/Python/ceval.c#L2613-L2619
                    # 3.12: https://github.com/python/cpython/blob/3.12/Python/bytecodes.c#L863-L866
                    # The implementation is different in 3.11 and 3.12. In 3.12, we rely
                    # on END_SEND to clean up. In 3.11, SEND does the cleanup as well.
                    if sys.version_info < (3, 12):
                        self.pop()  # Python 3.12 uses new opcode END_SEND
                    self.push(ConstantVariable.create(ex.value))
                    self.jump(inst)
                else:
                    self.push(val)
            else:
                # invoke send
                # Unreachable code - if you hit this, you are implementing generator support and have
                # lifted the `unimplemented("generator")` in frame conversion. This codepath handles
                # subgenerator and lines up with this line in Python 3.11
                # https://github.com/python/cpython/blob/3.11/Python/ceval.c#L2597
                unimplemented("Unreachable sub-generator code")
        else:
            unimplemented(f"SEND {typestr(tos)}")<|MERGE_RESOLUTION|>--- conflicted
+++ resolved
@@ -1503,11 +1503,6 @@
             # https://github.com/python/cpython/blob/3.11/Python/ceval.c#L6547-L6549
             val = val.call_function(self, [], {})  # type: ignore[arg-type]
 
-<<<<<<< HEAD
-        # set Exception.__context__
-        set_context_recursive(val, len(self.exn_vt_stack) - 1)
-        break_context_reference_cycle(val)
-=======
         # Handle https://peps.python.org/pep-0479/
         if (
             is_generator(self.f_code)
@@ -1515,7 +1510,10 @@
             and val.exc_type is StopIteration
         ):
             val = variables.BuiltinVariable(RuntimeError).call_function(self, [], {})  # type: ignore[arg-type]
->>>>>>> 5cc1b54a
+
+        # set Exception.__context__
+        set_context_recursive(val, len(self.exn_vt_stack) - 1)
+        break_context_reference_cycle(val)
 
         # Save the exception in a global data structure
         self.exn_vt_stack.append(val)
