--- conflicted
+++ resolved
@@ -233,11 +233,8 @@
             dict.__getattribute__,
             int.__getattribute__,
             str.__getattribute__,
-<<<<<<< HEAD
+            list.__getattribute__,
             BaseException.__getattribute__,
-=======
-            list.__getattribute__,
->>>>>>> 1f8ff681
         )
 
     def is_attribute_mutation(self, item):
