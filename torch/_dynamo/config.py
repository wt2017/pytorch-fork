--- conflicted
+++ resolved
@@ -405,13 +405,11 @@
 # Use C++ guard manager (deprecated: always true)
 enable_cpp_guard_manager = True
 
-<<<<<<< HEAD
 # Use C++ guard manger for symbolic shapes
 enable_cpp_symbolic_shape_guards = False
-=======
+
 # Enable tracing through contextlib.contextmanager
 enable_trace_contextlib = True
->>>>>>> eebc93d4
 
 # Inline inbuilt nn modules
 inline_inbuilt_nn_modules = not is_fbcode()
