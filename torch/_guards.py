# mypy: allow-untyped-defs
from __future__ import annotations

import contextlib
import dataclasses
import enum
import functools
import logging
import re
import threading
import traceback
import unittest.mock
import weakref
from abc import abstractmethod
from collections import defaultdict
from contextlib import contextmanager
from dataclasses import dataclass
from typing import (
    Any,
    Callable,
    Generic,
    NamedTuple,
    Optional,
    TYPE_CHECKING,
    TypeVar,
    Union,
)

import torch
from torch.utils import _pytree as pytree
from torch.utils._backport_slots import dataclass_slots
from torch.utils._traceback import CapturedTraceback, format_frame
from torch.utils.weak import WeakTensorKeyDictionary


log = logging.getLogger(__name__)


if TYPE_CHECKING:
    import sympy


"""
torch._guards is the definitional source of truth for general purpose guard structures.

An important thing to keep in mind here is the preservation of layering. There should be no dynamo notions,
and no guard installation notions here.
"""

COMPILE_ID_PATTERN = re.compile(r"^(?P<frame_id>\d+)/(?P<frame_compile_id>\d+)$")
CA_COMPILE_ID_PATTERN = re.compile(
    r"^!(?P<compiled_autograd_id>\d+)(?:/(?P<frame_id>\d+)/(?P<frame_compile_id>\d+))?$"
)

# [Note: Updating CompiledId]
#
# CompiledId represents a unique program-level identifier, and we want to keep that
# property as the codebase evolves. This property is relied on even outside of the pytorch
# repo, e.g. tlparse or other internal tooling. The in-memory format can be freely changed,
# as those dependencies only consume the string serialization.
#
# The string form should be:
# 1. Program-level uid: CompileId can uniquely identify a compiled graph.
# 2. Storage efficient: This object is logged in nearly every entry. We should elide symbols when possible.
# 3. Compact: The string form is directly displayed by some tools. Special symbols are okay.


# TODO: mark as kw_only=True once we drop support for <Python 3.10
@dataclass(frozen=True)
class CompileId:
    frame_id: Optional[int]
    # This id is per-frame, and counts how many times we've compiled this
    # frame.  This could have been a global id but having this be per-frame
    # gives you a better intuitive sense for how many recompiles have occurred
    # so far.
    frame_compile_id: Optional[int]

    # torch.compiling a compiled autograd graph
    compiled_autograd_id: Optional[int] = None

    # TODO: consider also tracking the recompilation count
    # See Note: Updating CompileId

    def __str__(self):
        # NOTE: Keep this in sync with both from_string and the tlparse repo
        if self.compiled_autograd_id is not None:
            assert (self.frame_id is None) == (self.frame_compile_id is None)
            frame_str = ""
            if self.frame_id is not None:
                frame_str = f"/{self.frame_id}/{self.frame_compile_id}"

            return f"!{self.compiled_autograd_id}{frame_str}"
        else:
            assert self.frame_id is not None and self.frame_compile_id is not None
            return f"{self.frame_id}/{self.frame_compile_id}"

    @classmethod
    def from_string(cls, compile_id: Optional[str]):
        """
        Factory method that creates a CompileId from its string representation.
        Keep this in sync with the __str__ method.
        """
        if compile_id is None:
            return None
        try:
            for pattern in (COMPILE_ID_PATTERN, CA_COMPILE_ID_PATTERN):
                if match := pattern.match(compile_id):
                    groups = match.groupdict()
                    for k, v in groups.items():
                        if v is not None:
                            groups[k] = int(v)
                    return cls(**groups)  # type: ignore[arg-type]
            else:
                raise ValueError

        except Exception as e:
            raise ValueError(f"Invalid compile_id '{compile_id}'") from e


class TraceId(NamedTuple):
    compile_id: CompileId
    # This starts off as 0, and every time we restart analysis it goes
    # up by one
    attempt: int

    def __str__(self):
        # Keep this in sync with tlparse repo
        if self.attempt == 0:
            return str(self.compile_id)
        else:
            return f"{self.compile_id}_{self.attempt}"


class GuardSource(enum.Enum):
    LOCAL = 0
    GLOBAL = 1
    LOCAL_SPECIALIZED_NN_MODULE = 2
    GLOBAL_SPECIALIZED_NN_MODULE = 3
    CONSTANT = 4
    RANDOM_VALUE = 5
    SHAPE_ENV = 6
    LOCAL_FSDP_MODULE = 7
    GLOBAL_FSDP_MODULE = 8
    BACKWARD_STATE = 9
    EPHEMERAL = 10
    SYNTHETIC_LOCAL = 11
    LOCAL_UNSPECIALIZED_NN_MODULE = 12
    GLOBAL_UNSPECIALIZED_NN_MODULE = 13
    LOCAL_UNSPECIALIZED_BUILTIN_NN_MODULE = 14
    GLOBAL_UNSPECIALIZED_BUILTIN_NN_MODULE = 15

    def is_fsdp_module(self) -> bool:
        return self in (GuardSource.GLOBAL_FSDP_MODULE, GuardSource.LOCAL_FSDP_MODULE)

    def is_specialized_nn_module(self) -> bool:
        import torch._dynamo.config as config

        if config._unsafe_skip_fsdp_module_guards:
            return (
                self
                in (
                    GuardSource.GLOBAL_SPECIALIZED_NN_MODULE,
                    GuardSource.LOCAL_SPECIALIZED_NN_MODULE,
                )
                or self.is_fsdp_module()
            )
        return self in (
            GuardSource.GLOBAL_SPECIALIZED_NN_MODULE,
            GuardSource.LOCAL_SPECIALIZED_NN_MODULE,
        )

    def is_unspecialized_nn_module(self) -> bool:
        return self in (
            GuardSource.GLOBAL_UNSPECIALIZED_NN_MODULE,
            GuardSource.LOCAL_UNSPECIALIZED_NN_MODULE,
            GuardSource.GLOBAL_UNSPECIALIZED_BUILTIN_NN_MODULE,
            GuardSource.LOCAL_UNSPECIALIZED_BUILTIN_NN_MODULE,
        )

    def is_unspecialized_builtin_nn_module(self) -> bool:
        return self in (
            GuardSource.GLOBAL_UNSPECIALIZED_BUILTIN_NN_MODULE,
            GuardSource.LOCAL_UNSPECIALIZED_BUILTIN_NN_MODULE,
        )

    def is_local(self):
        return self in (
            GuardSource.LOCAL,
            GuardSource.LOCAL_SPECIALIZED_NN_MODULE,
            GuardSource.LOCAL_FSDP_MODULE,
            GuardSource.LOCAL_UNSPECIALIZED_NN_MODULE,
            GuardSource.LOCAL_UNSPECIALIZED_BUILTIN_NN_MODULE,
        )


"""
Base class for a "GuardBuilder" role.

The GuardBuilderBase role is to represent a scope within which to build a guard. The name is a little
confusing, as its not a builder, but for the sake of avoiding a lot of renames and keeping the original reference
to torchdynamo's GuardBuilder.

Note: create_fn is invoked with a GuardBuilderBase and a Guard. A GuardBuilder is chosen based
on GuardSource's select function.

There is value in keeping this GuardBuilderBase empty to keep layering clean.
"""


class GuardBuilderBase:
    pass


@dataclasses.dataclass(frozen=True)
class SLoc:
    framework_loc: Optional[Union[traceback.FrameSummary, str]]
    maybe_user_loc: Optional[str]

    def __str__(self):
        floc = (
            self.framework_loc
            if isinstance(self.framework_loc, str)
            else format_frame(self.framework_loc)
        )
        if self.maybe_user_loc is not None:
            return f"{self.maybe_user_loc} ({floc})"
        else:
            return f"({floc})"


class ShapeGuard(NamedTuple):
    expr: sympy.logic.boolalg.Boolean
    sloc: SLoc
    size_oblivious: bool


@dataclass_slots
@dataclasses.dataclass
class Guard:
    # originating_source is the source that called the make_guard method to
    # construct this guard object. The property name specifies what exactly it
    # is the guard is guarding on.  The meaning of the name is dependent on the
    # create_fn; you must look at the use-site inside create_fn to know what
    # name means.
    #
    # That being said, although you might think this is just a "name", name is
    # usually an arbitrary Python expression that will be evaluated with all
    # globals (and locals, if you create a LOCAL guard) to extract the Python
    # object that we want to perform guard tests on.  This evaluation
    # typically happens in GuardBuilder.eval.  In these cases, name is
    # typically produced by originating_source.name() (not to be confused with
    # GuardSource - the property source).
    #
    # Occasionally, name is not a valid Python expression; sometimes
    # it is meaningless.  Example create_fns that are like this include
    # GRAD_MODE and SHAPE_ENV.
    originating_source: Source
    create_fn: Callable[[GuardBuilderBase, Guard], None]

    # Export only. These values are written to at time of guard check_fn creation.
    guard_types: Optional[list[str]] = None
    code_list: Optional[list[str]] = None
    obj_weakref: Optional[object] = None
    guarded_class_weakref: Optional[type] = None

    stack: Optional[CapturedTraceback] = None
    user_stack: Optional[traceback.StackSummary] = None
    _hash: Optional[int] = None

    def __hash__(self):
        if self._hash is None:
            self._hash = hash((self.name, self.source, id(self.create_fn)))
        return self._hash

    def sort_key(self):
        # Put the duplicate input guards at the end. The duplicate guards have
        # two sources while guard.name only considers one source.

        is_duplicate_input = (
            isinstance(self.create_fn, functools.partial)
            and self.create_fn.func is torch._dynamo.guards.GuardBuilder.DUPLICATE_INPUT
        )
        return (
            is_duplicate_input,
            self.source.value if self.source else -1,
            len(self.name),
            self.name,
            self.inner_create_fn().__code__.co_firstlineno,
        )

    def __lt__(self, other):
        return self.sort_key() < other.sort_key()

    def inner_create_fn(self):
        if isinstance(self.create_fn, functools.partial):
            return self.create_fn.func
        else:
            return self.create_fn

    @property
    def name(self) -> str:
        return self.originating_source.name()

    @property
    def source(self) -> GuardSource:
        return self.originating_source.guard_source()

    @staticmethod
    def weakref_to_str(obj_weakref):
        """
        This is a workaround of a Python weakref bug.

        `obj_weakref` is instance returned by `weakref.ref`,
        `str(obj_weakref)` is buggy if the original obj overrides __getattr__, e.g:

            class MyConfig(dict):
                def __getattr__(self, x):
                    return self[x]

            obj = MyConfig(offset=5)
            obj_weakref = weakref.ref(obj)
            str(obj_weakref)  # raise error: KeyError: '__name__'
        """
        if isinstance(obj_weakref, weakref.ReferenceType):
            obj = obj_weakref()
            if obj is not None:
                return f"<weakref at {hex(id(obj_weakref))}; to '{obj.__class__.__name__}' at {hex(id(obj))}>"
            else:
                return f"<weakref at {hex(id(obj_weakref))}; dead>"
        else:
            return str(obj_weakref)

    def __repr__(self):
        s = f"""
        {self.source.name.lower() if self.source else ""} {repr(self.name)} {self.inner_create_fn().__name__}
        {{
            'guard_types': {self.guard_types},
            'code': {self.code_list},
            'obj_weakref': {self.weakref_to_str(self.obj_weakref)}
            'guarded_class': {self.guarded_class_weakref}
        }}
        """
        return s

    def __str__(self):
        output = f"Name: {repr(self.name)}\n"
        source = self.source.name.lower() if self.source else ""
        output += f"    Source: {source}\n"
        output += f"    Create Function: {self.inner_create_fn().__name__}\n"
        output += f"    Guard Types: {self.guard_types}\n"
        output += f"    Code List: {self.code_list}\n"
        output += f"    Object Weakref: {self.weakref_to_str(self.obj_weakref)}\n"
        output += f"    Guarded Class Weakref: {self.guarded_class_weakref}\n"
        return output

    def create(self, builder: GuardBuilderBase):
        try:
            return self.create_fn(builder, self)
        except Exception:
            log.exception("Error while creating guard:\n%s", str(self).rstrip())
            if self.stack:
                log.error("Created at:\n%s", "".join(self.stack.format()[-4:]).rstrip())
            raise

    def is_specialized_nn_module(self):
        return self.source.is_specialized_nn_module()

    def is_fsdp_module(self):
        return self.source.is_fsdp_module()

    def is_local(self):
        return self.source.is_local()

    def set_export_info(self, guard_type, guarded_class, code_list, obj_weakref):
        if not self.guard_types:
            self.guard_types = []

        self.guard_types.append(guard_type)

        assert self.guarded_class_weakref in (
            guarded_class,
            None,
        ), "Guarded class id must be identical, or None"
        self.guarded_class_weakref = guarded_class

        if not self.code_list:
            self.code_list = code_list
        else:
            self.code_list.extend(code_list)

        # Some objects are ephemeral, e.g., list[slice(1, 2)]. If we have
        # multiple guards on the same object, the weakref can die between the
        # invocation of set_export_info calls. So a dead weakref is also
        # acceptable.
        assert (
            self.obj_weakref in (obj_weakref, None)
            or callable(self.obj_weakref)
            and self.obj_weakref() is None
        ), "Guarded object must be identical, None or ephemeral (dead weakref)"
        self.obj_weakref = obj_weakref


T = TypeVar("T")

"""
Parent structure for guard env expressions.
A GuardEnvExpr can have any subtype.
Note: All subtypes must be handled exhaustively in
torch._dynamo.guards._parse_guard_env_guards to avoid a RuntimeError.
"""


@dataclasses.dataclass
class GuardEnvExpr:
    pass


"""
A class representing a pair of duplicate inputs.
input_pos_a and input_pos_b are input positions we have deduped.
"""


@dataclasses.dataclass
class DuplicateInputs(GuardEnvExpr):
    input_source_a: Source
    input_source_b: Source

    def __post_init__(self):
        assert self.input_source_a != self.input_source_b


"""
A class representing storage overlap relations among inputs that aliases the same storage.

Given that a set of tensors alias the same storage, this guard checks whether they actually
have overlapping storages.

While non_overlapping_sources represent input tensors that definitely don't have any storage
overlapping with any other input, overlapping_sources represent tensors that either:

1. Do overlap some other input tensor
2. Might not overlap some other input tensor, but we are not sure
"""


@dataclasses.dataclass
class StorageOverlap(GuardEnvExpr):
    overlapping_sources: list[Source]
    non_overlapping_sources: list[Source]


"""
Checkpointable is an interface for driving state snapshotting, left purposely vague for now.

copy_graphstate() -> T, a somewhat legacy name, is expected to emit a snapshot of any type that
can also be taken in at restore_graphstate(T) calls.

When to snapshot, is, at the moment, an implementation detail of upstream callers. Checkpointable
does not provide any garuantees around consistency, idempotency, or safety of calling its APIs, yet.

In the future, it will have a closer coupling to a generic Checkpoint management system.
"""


class Checkpointable(Generic[T]):
    @abstractmethod
    def copy_graphstate(self) -> T: ...

    @abstractmethod
    def restore_graphstate(self, state: T): ...


class GuardsCheckpointState:
    """
    The GuardCheckpointState - it is the T of Checkpointable[T] for GuardsContext
    """

    dynamo_guards: set[Guard] = set()

    def __init__(self, dynamo_guards):
        self.dynamo_guards = dynamo_guards

    def diff(self, other):
        """
        Produces a delta against another GuardsCheckpointState.

        Returns None if no delta is found, otherwise, return a set() of mismatched
        Guard type objects.
        """
        r = self.dynamo_guards.difference(other.dynamo_guards)
        if len(r) == 0:
            return None
        return r

    def __eq__(self, other):
        return self.diff(other) is None


class ModuleContextCheckpointState:
    nn_modules: dict[str, torch.nn.Module] = {}

    def __init__(self, nn_modules):
        self.nn_modules = nn_modules

    def diff(self, other):
        """
        Produces a delta against another ModuleContextCheckpointState.

        Returns None if no delta is found, otherwise, return a set() of mismatched
        module key names.
        """
        r = set(self.nn_modules.keys()).difference(set(other.nn_modules.keys()))
        if len(r) == 0:
            return None
        return r

    def __eq__(self, other):
        return self.diff(other) is None


class ModuleContext(Checkpointable[ModuleContextCheckpointState]):
    def __init__(self) -> None:
        self.nn_modules: dict[str, Any] = {}

    def copy_graphstate(self):
        return ModuleContextCheckpointState(dict(self.nn_modules))

    def restore_graphstate(self, state):
        assert isinstance(state, ModuleContextCheckpointState)
        self.nn_modules = state.nn_modules


class GlobalContextCheckpointState:
    global_state: dict[str, tuple[Callable, ...]] = {}

    def __init__(self, global_states):
        self.global_state = global_states

    def diff(self, other):
        """
        Produces a delta against another GlobalContextCheckpointState.

        Returns None if no delta is found, otherwise, return a set() of mismatched
        global key names.
        """
        r = set(self.global_state.keys()).difference(set(other.global_state.keys()))
        if len(r) == 0:
            return None
        return r

    def __eq__(self, other):
        return self.diff(other) is None


class GlobalContext(Checkpointable[GlobalContextCheckpointState]):
    """
    This keeps track of the global torch state during tracing of a function.
    For example, torch.is_grad_enabled.
    """

    _supported_global_states = {
        "grad_enabled",
        "torch_function_enabled",
        "autocast_enabled",
        "autocast_cpu_enabled",
        "autocast_gpu_dtype",
        "autocast_cpu_dtype",
        "autocast_cache_enabled",
    }

    def __init__(self) -> None:
        self.global_state: dict[str, tuple[Callable, ...]] = {}

    def copy_graphstate(self):
        return GlobalContextCheckpointState(dict(self.global_state))

    def restore_graphstate(self, state):
        assert isinstance(state, GlobalContextCheckpointState)
        self.global_state = state.global_state
        assert (
            len(self.global_state) == len(self._supported_global_states)
            and set(self.global_state.keys()) == self._supported_global_states
        ), "Global state mismatch"
        for func, args in self.global_state.values():
            func(args)


# Like a Set[Guard] but will record the user stack on all guards at the
# time they were installed at their destination
class GuardsSet:
    def __init__(self, inner=None):
        if inner is None:
            inner = set()
        self.inner = inner

    def __iter__(self):
        return iter(self.inner)

    def __len__(self):
        return len(self.inner)

    # Subtraction along with bool is typically used to determine the delta of
    # added guards between checkpoints for higher order ops
    def __sub__(self, other):
        return GuardsSet(self.inner - other.inner)

    def __bool__(self):
        return bool(self.inner)

    def add(self, guard: Guard, *, collect_debug_stack=True, skip=0):
        if guard in self.inner:
            return
        if collect_debug_stack:
            if guard.stack is None:
                guard.stack = CapturedTraceback.extract(skip=1 + skip)
            if guard.user_stack is None:
                guard.user_stack = TracingContext.extract_stack()
        self.inner.add(guard)

    def update(self, *others: set[Guard]):
        for o in others:
            for g in o:
                self.add(g, skip=1)

    def remove_guards_with_source(self, source):
        """Delete all guards that contains a given source"""
        from ._dynamo.source import is_from_source

        self.inner = {
            g for g in self.inner if not is_from_source(g.originating_source, source)
        }


"""
A GuardsContext is a checkpointable representation of all the guards in the current tracing
context. It's lifecycle is bound 1:1 to the tracing context, and it should never be instantiated
directly outside of it. For passing around internal state representations of this object,
prefer to extract them with copy_graphstate to produce a GuardsCheckpointState.
"""


class GuardsContext(Checkpointable[GuardsCheckpointState]):
    def __init__(self) -> None:
        self.dynamo_guards: GuardsSet = GuardsSet()
        self.aotautograd_guards: list[GuardEnvExpr] = []

    def copy_graphstate(self):
        return GuardsCheckpointState(set(self.dynamo_guards.inner))

    def restore_graphstate(self, state):
        # NB: "steals" the passed in state
        assert isinstance(state, GuardsCheckpointState)
        self.dynamo_guards = GuardsSet(state.dynamo_guards)


class HopSubgraphCache:
    @abstractmethod
    def add_dynamo_installed_submodule(self, fn_id: int, identifier: str): ...

    @abstractmethod
    def get_dynamo_installed_submodules(self, fn_id: int) -> list[str]: ...

    @abstractmethod
    def add_autograd_key_entry(self, identifier: str, key: Callable): ...

    @abstractmethod
    def get_autograd_key_entry(self, identifier: str): ...

    @abstractmethod
    def add_proxy_dispatch_entry(self, identifier: str, key: Callable): ...

    @abstractmethod
    def get_proxy_dispatch_entry(self, identifier: str): ...

    @abstractmethod
    def add_lazy_bwd_entry(self, identifier: str, gmod: torch.fx.GraphModule): ...

    @abstractmethod
    def get_lazy_bwd_entry(self, identifier: str): ...


class InvokeSubgraphCache(HopSubgraphCache):
    def __init__(self) -> None:
        self.autograd_cache: dict[str, Callable] = {}
        self.proxy_dispatch_cache: dict[str, Callable] = {}
<<<<<<< HEAD
        self.dynamo_installed_submodules: dict[int, list[str]] = defaultdict(list)
=======
        self.dynamo_identifiers: dict[str, str] = {}
>>>>>>> 50abc1ec
        self.lazy_bwd_cache: dict[str, torch.fx.GraphModule] = {}

    def add_dynamo_installed_submodule(self, fn_id: int, identifier: str):
        self.dynamo_installed_submodules[fn_id].append(identifier)

    def get_dynamo_installed_submodules(self, fn_id: int) -> list[str]:
        return self.dynamo_installed_submodules.get(fn_id, [])

    def add_autograd_key_entry(self, identifier: str, key: Callable):
        self.autograd_cache[identifier] = key

    def get_autograd_key_entry(self, identifier: str):
        return self.autograd_cache.get(identifier, None)

    def add_proxy_dispatch_entry(self, identifier: str, key: Callable):
        self.proxy_dispatch_cache[identifier] = key

    def get_proxy_dispatch_entry(self, identifier: str):
        return self.proxy_dispatch_cache.get(identifier, None)

    def add_lazy_bwd_entry(self, identifier: str, gmod: torch.fx.GraphModule):
        self.lazy_bwd_cache[identifier] = gmod

    def get_lazy_bwd_entry(self, identifier: str):
        return self.lazy_bwd_cache.get(identifier, None)


class HopDispatchSetCache:
    def __init__(self) -> None:
        # Delayed import to avoid circular dependency
        from torch._higher_order_ops.invoke_subgraph import invoke_subgraph

        self.hop_cache_map = {invoke_subgraph: InvokeSubgraphCache()}

    def get_cache(
        self, op: torch._ops.HigherOrderOperator
    ) -> Optional[HopSubgraphCache]:
        if op not in self.hop_cache_map:
            return None
        return self.hop_cache_map[op]  # type: ignore[index]


_TLS = threading.local()

"""
TracingContext is the source of truth for all currently accumulated information
needed to trace. Its lifecycle is kept 1:1 when using TorchDynamo, but other systems
are open to managing their own TracingContext with that in mind.

The purpose of TracingContext is not to be a dumping ground, or god object, but rather to avoid
having to plumb complex subsystems across multiple verticals.

Ex: A common example is guard accumulation between dynamo, shape_env, aot_autograd, and inductor.
Accessing the current tracing context via
TracingContext.get() allows users to accumulate their own guards for processing, without needing to know how
to plumb objects back up to where frame interpretation happened.

Note that you can end up with multiple TracingContext for a single compilation
of a frame, as we reset the TracingContext whenever we restart analysis.
CompileContext is a more overarching context that encompasses multiple restarts.
"""


class CompileContext:
    @staticmethod
    def get() -> CompileContext:
        assert _TLS.compile_context is not None
        return _TLS.compile_context

    @staticmethod
    def try_get() -> Optional[CompileContext]:
        return getattr(_TLS, "compile_context", None)

    def __init__(self, compile_id):
        assert compile_id is None or isinstance(compile_id, CompileId)
        self.compile_id: Optional[CompileId] = compile_id
        self.attempt = 0
        # Verbose ShapeEnv guards produced.
        self.shape_env_guards: list[str] = []

    @staticmethod
    def current_compile_id():
        self = CompileContext.try_get()
        if self is None:
            return None
        return self.compile_id

    @staticmethod
    def current_trace_id():
        self = CompileContext.try_get()
        if self is None:
            return None
        if self.compile_id is None:
            return None
        return TraceId(self.compile_id, self.attempt)


class TracingContext:
    """
    Provides the currently installed TracingContext, or None.

    Note that it is a staticmethod, and invocations outside of `with tracing()` (see below), are valid but
    will return None.
    """

    @staticmethod
    def try_get() -> Optional[TracingContext]:
        return getattr(_TLS, "tracing_context", None)

    @staticmethod
    def get() -> TracingContext:
        if ctx := TracingContext.try_get():
            return ctx
        raise RuntimeError(
            "TracingContext.get() must be called within an ongoing trace."
        )

    def __init__(self, fake_mode):
        self.guards_context = GuardsContext()
        self.module_context = ModuleContext()
        self.global_context = GlobalContext()
        self.fake_mode = fake_mode
        self.frame_summary_stack = []
        # This is morally part of frame_summary_stack, but it is kept separate
        # for clarity.  As we process a frame, this variable gets updated
        # to keep track of what line we are in the function.  We make a
        # function call, this gets cleared and the frame location is pushed
        # to frame_summary_stack (prepping this variable for the inner frame's
        # progress)
        self.loc_in_frame = None
        # this is only set after aot_autograd
        self.fw_metadata = None
        # this is only set after aot_autograd
        self.aot_graph_name = None
        self.params_flat = None
        self.params_flat_unwrap_subclasses = None
        self.params_unwrapped_to_flat_index = None
        # this is for extended return calling convention from backend
        # compiler to aot_autograd
        # Per output, what the compiler specified stride of the output is,
        # or None if no stride is known.  This is always the HINT, it
        # is never a SymInt (it would be better if it was a SymInt, but
        # I can't conveniently get this from Inductor atm.  Also, be
        # careful not to accidentally induce guards on the SymInt if
        # you ever do change this in aot_autograd.py; you should check
        # on permutations preferentially.)
        self.output_strides: Optional[list[Optional[tuple[int, ...]]]] = None
        # When this is True, whenever we encounter an int in Dynamo tracing,
        # we will (1) force unspec it and (2) force it as a size-like unbacked
        # integer.  This is currently used when processing certain lists of
        # ints that are known to be size-like and may have 0/1 entries that we
        # must not specialize on.
        self.force_unspec_int_unbacked_size_like = False
        # See note [Tensor Fakification and Symbol Caching]
        self.tensor_to_context = WeakTensorKeyDictionary()

        # If this true, Aot Autograd will return output Fake Tensors with appropiate
        # meta on the first invocation
        # see note: [Returning Fake Tensors on First AOT Autograd Call]
        self.fakify_first_call = False
        self.hop_dispatch_set_cache = HopDispatchSetCache()

    def clear(self):
        # Look at the note in output_graph.py in function `save_global_state`
        # for the context on clearing global context.
        self.global_context.global_state = {}

    @staticmethod
    @contextmanager
    def patch(**kwargs):
        prior = {}
        ctx = TracingContext.get()

        for key in kwargs.keys():
            # KeyError on invalid entry
            prior[key] = getattr(ctx, key)
        for key, val in kwargs.items():
            setattr(ctx, key, val)
        try:
            yield
        finally:
            for key, val in prior.items():
                setattr(ctx, key, val)

    @staticmethod
    def extract_stack():
        self = TracingContext.try_get()
        if self is None:
            return traceback.StackSummary()
        stack = self.frame_summary_stack
        if self.loc_in_frame is not None:
            stack = stack + [self.loc_in_frame]
        return traceback.StackSummary.from_list(stack)

    # Call this when you want to call into some code that isn't necessarily
    # associated with the current frame state
    @staticmethod
    @contextlib.contextmanager
    def clear_frame():
        tc = TracingContext.get()
        with (
            unittest.mock.patch.object(tc, "frame_summary_stack", []),
            unittest.mock.patch.object(tc, "loc_in_frame", None),
        ):
            try:
                yield
            except Exception as e:
                # Prevent real_stack from getting attached
                #
                # The invariant is that if an Exception as real_stack, we've
                # appropriately attached a user stack and we no longer need to
                # attach anything. Because we cannot conveniently interpose
                # when an exception is thrown, we instead interpose everywhere
                # we set what the user stack is set (using the context
                # manager). However, our compiler stack does "tail calls"
                # (when it calls into user compiler), at which point the
                # parent exception frames would incorrectly attach an
                # incorrect frame.
                #
                # However, if, somehow, someone raised an exception with this
                # scope that had a stack (for example, because they are
                # restoring the user stack state appropriately as they process
                # node by node), we should respect it. Thus, we cannot
                # unconditionally set None.
                if not hasattr(e, "real_stack"):
                    e.real_stack = None  # type: ignore[attr-defined]
                raise

    @staticmethod
    @contextlib.contextmanager
    def current_frame(frame_summary):
        # frame_summary can be None to solely take advantage of real_stack
        # attachment to thrown exceptions
        tc = TracingContext.get()
        if frame_summary is not None:
            tc.frame_summary_stack.append(frame_summary)
        old = tc.loc_in_frame
        tc.loc_in_frame = None
        try:
            yield
        except Exception as e:
            if not hasattr(e, "real_stack"):
                e.real_stack = tc.extract_stack()  # type: ignore[attr-defined]
            raise
        finally:
            if frame_summary is not None:
                tc.frame_summary_stack.pop()
            tc.loc_in_frame = old

    @staticmethod
    @contextlib.contextmanager
    def report_output_strides():
        tc = TracingContext.try_get()
        if tc is None:
            yield None
            return
        old_output_strides = tc.output_strides
        tc.output_strides = []
        try:
            yield tc.output_strides
        finally:
            tc.output_strides = old_output_strides

    @staticmethod
    def set_current_loc(filename, lineno, frame_name):
        TracingContext.get().loc_in_frame = traceback.FrameSummary(
            filename, lineno, frame_name, lookup_line=False
        )


@contextmanager
def compile_context(context: Optional[CompileContext]):
    old_context = getattr(_TLS, "compile_context", None)
    _TLS.compile_context = context
    try:
        yield context
    finally:
        _TLS.compile_context = old_context


@contextmanager
def tracing(context: Optional[TracingContext]):
    """
    This function installs the passed in tracing context as a dynamic scoped
    global variable.

    Calls to TracingContext.get() while not under a `with tracing()` context
    will return None.
    """
    old_context = getattr(_TLS, "tracing_context", None)
    _TLS.tracing_context = context
    try:
        yield context
    except Exception as e:
        if not hasattr(e, "real_stack") and context is not None:
            e.real_stack = context.extract_stack()  # type: ignore[attr-defined]
        raise
    finally:
        if (
            context is not None
            and context.fake_mode is not None
            and context.fake_mode.shape_env is not None
        ):
            context.fake_mode.shape_env.cleanup()
        _TLS.tracing_context = old_context


# Subclasses can be found in torch/_dynamo/source.py
# TODO(voz): Consider a toplevel torch/_source.py
@dataclasses.dataclass(frozen=True)
class Source:
    def is_dict_key(self):
        return False

    def is_ephemeral(self):
        return False

    def reconstruct(self, codegen):
        raise NotImplementedError

    def guard_source(self) -> GuardSource:
        raise NotImplementedError

    def name(self) -> str:
        raise NotImplementedError

    def make_guard(self, fn) -> Guard:
        if self.guard_source() is GuardSource.CONSTANT:
            raise NotImplementedError
        return Guard(self, fn)

    def is_specialized_nn_module(self) -> bool:
        return self.guard_source().is_specialized_nn_module()

    def subguards_allowed(self):
        """True if you can guard on attributes of this"""
        return self.guard_source() != GuardSource.SYNTHETIC_LOCAL


# Subclasses can be found in torch/_dynamo/source.py
@dataclasses.dataclass(frozen=True)
class ChainedSource(Source):
    base: Source

    def is_dict_key(self):
        # Recurse until you either hit a ConstDictKey or a Source
        return self.base.is_dict_key()

    def is_ephemeral(self):
        return self.base.is_ephemeral()

    def get_base(self) -> Source:
        current: Source = self
        while isinstance(current, ChainedSource):
            current = current.base
        return current


def detect_fake_mode(inputs: Any = None):
    """
    Attempts to "detect" what the current fake mode is.  If there is one ambiently
    available from TracingContext, we preferentially use that.  Otherwise, we
    heuristically detect the fake mode via the following sources, in order of
    priority:

        - Currently active fake mode on stack
        - Fake mode associated with passed in tensors (inputs does not
          have to be flattened)
    """
    from torch._subclasses.fake_tensor import FakeTensor, FakeTensorMode

    fake_modes = []

    if context := TracingContext.try_get():
        fake_mode = context.fake_mode
        if fake_mode is not None:
            fake_modes.append((fake_mode, "tracing context", 0))

    from torch.utils._python_dispatch import _get_current_dispatch_mode_stack

    for i, m in enumerate(reversed(_get_current_dispatch_mode_stack())):
        if isinstance(m, FakeTensorMode):
            fake_modes.append((m, "active fake mode", i))

    flat_inputs = pytree.tree_leaves(inputs)
    for i, flat_input in enumerate(flat_inputs):
        if isinstance(flat_input, FakeTensor):
            fake_modes.append((flat_input.fake_mode, "fake tensor input", i))

    if fake_modes:
        fake_mode, desc1, i1 = fake_modes[0]
        for m, desc2, i2 in fake_modes[1:]:
            assert fake_mode is m, (
                f"fake mode ({fake_mode}) from {desc1} {i1} doesn't match mode ({m}) from {desc2} {i2}\n\n"
                f"fake mode from {desc1} {i1} allocated at:\n{fake_mode.stack}\n"
                f"fake mode from {desc2} {i2} allocated at:\n{m.stack}"
            )
        return fake_mode
    else:
        return None


def active_fake_mode():
    """
    Inspects the dispatch mode stack for an active fake mode and returns it.
    Returns None if no fake mode is active.
    """
    from torch._subclasses.fake_tensor import FakeTensorMode
    from torch.utils._python_dispatch import _get_current_dispatch_mode_stack

    for _, m in enumerate(reversed(_get_current_dispatch_mode_stack())):
        if isinstance(m, FakeTensorMode):
            return m

    return None<|MERGE_RESOLUTION|>--- conflicted
+++ resolved
@@ -684,11 +684,7 @@
     def __init__(self) -> None:
         self.autograd_cache: dict[str, Callable] = {}
         self.proxy_dispatch_cache: dict[str, Callable] = {}
-<<<<<<< HEAD
         self.dynamo_installed_submodules: dict[int, list[str]] = defaultdict(list)
-=======
-        self.dynamo_identifiers: dict[str, str] = {}
->>>>>>> 50abc1ec
         self.lazy_bwd_cache: dict[str, torch.fx.GraphModule] = {}
 
     def add_dynamo_installed_submodule(self, fn_id: int, identifier: str):
