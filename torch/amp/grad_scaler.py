--- conflicted
+++ resolved
@@ -178,19 +178,10 @@
     def scale(self, outputs: torch.Tensor) -> torch.Tensor: ...
 
     @overload
-<<<<<<< HEAD
-    def scale(self, outputs: List[torch.Tensor]) -> List[torch.Tensor]: ...
+    def scale(self, outputs: list[torch.Tensor]) -> list[torch.Tensor]: ...
 
     @overload
-    def scale(self, outputs: Tuple[torch.Tensor, ...]) -> Tuple[torch.Tensor, ...]: ...
-=======
-    def scale(self, outputs: list[torch.Tensor]) -> list[torch.Tensor]:
-        ...
-
-    @overload
-    def scale(self, outputs: tuple[torch.Tensor, ...]) -> tuple[torch.Tensor, ...]:
-        ...
->>>>>>> 60ca17b6
+    def scale(self, outputs: tuple[torch.Tensor, ...]) -> tuple[torch.Tensor, ...]: ...
 
     @overload
     def scale(self, outputs: Iterable[torch.Tensor]) -> Iterable[torch.Tensor]: ...
