--- conflicted
+++ resolved
@@ -73,20 +73,10 @@
     args.collect(variable);
     args.collect(variable.grad());
   }
-<<<<<<< HEAD
-  std::cout << "compiled_args on acc_grad" << std::endl;
-  // std::unique_ptr<PostAccumulateGradHook>& hookPtr = tensor_post_acc_grad_hooks();
-  // if (hookPtr != nullptr) {
-  //   // auto* rawSubclassPtr = dynamic_cast<PyFunctionTensorPostAccGradHooks*>(hookPtr.get());
-  //   hookPtr->compiled_args(args);
-  // }
-  // args.add_post_hook(c10::SafePyObject(hook, getPyInterpreter()));
-=======
   auto& hook = tensor_post_acc_grad_hooks();
   if (hook != nullptr) {
     hook->compiled_args(args);
   }
->>>>>>> ef1f08c5
 }
 
 variable_list AccumulateGrad::apply_with_saved(
