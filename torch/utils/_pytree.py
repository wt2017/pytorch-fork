"""
Contains utility functions for working with nested python data structures.

A *pytree* is Python nested data structure. It is a tree in the sense that
nodes are Python collections (e.g., list, tuple, dict) and the leaves are
Python values. Furthermore, a pytree should not contain reference cycles.

pytrees are useful for working with nested collections of Tensors. For example,
one can use `tree_map` to map a function over all Tensors inside some nested
collection of Tensors and `tree_leaves` to get a flat list of all Tensors
inside some nested collection. pytrees are helpful for implementing nested
collection support for PyTorch APIs.

This pytree implementation is not very performant due to Python overhead
To improve the performance we can move parts of the implementation to C++.
"""

import dataclasses
import functools
import importlib
import importlib.metadata
import json
import sys
import threading
import types
import warnings
from collections import defaultdict, deque, namedtuple, OrderedDict
from collections.abc import Hashable, Iterable, Mapping, Sequence
from enum import Enum
from typing import (
    Any,
    Callable,
    cast,
    Generic,
    Optional,
    overload,
    Protocol,
    TypeVar,
    Union,
)
from typing_extensions import deprecated, NamedTuple, Self, TypeAlias


__all__ = [
    "PyTree",
    "Context",
    "FlattenFunc",
    "UnflattenFunc",
    "DumpableContext",
    "ToDumpableContextFn",
    "FromDumpableContextFn",
    "ToDumpableContextFunc",
    "FromDumpableContextFunc",
    "PyTreeSpec",
    "TreeSpec",
    "LeafSpec",
    "keystr",
    "key_get",
    "register_pytree_node",
    "tree_flatten",
    "tree_flatten_with_path",
    "tree_unflatten",
    "tree_iter",
    "tree_leaves",
    "tree_leaves_with_path",
    "tree_structure",
    "tree_map",
    "tree_map_with_path",
    "tree_map_",
    "tree_map_only",
    "tree_map_only_",
    "tree_all",
    "tree_any",
    "tree_all_only",
    "tree_any_only",
    "treespec_dumps",
    "treespec_loads",
    "treespec_pprint",
]


T = TypeVar("T")
S = TypeVar("S")
U = TypeVar("U")
R = TypeVar("R")


DEFAULT_TREESPEC_SERIALIZATION_PROTOCOL = 1
NO_SERIALIZED_TYPE_NAME_FOUND = "NO_SERIALIZED_TYPE_NAME_FOUND"


class KeyEntry(Protocol):
    def __hash__(self) -> int:
        ...

    def __eq__(self, other: object) -> bool:
        ...

    def __str__(self) -> str:
        ...

    def get(self, parent: Any) -> Any:
        ...


class EnumEncoder(json.JSONEncoder):
    def default(self, obj: object) -> str:
        if isinstance(obj, Enum):
            return obj.value  # type: ignore[no-any-return]
        return super().default(obj)  # type: ignore[no-any-return]


Context: TypeAlias = Any
PyTree: TypeAlias = Any
FlattenFunc: TypeAlias = Callable[[PyTree], tuple[list[Any], Context]]
UnflattenFunc: TypeAlias = Callable[[Iterable[Any], Context], PyTree]
DumpableContext: TypeAlias = Any  # Any json dumpable text
ToDumpableContextFunc: TypeAlias = Callable[[Context], DumpableContext]
FromDumpableContextFunc: TypeAlias = Callable[[DumpableContext], Context]
ToDumpableContextFn: TypeAlias = ToDumpableContextFunc
FromDumpableContextFn: TypeAlias = FromDumpableContextFunc
ToStrFunc: TypeAlias = Callable[["TreeSpec", list[str]], str]
MaybeFromStrFunc: TypeAlias = Callable[[str], Optional[tuple[Any, Context, str]]]
KeyPath: TypeAlias = tuple[KeyEntry, ...]
FlattenWithKeysFunc: TypeAlias = Callable[
    [PyTree], tuple[list[tuple[KeyEntry, Any]], Any]
]


# A NodeDef holds two callables:
# - flatten_fn should take the collection and return a flat list of values.
#   It can also return some context that is used in reconstructing the
#   collection.
# - unflatten_fn should take a flat list of values and some context
#   (returned by flatten_fn). It returns the collection by reconstructing
#   it from the list and the context.
# - flatten_with_keys_fn, which is a callable that takes a
#   pytree and returns a list of (keypath, value) pairs and a context.
class NodeDef(NamedTuple):
    type: type[Any]
    flatten_fn: FlattenFunc
    unflatten_fn: UnflattenFunc
    flatten_with_keys_fn: Optional[FlattenWithKeysFunc]


_NODE_REGISTRY_LOCK = threading.Lock()
SUPPORTED_NODES: dict[type[Any], NodeDef] = {}


# _SerializeNodeDef holds the following:
# - typ: the type of the node (e.g., "Dict", "List", etc)
# - serialized_type_name: the fully qualified name of the type, e.g. "collections.OrderedDict"
# - to_dumpable_context takes a TreeSpec, and returns a serialized string format of the
#   context, and the version number
# - from_dumpable_context takes in a string representation of the context, and the
#   version, and returns the deserialized context
class _SerializeNodeDef(NamedTuple):
    typ: type[Any]
    serialized_type_name: str
    to_dumpable_context: Optional[ToDumpableContextFunc]
    from_dumpable_context: Optional[FromDumpableContextFunc]


SUPPORTED_SERIALIZED_TYPES: dict[type[Any], _SerializeNodeDef] = {}
SERIALIZED_TYPE_TO_PYTHON_TYPE: dict[str, type[Any]] = {}

# NB: we try really hard to not import _cxx_pytree (which depends on optree)
# as much as possible. This is for isolation: a user who is not using C++ pytree
# shouldn't pay for it, and it helps makes things like cpython upgrades easier.
try:
    _optree_version = importlib.metadata.version("optree")
except importlib.metadata.PackageNotFoundError:
    _cxx_pytree_dynamo_traceable = _cxx_pytree_exists = False
else:
    _cxx_pytree_exists = True
    from torch._vendor.packaging.version import Version

    _cxx_pytree_dynamo_traceable = Version(_optree_version) >= Version("0.13.0")
    if not _cxx_pytree_dynamo_traceable:
        warnings.warn(
            "optree is installed but the version is too old to support PyTorch Dynamo in C++ pytree. "
            "C++ pytree support is disabled. "
            "Please consider upgrading optree using `python3 -m pip install --upgrade 'optree>=0.13.0'`.",
            FutureWarning,
        )

    del Version

_cxx_pytree_imported = False
_cxx_pytree_pending_imports: list[Any] = []


def register_pytree_node(
    cls: type[Any],
    flatten_fn: FlattenFunc,
    unflatten_fn: UnflattenFunc,
    *,
    serialized_type_name: Optional[str] = None,
    to_dumpable_context: Optional[ToDumpableContextFunc] = None,
    from_dumpable_context: Optional[FromDumpableContextFunc] = None,
    flatten_with_keys_fn: Optional[FlattenWithKeysFunc] = None,
) -> None:
    """Register a container-like type as pytree node.

    Args:
        cls: the type to register
        flatten_fn: A callable that takes a pytree and returns a flattened
            representation of the pytree and additional context to represent the
            flattened pytree.
        unflatten_fn: A callable that takes a flattened version of the pytree,
            additional context, and returns an unflattened pytree.
        serialized_type_name: A keyword argument used to specify the fully qualified
            name used when serializing the tree spec.
        to_dumpable_context: An optional keyword argument to custom specify how
            to convert the context of the pytree to a custom json dumpable
            representation. This is used for json serialization, which is being
            used in torch.export right now.
        from_dumpable_context: An optional keyword argument to custom specify how
            to convert the custom json dumpable representation of the context
            back to the original context. This is used for json deserialization,
            which is being used in torch.export right now.
        flatten_with_keys_fn: An optional keyword argument to specify how to
            access each pytree leaf's keypath when flattening and tree-mapping.
            Like ``flatten_fn``, but in place of a List[leaf], it should return
            a List[(keypath, leaf)].
    """
    with _NODE_REGISTRY_LOCK:
        if cls in SUPPORTED_NODES:
            raise ValueError(f"{cls} is already registered as pytree node.")

    _private_register_pytree_node(
        cls,
        flatten_fn,
        unflatten_fn,
        serialized_type_name=serialized_type_name,
        to_dumpable_context=to_dumpable_context,
        from_dumpable_context=from_dumpable_context,
        flatten_with_keys_fn=flatten_with_keys_fn,
    )

    if not _cxx_pytree_exists:
        return

    if _cxx_pytree_imported:
        from . import _cxx_pytree as cxx

        cxx._private_register_pytree_node(
            cls,
            flatten_fn,
            unflatten_fn,
            serialized_type_name=serialized_type_name,
            to_dumpable_context=to_dumpable_context,
            from_dumpable_context=from_dumpable_context,
        )
    else:
        args = (cls, flatten_fn, unflatten_fn)
        kwargs = {
            "serialized_type_name": serialized_type_name,
            "to_dumpable_context": to_dumpable_context,
            "from_dumpable_context": from_dumpable_context,
        }
        _cxx_pytree_pending_imports.append((args, kwargs))


def register_dataclass(cls: type[Any]) -> None:
    """Registers a ``dataclasses.dataclass`` type as a pytree node.

    This is a simpler API than :func:`register_pytree_node` for registering
    a dataclass.

    Args:
        cls: the dataclass type to register

    Example:

        >>> from torch import Tensor
        >>> from dataclasses import dataclass
        >>> import torch.utils._pytree as pytree
        >>>
        >>> @dataclass
        >>> class Point:
        >>>     x: Tensor
        >>>     y: Tensor
        >>>
        >>> pytree.register_dataclass(Point)
        >>>
        >>> point = Point(torch.tensor(0), torch.tensor(1))
        >>> point = pytree.tree_map(lambda x: x + 1, point)
        >>> assert torch.allclose(point.x, torch.tensor(1))
        >>> assert torch.allclose(point.y, torch.tensor(2))

    """
    import torch.export

    # Eventually we should move the export code here. It is not specific to export,
    # aside from the serialization pieces.
    torch.export.register_dataclass(cls)


def register_constant(cls: type[Any]) -> None:
    """Registers a type as a pytree node with no leaves.

    Instances of these types are treated as a constant (sometimes referred to as
    "static") by :func:`torch.compile`. When used in a function compiled by
    :func:`torch.compile`, :func:`torch.compile` guards on the instance
    object's hash: if :func:`torch.compile` sees a new hash then
    :func:`torch.compile` will recompile the function using the new instance.

    In general, if your class holds Tensors or dynamic int/float/bool (values that
    may change from run-to-run of a function being compiled), then you probably
    do not want to register it as a constant.

    Args:
        cls: the type to register as a constant. This type must be hashable.

    Example:

        >>> from dataclasses import dataclass
        >>> import torch.utils._pytree as pytree
        >>>
        >>> @dataclass
        >>> class Config:
        >>>     norm: str
        >>>
        >>> pytree.register_constant(Config)
        >>>
        >>> config = Config("l2")
        >>> values, spec = pytree.tree_flatten(config)
        >>> assert len(values) == 0

    """

    def _flatten(x):  # type: ignore[no-untyped-def]
        return [], ConstantNode(x)

    def _unflatten(_, context):  # type: ignore[no-untyped-def]
        return context.value

    _private_register_pytree_node(
        cls,
        _flatten,
        _unflatten,
    )


@dataclasses.dataclass
class ConstantNode:
    value: Any


def _is_constant_holder(spec: "TreeSpec") -> bool:
    """Checks if the spec is from a pytree registered with register_constant"""
    return isinstance(spec.context, ConstantNode)


def _retrieve_constant(spec: "TreeSpec") -> Any:
    """Given a spec from a pytree registered with register_constant, retrieves the constant"""
    assert _is_constant_holder(spec)
    return tree_unflatten([], spec)


def _register_namedtuple(
    cls: type[Any],
    *,
    serialized_type_name: str,
) -> None:
    """
    Registers a namedtuple as a valid pytree node. By default namedtuples are
    valid pytree nodes, but they are not serializable. This API provides the
    argument `serialized_type_name` which allows these namedtuples to be
    serialized.

    Args:
        cls: the dataclass type to register
        serialized_type_name: The serialized name for the dataclass. This is
        required if you want to serialize the pytree TreeSpec containing this
        namedtuple.
    """
    _private_register_pytree_node(
        cls,
        _namedtuple_flatten,
        _namedtuple_unflatten,
        serialized_type_name=serialized_type_name,
        to_dumpable_context=_namedtuple_serialize,
        from_dumpable_context=_namedtuple_deserialize,
        flatten_with_keys_fn=_namedtuple_flatten_with_keys,
    )


@deprecated(
    "`torch.utils._pytree._register_pytree_node` is deprecated. "
    "Please use `torch.utils._pytree.register_pytree_node` instead.",
    category=FutureWarning,
)
def _register_pytree_node(
    cls: type[Any],
    flatten_fn: FlattenFunc,
    unflatten_fn: UnflattenFunc,
    to_str_fn: Optional[ToStrFunc] = None,  # deprecated
    maybe_from_str_fn: Optional[MaybeFromStrFunc] = None,  # deprecated
    *,
    serialized_type_name: Optional[str] = None,
    to_dumpable_context: Optional[ToDumpableContextFunc] = None,
    from_dumpable_context: Optional[FromDumpableContextFunc] = None,
    flatten_with_keys_fn: Optional[FlattenWithKeysFunc] = None,
) -> None:
    """Register a container-like type as pytree node for the Python pytree only.

    Args:
        cls: the type to register
        flatten_fn: A callable that takes a pytree and returns a flattened
            representation of the pytree and additional context to represent the
            flattened pytree.
        unflatten_fn: A callable that takes a flattened version of the pytree,
            additional context, and returns an unflattened pytree.
        serialized_type_name: A keyword argument used to specify the fully qualified
            name used when serializing the tree spec.
        to_dumpable_context: An optional keyword argument to custom specify how
            to convert the context of the pytree to a custom json dumpable
            representation. This is used for json serialization, which is being
            used in torch.export right now.
        from_dumpable_context: An optional keyword argument to custom specify how
            to convert the custom json dumpable representation of the context
            back to the original context. This is used for json deserialization,
            which is being used in torch.export right now.
        flatten_with_keys_fn: An optional keyword argument to specify how to
            access each pytree leaf's keypath when flattening and tree-mapping.
            Like ``flatten_fn``, but in place of a List[leaf], it should return
            a List[(keypath, leaf)].
    """
    if to_str_fn is not None or maybe_from_str_fn is not None:
        warnings.warn(
            "`to_str_fn` and `maybe_from_str_fn` is deprecated. "
            "Please use `to_dumpable_context` and `from_dumpable_context` instead.",
            FutureWarning,
            stacklevel=2,
        )

    _private_register_pytree_node(
        cls,
        flatten_fn,
        unflatten_fn,
        serialized_type_name=serialized_type_name,
        to_dumpable_context=to_dumpable_context,
        from_dumpable_context=from_dumpable_context,
        flatten_with_keys_fn=flatten_with_keys_fn,
    )


def _deregister_pytree_node(
    cls: type[Any],
) -> None:
    """This is an internal function that is used to deregister a pytree node type
    for the Python pytree only. This should be only used inside PyTorch.
    """
    with _NODE_REGISTRY_LOCK:
        del SUPPORTED_NODES[cls]
        node_def = SUPPORTED_SERIALIZED_TYPES[cls]
        del SERIALIZED_TYPE_TO_PYTHON_TYPE[node_def.serialized_type_name]
        del SUPPORTED_SERIALIZED_TYPES[cls]


def _private_register_pytree_node(
    cls: type[Any],
    flatten_fn: FlattenFunc,
    unflatten_fn: UnflattenFunc,
    *,
    serialized_type_name: Optional[str] = None,
    to_dumpable_context: Optional[ToDumpableContextFunc] = None,
    from_dumpable_context: Optional[FromDumpableContextFunc] = None,
    flatten_with_keys_fn: Optional[FlattenWithKeysFunc] = None,
) -> None:
    """This is an internal function that is used to register a pytree node type
    for the Python pytree only. End-users should use :func:`register_pytree_node`
    instead.
    """
    with _NODE_REGISTRY_LOCK:
        if cls in SUPPORTED_NODES:
            # TODO: change this warning to an error after OSS/internal stabilize
            warnings.warn(
                f"{cls} is already registered as pytree node. "
                "Overwriting the previous registration.",
            )

        node_def = NodeDef(cls, flatten_fn, unflatten_fn, flatten_with_keys_fn)
        SUPPORTED_NODES[cls] = node_def

        if (to_dumpable_context is None) ^ (from_dumpable_context is None):
            raise ValueError(
                f"Both to_dumpable_context and from_dumpable_context for {cls} must "
                "be None or registered."
            )

        if serialized_type_name is None:
            serialized_type_name = NO_SERIALIZED_TYPE_NAME_FOUND

        serialize_node_def = _SerializeNodeDef(
            cls,
            serialized_type_name,
            to_dumpable_context,
            from_dumpable_context,
        )
        SUPPORTED_SERIALIZED_TYPES[cls] = serialize_node_def
        SERIALIZED_TYPE_TO_PYTHON_TYPE[serialized_type_name] = cls


@dataclasses.dataclass(frozen=True)
class SequenceKey(Generic[T]):
    idx: int

    def __str__(self) -> str:
        return f"[{self.idx!r}]"

    def get(self, sequence: Sequence[T]) -> T:
        return sequence[self.idx]


K = TypeVar("K", bound=Hashable)


@dataclasses.dataclass(frozen=True)
class MappingKey(Generic[K, T]):
    key: K

    def __str__(self) -> str:
        return f"[{self.key!r}]"

    def get(self, mapping: Mapping[K, T]) -> T:
        return mapping[self.key]


@dataclasses.dataclass(frozen=True)
class GetAttrKey:
    name: str

    def __str__(self) -> str:
        return f".{self.name}"

    def get(self, obj: Any) -> Any:
        return getattr(obj, self.name)


def _tuple_flatten(d: tuple[T, ...]) -> tuple[list[T], Context]:
    return list(d), None


def _tuple_flatten_with_keys(
    d: tuple[T, ...]
) -> tuple[list[tuple[KeyEntry, T]], Context]:
    values, context = _tuple_flatten(d)
    return [(SequenceKey(i), v) for i, v in enumerate(values)], context


def _tuple_unflatten(values: Iterable[T], context: Context) -> tuple[T, ...]:
    return tuple(values)


def _list_flatten(d: list[T]) -> tuple[list[T], Context]:
    return d, None


def _list_flatten_with_keys(d: list[T]) -> tuple[list[tuple[KeyEntry, T]], Context]:
    values, context = _list_flatten(d)
    return [(SequenceKey(i), v) for i, v in enumerate(values)], context


def _list_unflatten(values: Iterable[T], context: Context) -> list[T]:
    return list(values)


def _dict_flatten(d: dict[Any, T]) -> tuple[list[T], Context]:
    return list(d.values()), list(d.keys())


def _dict_flatten_with_keys(
    d: dict[Any, T]
) -> tuple[list[tuple[KeyEntry, T]], Context]:
    values, context = _dict_flatten(d)
    return [(MappingKey(k), v) for k, v in zip(context, values)], context


def _dict_unflatten(values: Iterable[T], context: Context) -> dict[Any, T]:
    return dict(zip(context, values))


def _namedtuple_flatten(d: NamedTuple) -> tuple[list[Any], Context]:
    return list(d), type(d)


def _namedtuple_flatten_with_keys(
    d: NamedTuple,
) -> tuple[list[tuple[KeyEntry, Any]], Context]:
    values, context = _namedtuple_flatten(d)
    return (
        [(GetAttrKey(field), v) for field, v in zip(context._fields, values)],
        context,
    )


def _namedtuple_unflatten(values: Iterable[T], context: Context) -> NamedTuple:
    return cast(NamedTuple, context(*values))


def _namedtuple_serialize(context: Context) -> DumpableContext:
    if context not in SUPPORTED_SERIALIZED_TYPES:
        raise NotImplementedError(
            f"Can't serialize TreeSpec of namedtuple class {context} because we "
            "didn't register a serializated_type_name. Please register using "
            "`_register_namedtuple`."
        )

    serialize_node_def = SUPPORTED_SERIALIZED_TYPES[context]
    serialized_type_name = serialize_node_def.serialized_type_name

    if serialized_type_name == NO_SERIALIZED_TYPE_NAME_FOUND:
        raise NotImplementedError(
            f"Can't serialize TreeSpec of namedtuple class {context} because we "
            "couldn't find a serializated_type_name. Please register using "
            "`_register_namedtuple`."
        )
    return serialized_type_name


def _namedtuple_deserialize(dumpable_context: DumpableContext) -> Context:
    if dumpable_context not in SERIALIZED_TYPE_TO_PYTHON_TYPE:
        raise NotImplementedError(
            f"Can't deserialize TreeSpec of namedtuple class {dumpable_context} "
            "because we couldn't find a serializated name."
        )

    typ = SERIALIZED_TYPE_TO_PYTHON_TYPE[dumpable_context]
    return typ


def _ordereddict_flatten(d: OrderedDict[Any, T]) -> tuple[list[T], Context]:
    return list(d.values()), list(d.keys())


def _ordereddict_flatten_with_keys(
    d: OrderedDict[Any, T]
) -> tuple[list[tuple[KeyEntry, T]], Context]:
    values, context = _ordereddict_flatten(d)
    return [(MappingKey(k), v) for k, v in zip(context, values)], context


def _ordereddict_unflatten(
    values: Iterable[T],
    context: Context,
) -> OrderedDict[Any, T]:
    return OrderedDict((key, value) for key, value in zip(context, values))


_odict_flatten = _ordereddict_flatten
_odict_unflatten = _ordereddict_unflatten


def _defaultdict_flatten(d: defaultdict[Any, T]) -> tuple[list[T], Context]:
    values, dict_context = _dict_flatten(d)
    return values, [d.default_factory, dict_context]


def _defaultdict_flatten_with_keys(
    d: defaultdict[Any, T]
) -> tuple[list[tuple[KeyEntry, T]], Context]:
    values, context = _defaultdict_flatten(d)
    _, dict_context = context
    return [(MappingKey(k), v) for k, v in zip(dict_context, values)], context


def _defaultdict_unflatten(
    values: Iterable[T],
    context: Context,
) -> defaultdict[Any, T]:
    default_factory, dict_context = context
    return defaultdict(default_factory, _dict_unflatten(values, dict_context))


def _defaultdict_serialize(context: Context) -> DumpableContext:
    default_factory, dict_context = context
    json_defaultdict = {
        "default_factory_module": default_factory.__module__,
        "default_factory_name": default_factory.__qualname__,
        "dict_context": dict_context,
    }
    return json_defaultdict


def _defaultdict_deserialize(dumpable_context: DumpableContext) -> Context:
    assert isinstance(dumpable_context, dict)
    assert set(dumpable_context) == {
        "default_factory_module",
        "default_factory_name",
        "dict_context",
    }

    default_factory_module = dumpable_context["default_factory_module"]
    default_factory_name = dumpable_context["default_factory_name"]
    assert isinstance(default_factory_module, str)
    assert isinstance(default_factory_name, str)
    module = importlib.import_module(default_factory_module)
    default_factory = getattr(module, default_factory_name)

    dict_context = dumpable_context["dict_context"]
    return [default_factory, dict_context]


def _deque_flatten(d: deque[T]) -> tuple[list[T], Context]:
    return list(d), d.maxlen


def _deque_flatten_with_keys(
    d: deque[T],
) -> tuple[list[tuple[KeyEntry, T]], Context]:
    values, context = _deque_flatten(d)
    return [(SequenceKey(i), v) for i, v in enumerate(values)], context


def _deque_unflatten(values: Iterable[T], context: Context) -> deque[T]:
    return deque(values, maxlen=context)


_private_register_pytree_node(
    tuple,
    _tuple_flatten,
    _tuple_unflatten,
    serialized_type_name="builtins.tuple",
    flatten_with_keys_fn=_tuple_flatten_with_keys,
)
_private_register_pytree_node(
    list,
    _list_flatten,
    _list_unflatten,
    serialized_type_name="builtins.list",
    flatten_with_keys_fn=_list_flatten_with_keys,
)
_private_register_pytree_node(
    dict,
    _dict_flatten,
    _dict_unflatten,
    serialized_type_name="builtins.dict",
    flatten_with_keys_fn=_dict_flatten_with_keys,
)
_private_register_pytree_node(
    namedtuple,  # type: ignore[arg-type]
    _namedtuple_flatten,
    _namedtuple_unflatten,
    serialized_type_name="collections.namedtuple",
    to_dumpable_context=_namedtuple_serialize,
    from_dumpable_context=_namedtuple_deserialize,
    flatten_with_keys_fn=_namedtuple_flatten_with_keys,
)
_private_register_pytree_node(
    OrderedDict,
    _ordereddict_flatten,
    _ordereddict_unflatten,
    serialized_type_name="collections.OrderedDict",
    flatten_with_keys_fn=_ordereddict_flatten_with_keys,
)
_private_register_pytree_node(
    defaultdict,
    _defaultdict_flatten,
    _defaultdict_unflatten,
    serialized_type_name="collections.defaultdict",
    to_dumpable_context=_defaultdict_serialize,
    from_dumpable_context=_defaultdict_deserialize,
    flatten_with_keys_fn=_defaultdict_flatten_with_keys,
)
_private_register_pytree_node(
    deque,
    _deque_flatten,
    _deque_unflatten,
    serialized_type_name="collections.deque",
    flatten_with_keys_fn=_deque_flatten_with_keys,
)


STANDARD_DICT_TYPES: frozenset[type] = frozenset(
    {dict, OrderedDict, defaultdict},
)
BUILTIN_TYPES: frozenset[type] = frozenset(
    {tuple, list, dict, namedtuple, OrderedDict, defaultdict, deque},  # type: ignore[arg-type]
)


# h/t https://stackoverflow.com/questions/2166818/how-to-check-if-an-object-is-an-instance-of-a-namedtuple
def _is_namedtuple_instance(tree: Any) -> bool:
    typ = type(tree)
    bases = typ.__bases__
    if len(bases) != 1 or bases[0] != tuple:
        return False
    fields = getattr(typ, "_fields", None)
    if not isinstance(fields, tuple):
        return False
    return all(type(entry) == str for entry in fields)


def _get_node_type(tree: Any) -> Any:
    if _is_namedtuple_instance(tree):
        return namedtuple
    return type(tree)


# A leaf is defined as anything that is not a Node.
def _is_leaf(tree: PyTree, is_leaf: Optional[Callable[[PyTree], bool]] = None) -> bool:
    return (is_leaf is not None and is_leaf(tree)) or _get_node_type(
        tree
    ) not in SUPPORTED_NODES


# A TreeSpec represents the structure of a pytree. It holds:
# "type": the type of root Node of the pytree
# context: some context that is useful in unflattening the pytree
# children_specs: specs for each child of the root Node
# num_leaves: the number of leaves
@dataclasses.dataclass(init=True, frozen=True, eq=True, repr=False)
class TreeSpec:
    type: Any
    context: Context
    children_specs: list["TreeSpec"]

    num_nodes: int = dataclasses.field(init=False)
    num_leaves: int = dataclasses.field(init=False)
    num_children: int = dataclasses.field(init=False)

    def __post_init__(self) -> None:
        num_nodes = sum((spec.num_nodes for spec in self.children_specs), start=1)
        num_leaves = sum(spec.num_leaves for spec in self.children_specs)
        num_children = len(self.children_specs)
        object.__setattr__(self, "num_nodes", num_nodes)
        object.__setattr__(self, "num_leaves", num_leaves)
        object.__setattr__(self, "num_children", num_children)

    def __repr__(self, indent: int = 0) -> str:
        repr_prefix: str = f"TreeSpec({self.type.__name__}, {self.context}, ["
        children_specs_str: str = ""
        if self.num_children > 0:
            indent += 2
            children_specs_str += self.children_specs[0].__repr__(indent)
            children_specs_str += "," if self.num_children > 1 else ""
            children_specs_str += ",".join(
                [
                    "\n" + " " * indent + child.__repr__(indent)
                    for child in self.children_specs[1:]
                ]
            )
        repr_suffix: str = f"{children_specs_str}])"
        return repr_prefix + repr_suffix

    def is_leaf(self) -> bool:
        return self.num_nodes == 1 and self.num_leaves == 1

<<<<<<< HEAD
    def children(self) -> List["TreeSpec"]:
        return self.children_specs.copy()

    def child(self, index: int) -> "TreeSpec":
        return self.children_specs[index]

    def flatten_up_to(self, tree: PyTree) -> List[PyTree]:
        def helper(treespec: TreeSpec, tree: PyTree, subtrees: List[PyTree]) -> None:
=======
    def flatten_up_to(self, tree: PyTree) -> list[PyTree]:
        def helper(treespec: TreeSpec, tree: PyTree, subtrees: list[PyTree]) -> None:
>>>>>>> f9a94135
            if treespec.is_leaf():
                subtrees.append(tree)
                return

            node_type = _get_node_type(tree)
            if treespec.type not in BUILTIN_TYPES:
                # Always require custom node types to match exactly
                if node_type != treespec.type:
                    raise ValueError(
                        f"Type mismatch; "
                        f"expected {treespec.type!r}, but got {node_type!r}.",
                    )
                flatten_fn = SUPPORTED_NODES[node_type].flatten_fn
                children, context = flatten_fn(tree)
                if len(children) != treespec.num_children:
                    raise ValueError(
                        f"Node arity mismatch; "
                        f"expected {treespec.num_children}, but got {len(children)}.",
                    )
                if context != treespec.context:
                    raise ValueError(
                        f"Node context mismatch for custom node type {treespec.type!r}.",
                    )
            else:
                # For builtin dictionary types, we allow some flexibility
                # Otherwise, we require exact matches
                both_standard_dict = (
                    treespec.type in STANDARD_DICT_TYPES
                    and node_type in STANDARD_DICT_TYPES
                )
                if not both_standard_dict and node_type != treespec.type:
                    raise ValueError(
                        f"Node type mismatch; "
                        f"expected {treespec.type!r}, but got {node_type!r}.",
                    )
                if len(tree) != treespec.num_children:
                    raise ValueError(
                        f"Node arity mismatch; "
                        f"expected {treespec.num_children}, but got {len(tree)}.",
                    )

                if both_standard_dict:
                    # dictionary types are compatible with each other
                    dict_context = (
                        treespec.context
                        if treespec.type is not defaultdict
                        # ignore mismatch of `default_factory` for defaultdict
                        else treespec.context[1]
                    )
                    expected_keys = dict_context
                    got_key_set = set(tree)
                    expected_key_set = set(expected_keys)
                    if got_key_set != expected_key_set:
                        missing_keys = expected_key_set.difference(got_key_set)
                        extra_keys = got_key_set.difference(expected_key_set)
                        message = ""
                        if missing_keys:
                            message += f"; missing key(s): {missing_keys}"
                        if extra_keys:
                            message += f"; extra key(s): {extra_keys}"
                        raise ValueError(f"Node keys mismatch{message}.")
                    children = [tree[key] for key in expected_keys]
                else:
                    # node_type is treespec.type
                    flatten_fn = SUPPORTED_NODES[node_type].flatten_fn
                    children, context = flatten_fn(tree)
                    if (
                        node_type is not deque  # ignore mismatch of `maxlen` for deque
                    ) and context != treespec.context:
                        raise ValueError(
                            f"Node context mismatch for node type {treespec.type!r}; "
                            f"expected {treespec.context!r}, but got {context!r}.",  # namedtuple type mismatch
                        )

            for subtree, subspec in zip(children, treespec.children_specs):
                helper(subspec, subtree, subtrees)

        subtrees: list[PyTree] = []
        helper(self, tree, subtrees)
        return subtrees

    def unflatten(self, leaves: Iterable[Any]) -> PyTree:
        if not isinstance(leaves, (list, tuple)):
            leaves = list(leaves)
        if len(leaves) != self.num_leaves:
            raise ValueError(
                f"treespec.unflatten(leaves): `leaves` has length {len(leaves)} "
                f"but the spec refers to a pytree that holds {self.num_leaves} "
                f"items ({self}).",
            )
        if self.is_leaf():
            return leaves[0]

        unflatten_fn = SUPPORTED_NODES[self.type].unflatten_fn

        # Recursively unflatten the children
        start = 0
        end = 0
        child_pytrees = []
        for child_spec in self.children_specs:
            end += child_spec.num_leaves
            child_pytrees.append(child_spec.unflatten(leaves[start:end]))
            start = end

        return unflatten_fn(child_pytrees, self.context)


PyTreeSpec: TypeAlias = TreeSpec


class LeafSpec(TreeSpec):
    def __init__(self) -> None:
        super().__init__(None, None, [])

    def __post_init__(self) -> None:
        object.__setattr__(self, "num_nodes", 1)
        object.__setattr__(self, "num_leaves", 1)
        object.__setattr__(self, "num_children", 0)

    def __repr__(self, indent: int = 0) -> str:
        return "*"


# All leaves are equivalent, so represent with a single object to save on
# object construction time
_LEAF_SPEC = LeafSpec()


def tree_flatten(
    tree: PyTree,
    is_leaf: Optional[Callable[[PyTree], bool]] = None,
) -> tuple[list[Any], TreeSpec]:
    """Flattens a pytree into a list of values and a TreeSpec that can be used
    to reconstruct the pytree.
    """

    def helper(node: PyTree, leaves: list[Any]) -> TreeSpec:
        if _is_leaf(node, is_leaf=is_leaf):
            leaves.append(node)
            return _LEAF_SPEC

        node_type = _get_node_type(node)
        flatten_fn = SUPPORTED_NODES[node_type].flatten_fn
        children, context = flatten_fn(node)

        # Recursively flatten the children
        subspecs = [helper(child, leaves) for child in children]
        return TreeSpec(node_type, context, subspecs)

    leaves: list[Any] = []
    treespec = helper(tree, leaves)
    return leaves, treespec


def tree_unflatten(leaves: Iterable[Any], treespec: TreeSpec) -> PyTree:
    """Given a list of values and a TreeSpec, builds a pytree.
    This is the inverse operation of `tree_flatten`.
    """
    if not isinstance(treespec, TreeSpec):
        raise TypeError(
            f"tree_unflatten(leaves, treespec): Expected `treespec` to be "
            f"instance of TreeSpec but got item of type {type(treespec)}.",
        )
    return treespec.unflatten(leaves)


def tree_iter(
    tree: PyTree,
    is_leaf: Optional[Callable[[PyTree], bool]] = None,
) -> Iterable[Any]:
    """Get an iterator over the leaves of a pytree."""
    if _is_leaf(tree, is_leaf=is_leaf):
        yield tree
    else:
        node_type = _get_node_type(tree)
        flatten_fn = SUPPORTED_NODES[node_type].flatten_fn
        child_pytrees, _ = flatten_fn(tree)

        # Recursively flatten the children
        for child in child_pytrees:
            yield from tree_iter(child, is_leaf=is_leaf)


def tree_leaves(
    tree: PyTree,
    is_leaf: Optional[Callable[[PyTree], bool]] = None,
) -> list[Any]:
    """Get a list of leaves of a pytree."""
    return list(tree_iter(tree, is_leaf=is_leaf))


def tree_structure(
    tree: PyTree,
    is_leaf: Optional[Callable[[PyTree], bool]] = None,
) -> TreeSpec:
    """Get the TreeSpec for a pytree."""
    return tree_flatten(tree, is_leaf=is_leaf)[1]


def tree_map(
    func: Callable[..., Any],
    tree: PyTree,
    *rests: PyTree,
    is_leaf: Optional[Callable[[PyTree], bool]] = None,
) -> PyTree:
    """Map a multi-input function over pytree args to produce a new pytree.

    See also :func:`tree_map_`.

    >>> tree_map(lambda x: x + 1, {'x': 7, 'y': (42, 64)})
    {'x': 8, 'y': (43, 65)}
    >>> tree_map(lambda x: x is None, {'x': 7, 'y': (42, 64), 'z': None})
    {'x': False, 'y': (False, False), 'z': True}

    If multiple inputs are given, the structure of the tree is taken from the first input;
    subsequent inputs need only have ``tree`` as a prefix:

    >>> tree_map(lambda x, y: [x] + y, [5, 6], [[7, 9], [1, 2]])
    [[5, 7, 9], [6, 1, 2]]

    Args:
        func (callable): A function that takes ``1 + len(rests)`` arguments, to be applied at the
            corresponding leaves of the pytrees.
        tree (pytree): A pytree to be mapped over, with each leaf providing the first positional
            argument to function ``func``.
        rests (tuple of pytree): A tuple of pytrees, each of which has the same structure as
            ``tree`` or has ``tree`` as a prefix.
        is_leaf (callable, optional): An extra leaf predicate function that will be called at each
            flattening step. The function should have a single argument with signature
            ``is_leaf(node) -> bool``. If it returns :data:`True`, the whole subtree being treated
            as a leaf. Otherwise, the default pytree registry will be used to determine a node is a
            leaf or not. If the function is not specified, the default pytree registry will be used.

    Returns:
        A new pytree with the same structure as ``tree`` but with the value at each leaf given by
        ``func(x, *xs)`` where ``x`` is the value at the corresponding leaf in ``tree`` and ``xs``
        is the tuple of values at corresponding nodes in ``rests``.
    """
    leaves, treespec = tree_flatten(tree, is_leaf=is_leaf)
    flat_args = [leaves] + [treespec.flatten_up_to(r) for r in rests]
    return treespec.unflatten(map(func, *flat_args))


def tree_map_(
    func: Callable[..., Any],
    tree: PyTree,
    *rests: PyTree,
    is_leaf: Optional[Callable[[PyTree], bool]] = None,
) -> PyTree:
    """Like :func:`tree_map`, but do an inplace call on each leaf and return the original tree.

    See also :func:`tree_map`.

    Args:
        func (callable): A function that takes ``1 + len(rests)`` arguments, to be applied at the
            corresponding leaves of the pytrees.
        tree (pytree): A pytree to be mapped over, with each leaf providing the first positional
            argument to function ``func``.
        rests (tuple of pytree): A tuple of pytrees, each of which has the same structure as
            ``tree`` or has ``tree`` as a prefix.
        is_leaf (callable, optional): An extra leaf predicate function that will be called at each
            flattening step. The function should have a single argument with signature
            ``is_leaf(node) -> bool``. If it returns :data:`True`, the whole subtree being treated
            as a leaf. Otherwise, the default pytree registry will be used to determine a node is a
            leaf or not. If the function is not specified, the default pytree registry will be used.

    Returns:
        The original ``tree`` with the value at each leaf is given by the side-effect of function
        ``func(x, *xs)`` (not the return value) where ``x`` is the value at the corresponding leaf
        in ``tree`` and ``xs`` is the tuple of values at values at corresponding nodes in ``rests``.
    """
    leaves, treespec = tree_flatten(tree, is_leaf=is_leaf)
    flat_args = [leaves] + [treespec.flatten_up_to(r) for r in rests]
    deque(map(func, *flat_args), maxlen=0)  # consume and exhaust the iterable
    return tree


Type2 = tuple[type[T], type[S]]
Type3 = tuple[type[T], type[S], type[U]]
if sys.version_info >= (3, 10):
    TypeAny = Union[type[Any], tuple[type[Any], ...], types.UnionType]
else:
    TypeAny = Union[type[Any], tuple[type[Any], ...]]

Fn2 = Callable[[Union[T, S]], R]
Fn3 = Callable[[Union[T, S, U]], R]
Fn = Callable[[T], R]
FnAny = Callable[[Any], R]

MapOnlyFn = Callable[[T], Callable[[Any], Any]]


# These specializations help with type inference on the lambda passed to this
# function
@overload
def map_only(type_or_types_or_pred: Type2[T, S], /) -> MapOnlyFn[Fn2[T, S, Any]]:
    ...


@overload
def map_only(type_or_types_or_pred: Type3[T, S, U], /) -> MapOnlyFn[Fn3[T, S, U, Any]]:
    ...


@overload
def map_only(type_or_types_or_pred: type[T], /) -> MapOnlyFn[Fn[T, Any]]:
    ...


# This specialization is needed for the implementations below that call
@overload
def map_only(type_or_types_or_pred: TypeAny, /) -> MapOnlyFn[FnAny[Any]]:
    ...


@overload
def map_only(type_or_types_or_pred: Callable[[Any], bool], /) -> MapOnlyFn[FnAny[Any]]:
    ...


def map_only(
    type_or_types_or_pred: Union[TypeAny, Callable[[Any], bool]], /
) -> MapOnlyFn[FnAny[Any]]:
    """
    Suppose you are writing a tree_map over tensors, leaving everything
    else unchanged.  Ordinarily you would have to write:

        def go(t):
            if isinstance(t, Tensor):
                return ...
            else:
                return t

    With this function, you only need to write:

        @map_only(Tensor)
        def go(t):
            return ...

    You can also directly use 'tree_map_only'
    """
    if isinstance(type_or_types_or_pred, (type, tuple)) or (
        sys.version_info >= (3, 10)
        and isinstance(type_or_types_or_pred, types.UnionType)
    ):

        def pred(x: Any) -> bool:
            return isinstance(x, type_or_types_or_pred)  # type: ignore[arg-type]

    elif callable(type_or_types_or_pred):
        pred = type_or_types_or_pred  # type: ignore[assignment]
    else:
        raise TypeError("Argument must be a type, a tuple of types, or a callable.")

    def wrapper(func: Callable[[T], Any]) -> Callable[[Any], Any]:
        @functools.wraps(func)
        def wrapped(x: T) -> Any:
            if pred(x):
                return func(x)
            return x

        return wrapped

    return wrapper


@overload
def tree_map_only(
    type_or_types_or_pred: type[T],
    /,
    func: Fn[T, Any],
    tree: PyTree,
    is_leaf: Optional[Callable[[PyTree], bool]] = None,
) -> PyTree:
    ...


@overload
def tree_map_only(
    type_or_types_or_pred: Type2[T, S],
    /,
    func: Fn2[T, S, Any],
    tree: PyTree,
    is_leaf: Optional[Callable[[PyTree], bool]] = None,
) -> PyTree:
    ...


@overload
def tree_map_only(
    type_or_types_or_pred: Type3[T, S, U],
    /,
    func: Fn3[T, S, U, Any],
    tree: PyTree,
    is_leaf: Optional[Callable[[PyTree], bool]] = None,
) -> PyTree:
    ...


@overload
def tree_map_only(
    type_or_types_or_pred: Callable[[Any], bool],
    /,
    func: FnAny[Any],
    tree: PyTree,
    is_leaf: Optional[Callable[[PyTree], bool]] = None,
) -> PyTree:
    ...


def tree_map_only(
    type_or_types_or_pred: Union[TypeAny, Callable[[Any], bool]],
    /,
    func: FnAny[Any],
    tree: PyTree,
    is_leaf: Optional[Callable[[PyTree], bool]] = None,
) -> PyTree:
    return tree_map(map_only(type_or_types_or_pred)(func), tree, is_leaf=is_leaf)


@overload
def tree_map_only_(
    type_or_types_or_pred: type[T],
    /,
    func: Fn[T, Any],
    tree: PyTree,
    is_leaf: Optional[Callable[[PyTree], bool]] = None,
) -> PyTree:
    ...


@overload
def tree_map_only_(
    type_or_types_or_pred: Type2[T, S],
    /,
    func: Fn2[T, S, Any],
    tree: PyTree,
    is_leaf: Optional[Callable[[PyTree], bool]] = None,
) -> PyTree:
    ...


@overload
def tree_map_only_(
    type_or_types_or_pred: Type3[T, S, U],
    /,
    func: Fn3[T, S, U, Any],
    tree: PyTree,
    is_leaf: Optional[Callable[[PyTree], bool]] = None,
) -> PyTree:
    ...


@overload
def tree_map_only_(
    type_or_types_or_pred: Callable[[Any], bool],
    /,
    func: FnAny[Any],
    tree: PyTree,
    is_leaf: Optional[Callable[[PyTree], bool]] = None,
) -> PyTree:
    ...


def tree_map_only_(
    type_or_types_or_pred: Union[TypeAny, Callable[[Any], bool]],
    /,
    func: FnAny[Any],
    tree: PyTree,
    is_leaf: Optional[Callable[[PyTree], bool]] = None,
) -> PyTree:
    return tree_map_(map_only(type_or_types_or_pred)(func), tree, is_leaf=is_leaf)


def tree_all(
    pred: Callable[[Any], bool],
    tree: PyTree,
    is_leaf: Optional[Callable[[PyTree], bool]] = None,
) -> bool:
    flat_args = tree_iter(tree, is_leaf=is_leaf)
    return all(map(pred, flat_args))


def tree_any(
    pred: Callable[[Any], bool],
    tree: PyTree,
    is_leaf: Optional[Callable[[PyTree], bool]] = None,
) -> bool:
    flat_args = tree_iter(tree, is_leaf=is_leaf)
    return any(map(pred, flat_args))


@overload
def tree_all_only(
    type_or_types: type[T],
    /,
    pred: Fn[T, bool],
    tree: PyTree,
    is_leaf: Optional[Callable[[PyTree], bool]] = None,
) -> bool:
    ...


@overload
def tree_all_only(
    type_or_types: Type2[T, S],
    /,
    pred: Fn2[T, S, bool],
    tree: PyTree,
    is_leaf: Optional[Callable[[PyTree], bool]] = None,
) -> bool:
    ...


@overload
def tree_all_only(
    type_or_types: Type3[T, S, U],
    /,
    pred: Fn3[T, S, U, bool],
    tree: PyTree,
    is_leaf: Optional[Callable[[PyTree], bool]] = None,
) -> bool:
    ...


def tree_all_only(
    type_or_types: TypeAny,
    /,
    pred: FnAny[bool],
    tree: PyTree,
    is_leaf: Optional[Callable[[PyTree], bool]] = None,
) -> bool:
    flat_args = tree_iter(tree, is_leaf=is_leaf)
    return all(pred(x) for x in flat_args if isinstance(x, type_or_types))


@overload
def tree_any_only(
    type_or_types: type[T],
    /,
    pred: Fn[T, bool],
    tree: PyTree,
    is_leaf: Optional[Callable[[PyTree], bool]] = None,
) -> bool:
    ...


@overload
def tree_any_only(
    type_or_types: Type2[T, S],
    /,
    pred: Fn2[T, S, bool],
    tree: PyTree,
    is_leaf: Optional[Callable[[PyTree], bool]] = None,
) -> bool:
    ...


@overload
def tree_any_only(
    type_or_types: Type3[T, S, U],
    /,
    pred: Fn3[T, S, U, bool],
    tree: PyTree,
    is_leaf: Optional[Callable[[PyTree], bool]] = None,
) -> bool:
    ...


def tree_any_only(
    type_or_types: TypeAny,
    /,
    pred: FnAny[bool],
    tree: PyTree,
    is_leaf: Optional[Callable[[PyTree], bool]] = None,
) -> bool:
    flat_args = tree_iter(tree, is_leaf=is_leaf)
    return any(pred(x) for x in flat_args if isinstance(x, type_or_types))


# Broadcasts a pytree to the provided TreeSpec and returns the flattened
# values. If this is not possible, then this function returns None.
#
# For example, given pytree=0 and spec=TreeSpec(list, None, [LeafSpec(), LeafSpec()]),
# would return [0, 0]. This is useful for part of the vmap implementation:
# a user can pass in vmap(fn, in_dims)(*inputs). `in_dims` should be
# broadcastable to the tree structure of `inputs` and we use
# _broadcast_to_and_flatten to check this.
def _broadcast_to_and_flatten(
    tree: PyTree,
    treespec: TreeSpec,
    is_leaf: Optional[Callable[[PyTree], bool]] = None,
) -> Optional[list[Any]]:
    assert isinstance(treespec, TreeSpec)

    if _is_leaf(tree, is_leaf=is_leaf):
        return [tree] * treespec.num_leaves
    if treespec.is_leaf():
        return None
    node_type = _get_node_type(tree)
    if node_type != treespec.type:
        return None

    flatten_fn = SUPPORTED_NODES[node_type].flatten_fn
    child_pytrees, ctx = flatten_fn(tree)

    # Check if the Node is different from the spec
    if len(child_pytrees) != treespec.num_children or ctx != treespec.context:
        return None

    # Recursively flatten the children
    result: list[Any] = []
    for child, child_spec in zip(child_pytrees, treespec.children_specs):
        flat = _broadcast_to_and_flatten(child, child_spec, is_leaf=is_leaf)
        if flat is not None:
            result += flat
        else:
            return None

    return result


@dataclasses.dataclass
class _TreeSpecSchema:
    """
    _TreeSpecSchema is the schema used to serialize the TreeSpec
    It contains the following fields:
    - type: A string name of the type. null for the case of a LeafSpec.
    - context: Any format which is json dumpable
    - children_spec: A list of children serialized specs.
    """

    type: Optional[str]
    context: DumpableContext
    children_spec: list["_TreeSpecSchema"]


class _ProtocolFn(NamedTuple):
    treespec_to_json: Callable[[TreeSpec], DumpableContext]
    json_to_treespec: Callable[[DumpableContext], TreeSpec]


_SUPPORTED_PROTOCOLS: dict[int, _ProtocolFn] = {}


def _treespec_to_json(treespec: TreeSpec) -> _TreeSpecSchema:
    if treespec.is_leaf():
        return _TreeSpecSchema(None, None, [])

    if treespec.type not in SUPPORTED_SERIALIZED_TYPES:
        raise NotImplementedError(
            f"Serializing {treespec.type} in pytree is not registered.",
        )

    serialize_node_def = SUPPORTED_SERIALIZED_TYPES[treespec.type]

    serialized_type_name = serialize_node_def.serialized_type_name

    if serialized_type_name == NO_SERIALIZED_TYPE_NAME_FOUND:
        raise NotImplementedError(
            f"No registered serialization name for {treespec.type} found. "
            "Please update your _register_pytree_node call with a `serialized_type_name` kwarg."
        )

    if serialize_node_def.to_dumpable_context is None:
        try:
            serialized_context = json.dumps(treespec.context, cls=EnumEncoder)
        except TypeError as e:
            raise TypeError(
                "Unable to serialize context. "
                "Please make the context json dump-able, or register a "
                "custom serializer using _register_pytree_node."
            ) from e
    else:
        serialized_context = serialize_node_def.to_dumpable_context(treespec.context)

    child_schemas = [_treespec_to_json(child) for child in treespec.children_specs]

    return _TreeSpecSchema(serialized_type_name, serialized_context, child_schemas)


def _json_to_treespec(json_schema: DumpableContext) -> TreeSpec:
    if (
        json_schema["type"] is None
        and json_schema["context"] is None
        and len(json_schema["children_spec"]) == 0
    ):
        return _LEAF_SPEC

    if json_schema["type"] not in SERIALIZED_TYPE_TO_PYTHON_TYPE:
        raise NotImplementedError(
            f'Deserializing {json_schema["type"]} in pytree is not registered.',
        )

    typ = SERIALIZED_TYPE_TO_PYTHON_TYPE[json_schema["type"]]
    serialize_node_def = SUPPORTED_SERIALIZED_TYPES[typ]

    if serialize_node_def.from_dumpable_context is None:
        try:
            context = json.loads(json_schema["context"])
        except TypeError as ex:
            raise TypeError(
                "Unable to deserialize context. "
                "Please make the context json load-able, or register a "
                "custom serializer using _register_pytree_node.",
            ) from ex
    else:
        context = serialize_node_def.from_dumpable_context(json_schema["context"])

    children_specs = [
        _json_to_treespec(child_string) for child_string in json_schema["children_spec"]
    ]

    return TreeSpec(typ, context, children_specs)


_SUPPORTED_PROTOCOLS[1] = _ProtocolFn(_treespec_to_json, _json_to_treespec)


def treespec_dumps(treespec: TreeSpec, protocol: Optional[int] = None) -> str:
    if not isinstance(treespec, TreeSpec):
        raise TypeError(
            f"treespec_dumps(treespec, protocol): Expected `treespec` to be instance of "
            f"TreeSpec but got item of type {type(treespec)}.",
        )

    if protocol is None:
        protocol = DEFAULT_TREESPEC_SERIALIZATION_PROTOCOL

    if protocol in _SUPPORTED_PROTOCOLS:
        json_spec = _SUPPORTED_PROTOCOLS[protocol].treespec_to_json(treespec)
    else:
        raise ValueError(
            f"Unknown protocol {protocol}. "
            f"Available protocols: {list(_SUPPORTED_PROTOCOLS.keys())}",
        )

    str_spec = json.dumps((protocol, dataclasses.asdict(json_spec)), cls=EnumEncoder)
    return str_spec


@functools.lru_cache
def treespec_loads(serialized: str) -> TreeSpec:
    protocol, json_schema = json.loads(serialized)

    if protocol in _SUPPORTED_PROTOCOLS:
        return _SUPPORTED_PROTOCOLS[protocol].json_to_treespec(json_schema)
    raise ValueError(
        f"Unknown protocol {protocol}. "
        f"Available protocols: {list(_SUPPORTED_PROTOCOLS.keys())}",
    )


class _Asterisk(str):
    def __new__(cls) -> Self:
        return super().__new__(cls, "*")

    def __repr__(self) -> str:
        return "*"  # no quotes


_asterisk = _Asterisk()
del _Asterisk


def treespec_pprint(treespec: TreeSpec) -> str:
    dummy_tree = tree_unflatten([_asterisk] * treespec.num_leaves, treespec)
    return repr(dummy_tree)


# TODO(angelayi): remove this function after OSS/internal stabilize
@deprecated(
    "`pytree_to_str` is deprecated. Please use `treespec_dumps` instead.",
    category=FutureWarning,
)
def pytree_to_str(treespec: TreeSpec) -> str:
    return treespec_dumps(treespec)


# TODO(angelayi): remove this function after OSS/internal stabilize
@deprecated(
    "`str_to_pytree` is deprecated. Please use `treespec_loads` instead.",
    category=FutureWarning,
)
def str_to_pytree(json: str) -> TreeSpec:
    return treespec_loads(json)


def arg_tree_leaves(*args: PyTree, **kwargs: PyTree) -> list[Any]:
    """Get a flat list of arguments to this function

    A slightly faster version of tree_leaves((args, kwargs))
    """
    leaves: list[Any] = []
    for a in args:
        leaves.extend(tree_iter(a))
    for a in kwargs.values():
        leaves.extend(tree_iter(a))
    return leaves


def tree_flatten_with_path(
    tree: PyTree,
    is_leaf: Optional[Callable[[PyTree], bool]] = None,
) -> tuple[list[tuple[KeyPath, Any]], TreeSpec]:
    """Flattens a pytree like :func:`tree_flatten`, but also returns each leaf's key path.

    Args:
        tree: a pytree to flatten. If it contains a custom type, that type must be
            registered with an appropriate `tree_flatten_with_path_fn` when registered
            with :func:`register_pytree_node`.
        is_leaf: An extra leaf predicate function that will be called at each
            flattening step. The function should have a single argument with signature
            ``is_leaf(node) -> bool``. If it returns :data:`True`, the whole subtree being treated
            as a leaf. Otherwise, the default pytree registry will be used to determine a node is a
            leaf or not. If the function is not specified, the default pytree registry will be used.
    Returns:
        A tuple where the first element is a list of (key path, leaf) pairs, and the
        second element is a :class:`TreeSpec` representing the structure of the flattened
        tree.
    """
    _, treespec = tree_flatten(tree, is_leaf)
    return list(_generate_key_paths((), tree, is_leaf)), treespec


def tree_leaves_with_path(
    tree: PyTree,
    is_leaf: Optional[Callable[[PyTree], bool]] = None,
) -> list[tuple[KeyPath, Any]]:
    """Gets the leaves of a pytree like ``tree_leaves`` and returns each leaf's key path.

    Args:
        tree: a pytree. If it contains a custom type, that type must be
            registered with an appropriate `tree_flatten_with_path_fn` when registered
            with :func:`register_pytree_node`.
        is_leaf: An extra leaf predicate function that will be called at each
            flattening step. The function should have a single argument with signature
            ``is_leaf(node) -> bool``. If it returns :data:`True`, the whole subtree being treated
            as a leaf. Otherwise, the default pytree registry will be used to determine a node is a
            leaf or not. If the function is not specified, the default pytree registry will be used.
    Returns:
        A list of (key path, leaf) pairs.
    """
    return list(_generate_key_paths((), tree, is_leaf))


def _generate_key_paths(
    key_path: KeyPath,
    tree: PyTree,
    is_leaf: Optional[Callable[[PyTree], bool]] = None,
) -> Iterable[tuple[KeyPath, Any]]:
    if is_leaf and is_leaf(tree):
        yield key_path, tree
        return

    node_type = _get_node_type(tree)
    handler = SUPPORTED_NODES.get(node_type)
    if not handler:
        # This is a leaf
        yield key_path, tree
        return

    flatten_with_keys = handler.flatten_with_keys_fn
    if flatten_with_keys:
        key_children, _ = flatten_with_keys(tree)
        for k, c in key_children:
            yield from _generate_key_paths((*key_path, k), c, is_leaf)
    else:
        # We registered this pytree but didn't add a flatten_with_keys_fn, complain.
        raise ValueError(
            f"Did not find a flatten_with_keys_fn for type: {node_type}. "
            "Please pass a flatten_with_keys_fn argument to register_pytree_node."
        )


def tree_map_with_path(
    func: Callable[..., Any],
    tree: PyTree,
    *rests: PyTree,
    is_leaf: Optional[Callable[[PyTree], bool]] = None,
) -> PyTree:
    """Like :func:`tree_map`, but the provided callable takes an additional key path argument.

    Args:
        func: A function that takes ``2 + len(rests)`` arguments, to be applied at the
            corresponding leaves of the pytrees. The first positional argument
            to ``func`` is the key path of the leaf in question. The second
            positional argument is the value of the leaf.
        tree: A pytree to be mapped over, with each leaf providing the first positional
            argument to function ``func``.
        rests: A tuple of pytrees, each of which has the same structure as
            ``tree`` or has ``tree`` as a prefix.
        is_leaf: An extra leaf predicate function that will be called at each
            flattening step. The function should have a single argument with signature
            ``is_leaf(node) -> bool``. If it returns :data:`True`, the whole subtree being treated
            as a leaf. Otherwise, the default pytree registry will be used to determine a node is a
            leaf or not. If the function is not specified, the default pytree registry will be used.

    Returns
        A new pytree with the same structure as ``tree`` but with the value at each leaf given by
        ``func(keypath, x, *xs)`` where ``keypath`` is the key path at the
        corresponding leaf in ``tree``, ``x`` is the value at that leaf, and
        ``xs`` is the tuple of values at corresponding nodes in ``rests``.
    """
    keypath_leaves, treespec = tree_flatten_with_path(tree, is_leaf)
    keypath_leaves = list(zip(*keypath_leaves))
    all_keypath_leaves = keypath_leaves + [treespec.flatten_up_to(r) for r in rests]
    return treespec.unflatten(func(*xs) for xs in zip(*all_keypath_leaves))


def keystr(kp: KeyPath) -> str:
    """Given a key path, return a pretty-printed representation."""
    return "".join([str(k) for k in kp])


def key_get(obj: Any, kp: KeyPath) -> Any:
    """Given an object and a key path, return the value at the key path."""
    for k in kp:
        obj = k.get(obj)
    return obj<|MERGE_RESOLUTION|>--- conflicted
+++ resolved
@@ -849,19 +849,14 @@
     def is_leaf(self) -> bool:
         return self.num_nodes == 1 and self.num_leaves == 1
 
-<<<<<<< HEAD
-    def children(self) -> List["TreeSpec"]:
+    def children(self) -> list["TreeSpec"]:
         return self.children_specs.copy()
 
     def child(self, index: int) -> "TreeSpec":
         return self.children_specs[index]
 
-    def flatten_up_to(self, tree: PyTree) -> List[PyTree]:
-        def helper(treespec: TreeSpec, tree: PyTree, subtrees: List[PyTree]) -> None:
-=======
     def flatten_up_to(self, tree: PyTree) -> list[PyTree]:
         def helper(treespec: TreeSpec, tree: PyTree, subtrees: list[PyTree]) -> None:
->>>>>>> f9a94135
             if treespec.is_leaf():
                 subtrees.append(tree)
                 return
