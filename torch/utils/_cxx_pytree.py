"""
Contains utility functions for working with nested python data structures.

A *pytree* is Python nested data structure. It is a tree in the sense that
nodes are Python collections (e.g., list, tuple, dict) and the leaves are
Python values. Furthermore, a pytree should not contain reference cycles.

pytrees are useful for working with nested collections of Tensors. For example,
one can use `tree_map` to map a function over all Tensors inside some nested
collection of Tensors and `tree_leaves` to get a flat list of all Tensors
inside some nested collection. pytrees are helpful for implementing nested
collection support for PyTorch APIs.
"""

import functools
import sys
import types
from collections.abc import Iterable
from typing import Any, Callable, Optional, overload, TypeVar, Union
from typing_extensions import deprecated, TypeIs

import optree
from optree import PyTreeSpec as TreeSpec  # direct import for type annotations

import torch.utils._pytree as python_pytree
from torch.utils._pytree import KeyEntry as KeyEntry


__all__ = [
    "PyTree",
    "Context",
    "FlattenFunc",
    "UnflattenFunc",
    "DumpableContext",
    "ToDumpableContextFn",
    "FromDumpableContextFn",
    "TreeSpec",
    "LeafSpec",
    "keystr",
    "key_get",
    "register_pytree_node",
    "tree_flatten",
    "tree_flatten_with_path",
    "tree_unflatten",
    "tree_iter",
    "tree_leaves",
    "tree_leaves_with_path",
    "tree_structure",
    "tree_map",
    "tree_map_with_path",
    "tree_map_",
    "tree_map_only",
    "tree_map_only_",
    "tree_all",
    "tree_any",
    "tree_all_only",
    "tree_any_only",
    "treespec_dumps",
    "treespec_loads",
    "treespec_pprint",
]


__TORCH_DICT_SESSION = optree.dict_insertion_ordered(True, namespace="torch")
__TORCH_DICT_SESSION.__enter__()  # enable globally and permanently


T = TypeVar("T")
S = TypeVar("S")
U = TypeVar("U")
R = TypeVar("R")


Context = Any
PyTree = Any
FlattenFunc = Callable[[PyTree], tuple[list[Any], Context]]
UnflattenFunc = Callable[[Iterable[Any], Context], PyTree]
OpTreeUnflattenFunc = Callable[[Context, Iterable[Any]], PyTree]
DumpableContext = Any  # Any json dumpable text
ToDumpableContextFn = Callable[[Context], DumpableContext]
FromDumpableContextFn = Callable[[DumpableContext], Context]
KeyPath = tuple[KeyEntry, ...]
FlattenWithKeysFunc = Callable[[PyTree], tuple[list[tuple[KeyEntry, Any]], Any]]


def _reverse_args(func: UnflattenFunc) -> OpTreeUnflattenFunc:
    @functools.wraps(func)
    def wrapped(*args: Any, **kwargs: Any) -> Any:
        return func(*reversed(args), **kwargs)

    return wrapped


def register_pytree_node(
    cls: type[Any],
    flatten_fn: FlattenFunc,
    unflatten_fn: UnflattenFunc,
    *,
    serialized_type_name: Optional[str] = None,
    to_dumpable_context: Optional[ToDumpableContextFn] = None,
    from_dumpable_context: Optional[FromDumpableContextFn] = None,
    flatten_with_keys_fn: Optional[FlattenWithKeysFunc] = None,
) -> None:
    """Register a container-like type as pytree node.

    Args:
        cls (type): A Python type to treat as an internal pytree node.
        flatten_fn (callable): A function to be used during flattening, taking an instance of
            ``cls`` and returning a pair, with (1) an iterable for the children to be flattened
            recursively, and (2) some hashable auxiliary data to be stored in the treespec and to be
            passed to the ``unflatten_fn``.
        unflatten_fn (callable): A function taking two arguments: the auxiliary data that was
            returned by ``flatten_fn`` and stored in the treespec, and the unflattened children.
            The function should return an instance of ``cls``.
        serialized_type_name (str, optional): A keyword argument used to specify the fully
            qualified name used when serializing the tree spec.
        to_dumpable_context (callable, optional): An optional keyword argument to custom specify how
            to convert the context of the pytree to a custom json dumpable representation. This is
            used for json serialization, which is being used in :mod:`torch.export` right now.
        from_dumpable_context (callable, optional): An optional keyword argument to custom specify
            how to convert the custom json dumpable representation of the context back to the
            original context. This is used for json deserialization, which is being used in
            :mod:`torch.export` right now.

    Example::

        >>> # xdoctest: +SKIP
        >>> # Registry a Python type with lambda functions
        >>> register_pytree_node(
        ...     set,
        ...     lambda s: (sorted(s), None, None),
        ...     lambda children, _: set(children),
        ... )
    """
    if flatten_with_keys_fn is not None:
        raise NotImplementedError("KeyPaths are not yet supported in cxx_pytree.")

    _private_register_pytree_node(
        cls,
        flatten_fn,
        unflatten_fn,
        serialized_type_name=serialized_type_name,
        to_dumpable_context=to_dumpable_context,
        from_dumpable_context=from_dumpable_context,
    )

    python_pytree._private_register_pytree_node(
        cls,
        flatten_fn,
        unflatten_fn,
        serialized_type_name=serialized_type_name,
        to_dumpable_context=to_dumpable_context,
        from_dumpable_context=from_dumpable_context,
    )


@deprecated(
    "`torch.utils._cxx_pytree._register_pytree_node` is deprecated. "
    "Please use `torch.utils._cxx_pytree.register_pytree_node` instead.",
    category=FutureWarning,
)
def _register_pytree_node(
    cls: type[Any],
    flatten_fn: FlattenFunc,
    unflatten_fn: UnflattenFunc,
    *,
    serialized_type_name: Optional[str] = None,
    to_dumpable_context: Optional[ToDumpableContextFn] = None,
    from_dumpable_context: Optional[FromDumpableContextFn] = None,
) -> None:
    """Register a container-like type as pytree node for the C++ pytree only.

    The ``namespace`` argument is used to avoid collisions that occur when different libraries
    register the same Python type with different behaviors. It is recommended to add a unique prefix
    to the namespace to avoid conflicts with other libraries. Namespaces can also be used to specify
    the same class in different namespaces for different use cases.

    .. warning::
        For safety reasons, a ``namespace`` must be specified while registering a custom type. It is
        used to isolate the behavior of flattening and unflattening a pytree node type. This is to
        prevent accidental collisions between different libraries that may register the same type.

    Args:
        cls (type): A Python type to treat as an internal pytree node.
        flatten_fn (callable): A function to be used during flattening, taking an instance of
            ``cls`` and returning a pair, with (1) an iterable for the children to be flattened
            recursively, and (2) some hashable auxiliary data to be stored in the treespec and to be
            passed to the ``unflatten_fn``.
        unflatten_fn (callable): A function taking two arguments: the auxiliary data that was
            returned by ``flatten_fn`` and stored in the treespec, and the unflattened children.
            The function should return an instance of ``cls``.
        serialized_type_name (str, optional): A keyword argument used to specify the fully
            qualified name used when serializing the tree spec.
        to_dumpable_context (callable, optional): An optional keyword argument to custom specify how
            to convert the context of the pytree to a custom json dumpable representation. This is
            used for json serialization, which is being used in :mod:`torch.export` right now.
        from_dumpable_context (callable, optional): An optional keyword argument to custom specify
            how to convert the custom json dumpable representation of the context back to the
            original context. This is used for json deserialization, which is being used in
            :mod:`torch.export` right now.
    """

    _private_register_pytree_node(
        cls,
        flatten_fn,
        unflatten_fn,
        serialized_type_name=serialized_type_name,
        to_dumpable_context=to_dumpable_context,
        from_dumpable_context=from_dumpable_context,
    )


def _private_register_pytree_node(
    cls: type[Any],
    flatten_fn: FlattenFunc,
    unflatten_fn: UnflattenFunc,
    *,
    serialized_type_name: Optional[str] = None,
    to_dumpable_context: Optional[ToDumpableContextFn] = None,
    from_dumpable_context: Optional[FromDumpableContextFn] = None,
) -> None:
    """This is an internal function that is used to register a pytree node type
    for the C++ pytree only. End-users should use :func:`register_pytree_node`
    instead.
    """
    # TODO(XuehaiPan): remove this condition when we make Python pytree out-of-box support
    # PyStructSequence types
    if not optree.is_structseq_class(cls):
        optree.register_pytree_node(
            cls,
            flatten_fn,
            _reverse_args(unflatten_fn),
            namespace="torch",
        )


def _is_pytreespec_instance(obj: Any, /) -> TypeIs[TreeSpec]:
    return isinstance(obj, TreeSpec)


def tree_is_leaf(
    tree: PyTree,
    is_leaf: Optional[Callable[[PyTree], bool]] = None,
) -> bool:
    """Check if a pytree is a leaf.

    >>> tree_is_leaf(1)
    True
    >>> tree_is_leaf(None)
    True
    >>> tree_is_leaf([1, 2, 3])
    False
    >>> tree_is_leaf((1, 2, 3), is_leaf=lambda x: isinstance(x, tuple))
    True
    >>> tree_is_leaf({"a": 1, "b": 2, "c": 3})
    False
    >>> tree_is_leaf({"a": 1, "b": 2, "c": None})
    False

    Args:
        tree (pytree): A pytree to check if it is a leaf node.
        is_leaf (callable, optional): An extra leaf predicate function that will be called at each
            flattening step. The function should have a single argument with signature
            ``is_leaf(node) -> bool``. If it returns :data:`True`, the whole subtree being treated
            as a leaf. Otherwise, the default pytree registry will be used to determine a node is a
            leaf or not. If the function is not specified, the default pytree registry will be used.

    Returns:
        A boolean indicating if the pytree is a leaf node.
    """
    return optree.tree_is_leaf(
        tree,
        is_leaf=is_leaf,
        none_is_leaf=True,
        namespace="torch",
    )


def tree_flatten(
    tree: PyTree,
    is_leaf: Optional[Callable[[PyTree], bool]] = None,
) -> tuple[list[Any], TreeSpec]:
    """Flatten a pytree.

    See also :func:`tree_unflatten`.

    The flattening order (i.e., the order of elements in the output list) is deterministic,
    corresponding to a left-to-right depth-first tree traversal.

    >>> tree = {"b": (2, [3, 4]), "a": 1, "c": None, "d": 5}
    >>> tree_flatten(tree)
    ([2, 3, 4, 1, None, 5], PyTreeSpec({'b': (*, [*, *]), 'a': *, 'c': *, 'd': *}, NoneIsLeaf, namespace='torch'))
    >>> tree_flatten(1)
    ([1], PyTreeSpec(*, NoneIsLeaf, namespace='torch'))
    >>> tree_flatten(None)
    ([None], PyTreeSpec(*, NoneIsLeaf, namespace='torch'))
    >>> from collections import OrderedDict
    >>> tree = OrderedDict([("b", (2, [3, 4])), ("a", 1), ("c", None), ("d", 5)])
    >>> tree_flatten(tree)
    ([2, 3, 4, 1, None, 5], PyTreeSpec(OrderedDict({'b': (*, [*, *]), 'a': *, 'c': *, 'd': *}), NoneIsLeaf, namespace='torch'))

    Args:
        tree (pytree): A pytree to flatten.
        is_leaf (callable, optional): An extra leaf predicate function that will be called at each
            flattening step. The function should have a single argument with signature
            ``is_leaf(node) -> bool``. If it returns :data:`True`, the whole subtree being treated
            as a leaf. Otherwise, the default pytree registry will be used to determine a node is a
            leaf or not. If the function is not specified, the default pytree registry will be used.

    Returns:
        A pair ``(leaves, treespec)`` where the first element is a list of leaf values and the
        second element is a treespec representing the structure of the pytree.
    """
    return optree.tree_flatten(  # type: ignore[return-value]
        tree,
        is_leaf=is_leaf,
        none_is_leaf=True,
        namespace="torch",
    )


def tree_unflatten(leaves: Iterable[Any], treespec: TreeSpec) -> PyTree:
    """Reconstruct a pytree from the treespec and the leaves.

    The inverse of :func:`tree_flatten`.

    >>> tree = {"b": (2, [3, 4]), "a": 1, "c": None, "d": 5}
    >>> leaves, treespec = tree_flatten(tree)
    >>> tree == tree_unflatten(leaves, treespec)
    True

    Args:
        leaves (iterable): The list of leaves to use for reconstruction. The list must match the
            number of leaves of the treespec.
        treespec (TreeSpec): The treespec to reconstruct.

    Returns:
        The reconstructed pytree, containing the ``leaves`` placed in the structure described by
        ``treespec``.
    """
    if not _is_pytreespec_instance(treespec):
        raise TypeError(
            f"tree_unflatten(leaves, treespec): Expected `treespec` to be instance of "
            f"PyTreeSpec but got item of type {type(treespec)}."
        )
    return optree.tree_unflatten(treespec, leaves)  # type: ignore[arg-type]


def tree_iter(
    tree: PyTree,
    is_leaf: Optional[Callable[[PyTree], bool]] = None,
) -> Iterable[Any]:
    """Get an iterator over the leaves of a pytree.

    See also :func:`tree_flatten`.

    >>> tree = {"b": (2, [3, 4]), "a": 1, "c": None, "d": 5}
    >>> list(tree_iter(tree))
    [2, 3, 4, 1, None, 5]
    >>> list(tree_iter(1))
    [1]
    >>> list(tree_iter(None))
    [None]

    Args:
        tree (pytree): A pytree to flatten.
        is_leaf (callable, optional): An extra leaf predicate function that will be called at each
            flattening step. The function should have a single argument with signature
            ``is_leaf(node) -> bool``. If it returns :data:`True`, the whole subtree being treated
            as a leaf. Otherwise, the default pytree registry will be used to determine a node is a
            leaf or not. If the function is not specified, the default pytree registry will be used.

    Returns:
        An iterator over the leaf values.
    """
    return optree.tree_iter(
        tree,
        is_leaf=is_leaf,
        none_is_leaf=True,
        namespace="torch",
    )


def tree_leaves(
    tree: PyTree,
    is_leaf: Optional[Callable[[PyTree], bool]] = None,
) -> list[Any]:
    """Get the leaves of a pytree.

    See also :func:`tree_flatten`.

    >>> tree = {"b": (2, [3, 4]), "a": 1, "c": None, "d": 5}
    >>> tree_leaves(tree)
    [2, 3, 4, 1, None, 5]
    >>> tree_leaves(1)
    [1]
    >>> tree_leaves(None)
    [None]

    Args:
        tree (pytree): A pytree to flatten.
        is_leaf (callable, optional): An extra leaf predicate function that will be called at each
            flattening step. The function should have a single argument with signature
            ``is_leaf(node) -> bool``. If it returns :data:`True`, the whole subtree being treated
            as a leaf. Otherwise, the default pytree registry will be used to determine a node is a
            leaf or not. If the function is not specified, the default pytree registry will be used.

    Returns:
        A list of leaf values.
    """
    return optree.tree_leaves(
        tree,
        is_leaf=is_leaf,
        none_is_leaf=True,
        namespace="torch",
    )


def tree_structure(
    tree: PyTree,
    is_leaf: Optional[Callable[[PyTree], bool]] = None,
) -> TreeSpec:
    """Get the treespec for a pytree.

    See also :func:`tree_flatten`.

    >>> tree = {"b": (2, [3, 4]), "a": 1, "c": None, "d": 5}
    >>> tree_structure(tree)
    PyTreeSpec({'b': (*, [*, *]), 'a': *, 'c': *, 'd': *}, NoneIsLeaf, namespace='torch')
    >>> tree_structure(1)
    PyTreeSpec(*, NoneIsLeaf, namespace='torch')
    >>> tree_structure(None)
    PyTreeSpec(*, NoneIsLeaf, namespace='torch')

    Args:
        tree (pytree): A pytree to flatten.
        is_leaf (callable, optional): An extra leaf predicate function that will be called at each
            flattening step. The function should have a single argument with signature
            ``is_leaf(node) -> bool``. If it returns :data:`True`, the whole subtree being treated
            as a leaf. Otherwise, the default pytree registry will be used to determine a node is a
            leaf or not. If the function is not specified, the default pytree registry will be used.

    Returns:
        A treespec object representing the structure of the pytree.
    """
    return optree.tree_structure(  # type: ignore[return-value]
        tree,
        is_leaf=is_leaf,
        none_is_leaf=True,
        namespace="torch",
    )


def tree_map(
    func: Callable[..., Any],
    tree: PyTree,
    *rests: PyTree,
    is_leaf: Optional[Callable[[PyTree], bool]] = None,
) -> PyTree:
    """Map a multi-input function over pytree args to produce a new pytree.

    See also :func:`tree_map_`.

    >>> tree_map(lambda x: x + 1, {"x": 7, "y": (42, 64)})
    {'x': 8, 'y': (43, 65)}
    >>> tree_map(lambda x: x is None, {"x": 7, "y": (42, 64), "z": None})
    {'x': False, 'y': (False, False), 'z': True}

    If multiple inputs are given, the structure of the tree is taken from the first input;
    subsequent inputs need only have ``tree`` as a prefix:

    >>> tree_map(lambda x, y: [x] + y, [5, 6], [[7, 9], [1, 2]])
    [[5, 7, 9], [6, 1, 2]]

    Args:
        func (callable): A function that takes ``1 + len(rests)`` arguments, to be applied at the
            corresponding leaves of the pytrees.
        tree (pytree): A pytree to be mapped over, with each leaf providing the first positional
            argument to function ``func``.
        rests (tuple of pytree): A tuple of pytrees, each of which has the same structure as
            ``tree`` or has ``tree`` as a prefix.
        is_leaf (callable, optional): An extra leaf predicate function that will be called at each
            flattening step. The function should have a single argument with signature
            ``is_leaf(node) -> bool``. If it returns :data:`True`, the whole subtree being treated
            as a leaf. Otherwise, the default pytree registry will be used to determine a node is a
            leaf or not. If the function is not specified, the default pytree registry will be used.

    Returns:
        A new pytree with the same structure as ``tree`` but with the value at each leaf given by
        ``func(x, *xs)`` where ``x`` is the value at the corresponding leaf in ``tree`` and ``xs``
        is the tuple of values at corresponding nodes in ``rests``.
    """
    return optree.tree_map(
        func,
        tree,
        *rests,
        is_leaf=is_leaf,
        none_is_leaf=True,
        namespace="torch",
    )


def tree_map_(
    func: Callable[..., Any],
    tree: PyTree,
    *rests: PyTree,
    is_leaf: Optional[Callable[[PyTree], bool]] = None,
) -> PyTree:
    """Like :func:`tree_map`, but do an inplace call on each leaf and return the original tree.

    See also :func:`tree_map`.

    Args:
        func (callable): A function that takes ``1 + len(rests)`` arguments, to be applied at the
            corresponding leaves of the pytrees.
        tree (pytree): A pytree to be mapped over, with each leaf providing the first positional
            argument to function ``func``.
        rests (tuple of pytree): A tuple of pytrees, each of which has the same structure as
            ``tree`` or has ``tree`` as a prefix.
        is_leaf (callable, optional): An extra leaf predicate function that will be called at each
            flattening step. The function should have a single argument with signature
            ``is_leaf(node) -> bool``. If it returns :data:`True`, the whole subtree being treated
            as a leaf. Otherwise, the default pytree registry will be used to determine a node is a
            leaf or not. If the function is not specified, the default pytree registry will be used.

    Returns:
        The original ``tree`` with the value at each leaf is given by the side-effect of function
        ``func(x, *xs)`` (not the return value) where ``x`` is the value at the corresponding leaf
        in ``tree`` and ``xs`` is the tuple of values at values at corresponding nodes in ``rests``.
    """
    return optree.tree_map_(
        func,
        tree,
        *rests,
        is_leaf=is_leaf,
        none_is_leaf=True,
        namespace="torch",
    )


Type2 = tuple[type[T], type[S]]
Type3 = tuple[type[T], type[S], type[U]]
if sys.version_info >= (3, 10):
    TypeAny = Union[type[Any], tuple[type[Any], ...], types.UnionType]
else:
    TypeAny = Union[type[Any], tuple[type[Any], ...]]

Fn2 = Callable[[Union[T, S]], R]
Fn3 = Callable[[Union[T, S, U]], R]
Fn = Callable[[T], R]
FnAny = Callable[[Any], R]

MapOnlyFn = Callable[[T], Callable[[Any], Any]]


# These specializations help with type inference on the lambda passed to this
# function
@overload
<<<<<<< HEAD
def map_only(type_or_types_or_pred: Type2[T, S], /) -> MapOnlyFn[Fn2[T, S, Any]]: ...


@overload
def map_only(
    type_or_types_or_pred: Type3[T, S, U], /
) -> MapOnlyFn[Fn3[T, S, U, Any]]: ...


@overload
def map_only(type_or_types_or_pred: Type[T], /) -> MapOnlyFn[Fn[T, Any]]: ...
=======
def map_only(type_or_types_or_pred: type[T], /) -> MapOnlyFn[Fn[T, Any]]:
    ...


@overload
def map_only(type_or_types_or_pred: Type2[T, S], /) -> MapOnlyFn[Fn2[T, S, Any]]:
    ...


@overload
def map_only(type_or_types_or_pred: Type3[T, S, U], /) -> MapOnlyFn[Fn3[T, S, U, Any]]:
    ...
>>>>>>> 2f8403b2


# This specialization is needed for the implementations below that call
@overload
def map_only(type_or_types_or_pred: TypeAny, /) -> MapOnlyFn[FnAny[Any]]: ...


@overload
def map_only(
    type_or_types_or_pred: Callable[[Any], bool], /
) -> MapOnlyFn[FnAny[Any]]: ...


def map_only(
    type_or_types_or_pred: Union[TypeAny, Callable[[Any], bool]], /
) -> MapOnlyFn[FnAny[Any]]:
    """
    Suppose you are writing a tree_map over tensors, leaving everything
    else unchanged.  Ordinarily you would have to write:

        def go(t):
            if isinstance(t, Tensor):
                return ...
            else:
                return t

    With this function, you only need to write:

        @map_only(Tensor)
        def go(t):
            return ...

    You can also directly use 'tree_map_only'
    """
    if isinstance(type_or_types_or_pred, (type, tuple)) or (
        sys.version_info >= (3, 10)
        and isinstance(type_or_types_or_pred, types.UnionType)
    ):

        def pred(x: Any) -> bool:
            return isinstance(x, type_or_types_or_pred)  # type: ignore[arg-type]

    elif callable(type_or_types_or_pred):
        pred = type_or_types_or_pred  # type: ignore[assignment]
    else:
        raise TypeError("Argument must be a type, a tuple of types, or a callable.")

    def wrapper(func: Callable[[T], Any]) -> Callable[[Any], Any]:
        @functools.wraps(func)
        def wrapped(x: T) -> Any:
            if pred(x):
                return func(x)
            return x

        return wrapped

    return wrapper


@overload
def tree_map_only(
    type_or_types_or_pred: type[T],
    /,
    func: Fn[T, Any],
    tree: PyTree,
    is_leaf: Optional[Callable[[PyTree], bool]] = None,
) -> PyTree: ...


@overload
def tree_map_only(
    type_or_types_or_pred: Type2[T, S],
    /,
    func: Fn2[T, S, Any],
    tree: PyTree,
    is_leaf: Optional[Callable[[PyTree], bool]] = None,
) -> PyTree: ...


@overload
def tree_map_only(
    type_or_types_or_pred: Type3[T, S, U],
    /,
    func: Fn3[T, S, U, Any],
    tree: PyTree,
    is_leaf: Optional[Callable[[PyTree], bool]] = None,
) -> PyTree: ...


@overload
def tree_map_only(
    type_or_types_or_pred: TypeAny,
    /,
    func: FnAny[Any],
    tree: PyTree,
    is_leaf: Optional[Callable[[PyTree], bool]] = None,
) -> PyTree:
    ...


@overload
def tree_map_only(
    type_or_types_or_pred: Callable[[Any], bool],
    /,
    func: FnAny[Any],
    tree: PyTree,
    is_leaf: Optional[Callable[[PyTree], bool]] = None,
) -> PyTree: ...


def tree_map_only(
    type_or_types_or_pred: Union[TypeAny, Callable[[Any], bool]],
    /,
    func: FnAny[Any],
    tree: PyTree,
    is_leaf: Optional[Callable[[PyTree], bool]] = None,
) -> PyTree:
    return tree_map(map_only(type_or_types_or_pred)(func), tree, is_leaf=is_leaf)


@overload
def tree_map_only_(
    type_or_types_or_pred: type[T],
    /,
    func: Fn[T, Any],
    tree: PyTree,
    is_leaf: Optional[Callable[[PyTree], bool]] = None,
) -> PyTree: ...


@overload
def tree_map_only_(
    type_or_types_or_pred: Type2[T, S],
    /,
    func: Fn2[T, S, Any],
    tree: PyTree,
    is_leaf: Optional[Callable[[PyTree], bool]] = None,
) -> PyTree: ...


@overload
def tree_map_only_(
    type_or_types_or_pred: Type3[T, S, U],
    /,
    func: Fn3[T, S, U, Any],
    tree: PyTree,
    is_leaf: Optional[Callable[[PyTree], bool]] = None,
) -> PyTree: ...


@overload
def tree_map_only_(
    type_or_types_or_pred: TypeAny,
    /,
    func: FnAny[Any],
    tree: PyTree,
    is_leaf: Optional[Callable[[PyTree], bool]] = None,
) -> PyTree:
    ...


@overload
def tree_map_only_(
    type_or_types_or_pred: Callable[[Any], bool],
    /,
    func: FnAny[Any],
    tree: PyTree,
    is_leaf: Optional[Callable[[PyTree], bool]] = None,
) -> PyTree: ...


def tree_map_only_(
    type_or_types_or_pred: Union[TypeAny, Callable[[Any], bool]],
    /,
    func: FnAny[Any],
    tree: PyTree,
    is_leaf: Optional[Callable[[PyTree], bool]] = None,
) -> PyTree:
    return tree_map_(map_only(type_or_types_or_pred)(func), tree, is_leaf=is_leaf)


def tree_all(
    pred: Callable[[Any], bool],
    tree: PyTree,
    is_leaf: Optional[Callable[[PyTree], bool]] = None,
) -> bool:
    flat_args = tree_iter(tree, is_leaf=is_leaf)
    return all(map(pred, flat_args))


def tree_any(
    pred: Callable[[Any], bool],
    tree: PyTree,
    is_leaf: Optional[Callable[[PyTree], bool]] = None,
) -> bool:
    flat_args = tree_iter(tree, is_leaf=is_leaf)
    return any(map(pred, flat_args))


@overload
def tree_all_only(
    type_or_types: type[T],
    /,
    pred: Fn[T, bool],
    tree: PyTree,
    is_leaf: Optional[Callable[[PyTree], bool]] = None,
) -> bool: ...


@overload
def tree_all_only(
    type_or_types: Type2[T, S],
    /,
    pred: Fn2[T, S, bool],
    tree: PyTree,
    is_leaf: Optional[Callable[[PyTree], bool]] = None,
) -> bool: ...


@overload
def tree_all_only(
    type_or_types: Type3[T, S, U],
    /,
    pred: Fn3[T, S, U, bool],
    tree: PyTree,
    is_leaf: Optional[Callable[[PyTree], bool]] = None,
) -> bool: ...


def tree_all_only(
    type_or_types: TypeAny,
    /,
    pred: FnAny[bool],
    tree: PyTree,
    is_leaf: Optional[Callable[[PyTree], bool]] = None,
) -> bool:
    flat_args = tree_iter(tree, is_leaf=is_leaf)
    return all(pred(x) for x in flat_args if isinstance(x, type_or_types))


@overload
def tree_any_only(
    type_or_types: type[T],
    /,
    pred: Fn[T, bool],
    tree: PyTree,
    is_leaf: Optional[Callable[[PyTree], bool]] = None,
) -> bool: ...


@overload
def tree_any_only(
    type_or_types: Type2[T, S],
    /,
    pred: Fn2[T, S, bool],
    tree: PyTree,
    is_leaf: Optional[Callable[[PyTree], bool]] = None,
) -> bool: ...


@overload
def tree_any_only(
    type_or_types: Type3[T, S, U],
    /,
    pred: Fn3[T, S, U, bool],
    tree: PyTree,
    is_leaf: Optional[Callable[[PyTree], bool]] = None,
) -> bool: ...


def tree_any_only(
    type_or_types: TypeAny,
    /,
    pred: FnAny[bool],
    tree: PyTree,
    is_leaf: Optional[Callable[[PyTree], bool]] = None,
) -> bool:
    flat_args = tree_iter(tree, is_leaf=is_leaf)
    return any(pred(x) for x in flat_args if isinstance(x, type_or_types))


def broadcast_prefix(
    prefix_tree: PyTree,
    full_tree: PyTree,
    is_leaf: Optional[Callable[[PyTree], bool]] = None,
) -> list[Any]:
    """Return a list of broadcasted leaves in ``prefix_tree`` to match the number of leaves in ``full_tree``.

    If a ``prefix_tree`` is a prefix of a ``full_tree``, this means the ``full_tree`` can be
    constructed by replacing the leaves of ``prefix_tree`` with appropriate **subtrees**.

    This function returns a list of leaves with the same size as ``full_tree``. The leaves are
    replicated from ``prefix_tree``. The number of replicas is determined by the corresponding
    subtree in ``full_tree``.

    >>> broadcast_prefix(1, [1, 2, 3])
    [1, 1, 1]
    >>> broadcast_prefix([1, 2, 3], [1, 2, 3])
    [1, 2, 3]
    >>> broadcast_prefix([1, 2, 3], [1, 2, 3, 4])
    Traceback (most recent call last):
        ...
    ValueError: list arity mismatch; expected: 3, got: 4; list: [1, 2, 3, 4].
    >>> broadcast_prefix([1, 2, 3], [1, 2, (3, 4)])
    [1, 2, 3, 3]
    >>> broadcast_prefix([1, 2, 3], [1, 2, {"a": 3, "b": 4, "c": (None, 5)}])
    [1, 2, 3, 3, 3, 3]

    Args:
        prefix_tree (pytree): A pytree with the same structure as a prefix of ``full_tree``.
        full_tree (pytree): A pytree with the same structure as a suffix of ``prefix_tree``.
        is_leaf (callable, optional): An extra leaf predicate function that will be called at each
            flattening step. The function should have a single argument with signature
            ``is_leaf(node) -> bool``. If it returns :data:`True`, the whole subtree being treated
            as a leaf. Otherwise, the default pytree registry will be used to determine a node is a
            leaf or not. If the function is not specified, the default pytree registry will be used.

    Returns:
        A list of leaves in ``prefix_tree`` broadcasted to match the number of leaves in ``full_tree``.
    """
    result: list[Any] = []

    def add_leaves(x: Any, subtree: PyTree) -> None:
        subtreespec = tree_structure(subtree, is_leaf=is_leaf)
        result.extend([x] * subtreespec.num_leaves)

    tree_map_(
        add_leaves,
        prefix_tree,
        full_tree,
        is_leaf=is_leaf,
    )
    return result


# Broadcasts a pytree to the provided TreeSpec and returns the flattened
# values. If this is not possible, then this function returns None.
#
# For example, given pytree=0 and spec=TreeSpec(list, None, [LeafSpec(), LeafSpec()]),
# would return [0, 0]. This is useful for part of the vmap implementation:
# a user can pass in vmap(fn, in_dims)(*inputs). `in_dims` should be
# broadcastable to the tree structure of `inputs` and we use
# _broadcast_to_and_flatten to check this.
def _broadcast_to_and_flatten(
    tree: PyTree,
    treespec: TreeSpec,
    is_leaf: Optional[Callable[[PyTree], bool]] = None,
) -> Optional[list[Any]]:
    assert _is_pytreespec_instance(treespec)
    full_tree = tree_unflatten([0] * treespec.num_leaves, treespec)
    try:
        return broadcast_prefix(tree, full_tree, is_leaf=is_leaf)
    except ValueError:
        return None


def treespec_dumps(treespec: TreeSpec, protocol: Optional[int] = None) -> str:
    """Serialize a treespec to a JSON string."""
    if not _is_pytreespec_instance(treespec):
        raise TypeError(
            f"treespec_dumps(treespec): Expected `treespec` to be instance of "
            f"PyTreeSpec but got item of type {type(treespec)}."
        )

    dummy_tree = tree_unflatten([0] * treespec.num_leaves, treespec)
    orig_treespec = python_pytree.tree_structure(dummy_tree)
    return python_pytree.treespec_dumps(orig_treespec, protocol=protocol)


@functools.lru_cache
def treespec_loads(serialized: str) -> TreeSpec:
    """Deserialize a treespec from a JSON string."""
    orig_treespec = python_pytree.treespec_loads(serialized)
    dummy_tree = python_pytree.tree_unflatten(
        [0] * orig_treespec.num_leaves,
        orig_treespec,
    )
    treespec = tree_structure(dummy_tree)
    return treespec


class _DummyLeaf:
    def __repr__(self) -> str:
        return "*"


def treespec_pprint(treespec: TreeSpec) -> str:
    dummy_tree = tree_unflatten(
        [_DummyLeaf() for _ in range(treespec.num_leaves)],
        treespec,
    )
    return repr(dummy_tree)


class LeafSpecMeta(type(TreeSpec)):  # type: ignore[misc]
    def __instancecheck__(self, instance: object) -> bool:
        return _is_pytreespec_instance(instance) and instance.is_leaf()


class LeafSpec(TreeSpec, metaclass=LeafSpecMeta):
    def __new__(cls) -> "LeafSpec":
        return optree.treespec_leaf(none_is_leaf=True)  # type: ignore[return-value]


def tree_flatten_with_path(
    tree: PyTree,
    is_leaf: Optional[Callable[[PyTree], bool]] = None,
) -> tuple[list[tuple[KeyPath, Any]], TreeSpec]:
    """Flattens a pytree like :func:`tree_flatten`, but also returns each leaf's key path.

    Args:
        tree: a pytree to flatten. If it contains a custom type, that type must be
            registered with an appropriate `tree_flatten_with_path_fn` when registered
            with :func:`register_pytree_node`.
        is_leaf: An extra leaf predicate function that will be called at each
            flattening step. The function should have a single argument with signature
            ``is_leaf(node) -> bool``. If it returns :data:`True`, the whole subtree being treated
            as a leaf. Otherwise, the default pytree registry will be used to determine a node is a
            leaf or not. If the function is not specified, the default pytree registry will be used.
    Returns:
        A tuple where the first element is a list of (key path, leaf) pairs, and the
        second element is a :class:`TreeSpec` representing the structure of the flattened
        tree.
    """
    raise NotImplementedError("KeyPaths are not yet supported in cxx_pytree.")


def tree_leaves_with_path(
    tree: PyTree,
    is_leaf: Optional[Callable[[PyTree], bool]] = None,
) -> list[tuple[KeyPath, Any]]:
    """Gets the leaves of a pytree like ``tree_leaves`` and returns each leaf's key path.

    Args:
        tree: a pytree. If it contains a custom type, that type must be
            registered with an appropriate `tree_flatten_with_path_fn` when registered
            with :func:`register_pytree_node`.
        is_leaf: An extra leaf predicate function that will be called at each
            flattening step. The function should have a single argument with signature
            ``is_leaf(node) -> bool``. If it returns :data:`True`, the whole subtree being treated
            as a leaf. Otherwise, the default pytree registry will be used to determine a node is a
            leaf or not. If the function is not specified, the default pytree registry will be used.
    Returns:
        A list of (key path, leaf) pairs.
    """
    raise NotImplementedError("KeyPaths are not yet supported in cxx_pytree.")


def tree_map_with_path(
    func: Callable[..., Any],
    tree: PyTree,
    *rests: PyTree,
    is_leaf: Optional[Callable[[PyTree], bool]] = None,
) -> PyTree:
    """Like :func:`tree_map`, but the provided callable takes an additional key path argument.

    Args:
        func: A function that takes ``2 + len(rests)`` arguments, to be applied at the
            corresponding leaves of the pytrees. The first positional argument
            to ``func`` is the key path of the leaf in question. The second
            positional argument is the value of the leaf.
        tree: A pytree to be mapped over, with each leaf providing the first positional
            argument to function ``func``.
        rests: A tuple of pytrees, each of which has the same structure as
            ``tree`` or has ``tree`` as a prefix.
        is_leaf: An extra leaf predicate function that will be called at each
            flattening step. The function should have a single argument with signature
            ``is_leaf(node) -> bool``. If it returns :data:`True`, the whole subtree being treated
            as a leaf. Otherwise, the default pytree registry will be used to determine a node is a
            leaf or not. If the function is not specified, the default pytree registry will be used.

    Returns
        A new pytree with the same structure as ``tree`` but with the value at each leaf given by
        ``func(keypath, x, *xs)`` where ``keypath`` is the key path at the
        corresponding leaf in ``tree``, ``x`` is the value at that leaf, and
        ``xs`` is the tuple of values at corresponding nodes in ``rests``.
    """
    raise NotImplementedError("KeyPaths are not yet supported in cxx_pytree.")


def keystr(kp: KeyPath) -> str:
    """Given a key path, return a pretty-printed representation."""
    raise NotImplementedError("KeyPaths are not yet supported in cxx_pytree.")


def key_get(obj: Any, kp: KeyPath) -> Any:
    """Given an object and a key path, return the value at the key path."""
    raise NotImplementedError("KeyPaths are not yet supported in cxx_pytree.")


with python_pytree._NODE_REGISTRY_LOCK:
    python_pytree._cxx_pytree_imported = True
    args, kwargs = (), {}  # type: ignore[var-annotated]
    for args, kwargs in python_pytree._cxx_pytree_pending_imports:
        _private_register_pytree_node(*args, **kwargs)
    python_pytree._cxx_pytree_pending_imports.clear()
    del args, kwargs<|MERGE_RESOLUTION|>--- conflicted
+++ resolved
@@ -556,7 +556,10 @@
 # These specializations help with type inference on the lambda passed to this
 # function
 @overload
-<<<<<<< HEAD
+def map_only(type_or_types_or_pred: type[T], /) -> MapOnlyFn[Fn[T, Any]]: ...
+
+
+@overload
 def map_only(type_or_types_or_pred: Type2[T, S], /) -> MapOnlyFn[Fn2[T, S, Any]]: ...
 
 
@@ -564,24 +567,6 @@
 def map_only(
     type_or_types_or_pred: Type3[T, S, U], /
 ) -> MapOnlyFn[Fn3[T, S, U, Any]]: ...
-
-
-@overload
-def map_only(type_or_types_or_pred: Type[T], /) -> MapOnlyFn[Fn[T, Any]]: ...
-=======
-def map_only(type_or_types_or_pred: type[T], /) -> MapOnlyFn[Fn[T, Any]]:
-    ...
-
-
-@overload
-def map_only(type_or_types_or_pred: Type2[T, S], /) -> MapOnlyFn[Fn2[T, S, Any]]:
-    ...
-
-
-@overload
-def map_only(type_or_types_or_pred: Type3[T, S, U], /) -> MapOnlyFn[Fn3[T, S, U, Any]]:
-    ...
->>>>>>> 2f8403b2
 
 
 # This specialization is needed for the implementations below that call
@@ -678,8 +663,7 @@
     func: FnAny[Any],
     tree: PyTree,
     is_leaf: Optional[Callable[[PyTree], bool]] = None,
-) -> PyTree:
-    ...
+) -> PyTree: ...
 
 
 @overload
@@ -739,8 +723,7 @@
     func: FnAny[Any],
     tree: PyTree,
     is_leaf: Optional[Callable[[PyTree], bool]] = None,
-) -> PyTree:
-    ...
+) -> PyTree: ...
 
 
 @overload
