# mypy: allow-untyped-defs
import functools
import itertools
from typing import Any, Callable, List, Tuple, Optional

import torch
import torch._dynamo.variables
import torch._prims_common as utils
import torch._subclasses.functional_tensor
import torch.utils._pytree as pytree
from torch._C import DispatchKey
from torch._dispatch.python import suspend_functionalization
from torch._higher_order_ops.utils import (
    _has_potential_branch_input_alias,
    _has_potential_branch_input_mutation,
    _set_compilation_env,
    reenter_make_fx,
    unique_graph_id,
    UnsupportedAliasMutationException,
)
from torch._ops import HigherOrderOperator
from torch._subclasses.fake_tensor import FakeTensorMode
from torch._subclasses.functional_tensor import disable_functional_mode
from torch.fx.experimental.proxy_tensor import (
    disable_proxy_modes_tracing,
    ProxyTorchDispatchMode,
    track_tensor_tree,
)
from torch.utils._python_dispatch import _get_current_dispatch_mode

from .utils import _from_fun, _maybe_reenter_make_fx, create_fw_bw_graph


aten = torch._ops.ops.aten

# Helper functions that are also used from other places
def first_slice_copy(t: torch.Tensor, dim: int) -> torch.Tensor:
    return torch.select_copy(t, dim, 0)

def expand_tensor(t: torch.Tensor, dim: int, scan_length: int, memory_format: Optional[torch.memory_format] = None):
    if isinstance(t, torch.Tensor):
        return t.unsqueeze(dim).repeat(*([1] * dim + [scan_length] + [1] * (t.ndim - dim))).clone(memory_format=memory_format)
    return t

def _extract_carry_and_out(flat_out: List[Any], num_carry: int):
    return flat_out[:num_carry], flat_out[num_carry:]

# Internal functions for scan.py
def wrap_combine_fn_flat(
    *args, combine_fn, spec_init, spec_xs, num_init_leaves, num_inp_leaves
):
    assert len(args) == (num_init_leaves + num_inp_leaves)
    carry = pytree.tree_unflatten(args[:num_init_leaves], spec_init)
    xs = pytree.tree_unflatten(args[num_init_leaves:], spec_xs)
    carry, combined = combine_fn(carry, xs)
    carry_flat = pytree.tree_leaves(carry)
    combined_flat = pytree.tree_leaves(combined)
    assert num_init_leaves == len(carry_flat)
    return [*carry_flat, *combined_flat]

def create_fw_bw_graph_combinefn(combine_fn, init, input, dim):
    # See Note [HOP create fw_bw graph] in create_fw_bw_graph in utils.py

    # Helper wrapper for the autograd forward.
    # This wrapper ensures that the forward returns all carries
    # instead of only the last one
    # The gradients of the carries forwarded to the output are 
    # detached in order not to raise problems with the function aliasing outputs
    def wrapper_combine_fn(*args):
        new_carry, y = _extract_carry_and_out(combine_fn(*args), len(init))
        return [*new_carry, *[n_c.clone().detach() for n_c in new_carry], *y]

    with suspend_functionalization(), disable_functional_mode():
        with disable_proxy_modes_tracing():
            num_init = len(init)

            fw_init = [pytree.tree_map(_from_fun, x) for x in init]
            fw_input = [pytree.tree_map(_from_fun, x).select(dim, 0) for x in input]

            carry, outs = _extract_carry_and_out(
                wrapper_combine_fn(*fw_init, *fw_input), num_init
            )
            fw_carry, fw_outputs = [pytree.tree_map(_from_fun, c) for c in carry], [
                pytree.tree_map(_from_fun, o) for o in outs
            ]
            if any(carry.shape != ini.shape for carry, ini in zip(fw_carry, init)):
                raise RuntimeError(
                    "Expect carry produced by combine_fn to only contains tensors. "
                    f"Got types {[type(carry) for carry in fw_carry]}."
                )
            if any(not isinstance(carry, torch.Tensor) for carry in fw_carry):
                raise RuntimeError(
                    "Expect carry produced by combine_fn to only contains tensors. "
                    f"Got types {[type(carry) for carry in fw_carry]}."
                )
            if any(not isinstance(out, torch.Tensor) for out in fw_outputs):
                raise RuntimeError(
                    "Expect outputs produced by combine_fn to only contains tensors. "
                    f"Got types {[type(out) for out in fw_outputs]}."
                )

            # TODO: There is a major issue that the create_fw_bw in the higher_order_op is invoked twice:
            # Once in the forward path (as it should) and once in the backward path, where it shouldn't be called
            # If we can get rid of the second invokation, it would simplify this function
            
            # The forward graph needs to be constructed from a different combine_fn than the joint_graph
            fw_graph = _maybe_reenter_make_fx(wrapper_combine_fn)(*fw_init, *fw_input)
           
            _, joint_graph = create_fw_bw_graph(
                combine_fn,
                False,
                (*fw_init, *fw_input),
                (*fw_carry, *fw_outputs[num_init:]),
            )

        return fw_graph, joint_graph


def scan(
    combine_fn: Callable[
        [pytree.PyTree, pytree.PyTree], Tuple[pytree.PyTree, pytree.PyTree]
    ],
    init: pytree.PyTree,
    xs: pytree.PyTree,
    *,
    dim: int = 0,
    reverse: bool = False,
) -> Tuple[pytree.PyTree, pytree.PyTree]:
    r"""
    Performs an inclusive scan with a combine function.

    .. warning::
        `torch.scan` is a prototype feature in PyTorch. It currently
        does not support autograd and you may run into miscompiles.
        Read more about feature classification at:
        https://pytorch.org/blog/pytorch-feature-classification-changes/#prototype

    Args:
        combine_fn (Callable): A binary callable with type ``(Tensor, Tensor) -> (Tensor, Tensor)``,
            or if xs is a pytree ``(pytree, pytree) -> (pytree, pytree)``.
            The first input to ``combine_fn`` is the previous or initial scan carry
            and the second input element to ``combine_fn`` is a slice of the input along dim.
            The first output element of ``combine_fn`` is the next scan carry
            and the second output  of ``combine_fn`` represents a slice of the output.
            This function must be pure, i.e., no lifted arguments are supported at the moment
            and may not have any side effects.
        init (torch.Tensor or pytree with tensor leaves): The inital scan carry, a tensor, or nested pytree of tensors.
            The ``init`` is expected to have the same pytree structure as the first output element (i.e. carry)
            of ``combine_fn``.
        xs (torch.Tensor or pytree with tensor leaves): The input tensor, or nested pytree of tensors.

    Kwargs:
        dim (int): the dimension to scan over, default 0.
        reverse (bool): A boolean stating if the scan should be reversed with respect to ``dim``, default ``False``.

    Returns:
        final_carry (torch.Tensor or pytree with tensor leaves),
            the final carry of the scan operation with same pytree structure as init.
        out (torch.Tensor or pytree with tensor leaves),
            each tensor leaf is a stacked output along first dim, where each slice is the output of a scan iteration.

    Example::

        def add(x: torch.Tensor, y: torch.Tensor):
            next_carry = y = x + y
            return next_carry, y

        i0 = torch.zeros(1)
        xs = torch.arange(5)
        # returns torch.tensor([10.]), torch.tensor([[0], [1.], [3.], [6.], [10.]])
        last_carry, cumsum = scan(add, init=i0, xs=xs)


    """
    if not callable(combine_fn):
        raise RuntimeError("Combine_fn must be a callable, but got {combine_fn}")
    if not isinstance(dim, int):
        raise RuntimeError("Dim must be an int, but got " + str(type(dim)))
    if not isinstance(reverse, bool):
        raise RuntimeError("Reverse must be a bool, but got " + str(type(reverse)))

    # TODO: Unify handling of pytrees for control flow ops, such as cond, while_loop, etc.

    if not torch._dynamo.is_compiling():
        with _set_compilation_env(), torch._dynamo.utils.disable_cache_limit():
            return torch.compile(scan, backend="eager", fullgraph=True)(
                combine_fn, init, xs, dim=dim, reverse=reverse
            )

    leaves_init, spec_init = pytree.tree_flatten(init)
    leaves_xs, spec_xs = pytree.tree_flatten(xs)

    if len(leaves_init) == 0:
        raise RuntimeError("Init tensors must be provided")
    if any(not isinstance(x, torch.Tensor) for x in leaves_init):
        raise RuntimeError("All init leaves must be a Tensor")
    if any(not isinstance(x, torch.Tensor) for x in leaves_xs):
        raise RuntimeError("All xs leaves must be a Tensor")
    if any(x.shape[dim] == 0 for x in leaves_xs):
        raise RuntimeError("All xs leaves must have a scan dimension > 0")

    if len(leaves_xs) > 0:
        shape = leaves_xs[0].shape
        ndim = len(shape)
        dim = utils.canonicalize_dim(ndim, dim)

        out = combine_fn(
            pytree.tree_unflatten(leaves_init, spec_init),
            pytree.tree_unflatten([elem.select(dim, 0) for elem in leaves_xs], spec_xs),
        )

        # The first output needs to have the same pytree as init
        carry_leaves = pytree.tree_leaves(out[0])
        if len(carry_leaves) != len(leaves_init):
            raise RuntimeError(
                "The number of leaves of the pytree of the new carry produced by the operator\
 needs to match the length of the pytree of the init"
            )
        if any(
            in_l.shape != out_l.shape for in_l, out_l in zip(leaves_init, carry_leaves)
        ):
            raise RuntimeError(
                "The pytree of the new carry produced by the operator needs to match the pytree of the init"
            )

        # There are no pytree restrictions on the second output of the operator
        _, tree_out = pytree.tree_flatten(out[1])

        combine_fn = functools.partial(
            wrap_combine_fn_flat,
            combine_fn=combine_fn,
            spec_init=spec_init,
            spec_xs=spec_xs,
            num_init_leaves=len(leaves_init),
            num_inp_leaves=len(leaves_xs),
        )

        result_carry, result_flat = _extract_carry_and_out(
            scan_op(
                combine_fn, leaves_init, leaves_xs, dim, reverse, additional_inputs=[]
            ),
            len(leaves_init),
        )

        return pytree.tree_unflatten(result_carry, spec_init), pytree.tree_unflatten(
            result_flat, tree_out
        )

    else:
        return pytree.tree_unflatten(leaves_init, spec_init), xs


class ScanOp(HigherOrderOperator):
    def __init__(self):
        super().__init__("scan")

    def __call__(self, combine_fn, init, xs, dim, reverse, additional_inputs):
        return super().__call__(combine_fn, init, xs, dim, reverse, additional_inputs)


scan_op = ScanOp()


def generic_scan(operator, init, xs, dim=0, reverse=False, additional_inputs=None):
    additional_inputs = additional_inputs if additional_inputs is not None else []

    def _scan(init, xs):
        """Perform scan on `elems` using `elems_init."""
        carry = init
        if len(xs) == 0:
            return carry, []

        num_elems = xs[0].shape[dim]
        if reverse:
            ind = num_elems - 1
        else:
            ind = 0

        # Compute dummy shapes for the pre-allocation
        num_init_leaves = len(init)
        dummy_carry, dummy_out = _extract_carry_and_out(
            operator(
                *carry,
                *[first_slice_copy(elem, dim) for elem in xs],
                *additional_inputs,
            ),
            num_init_leaves,
        )

        # Pre-alocate
        # outs -> Output matrix
        # idxs -> Index matrix for scatter_
        # out: (num_elems, M, N, ...)
        # idx: (1, M, N)
        outs, idxs = zip(
            *[
                [
                    torch.zeros(
                        [num_elems] + list(e.size()),
                        dtype=e.dtype,
                        device=e.device,
                    ),
                    torch.ones_like(e, dtype=torch.int64).unsqueeze(0),
                ]
                for i, e in enumerate(dummy_out)
            ]
        )

        def store_out_in_outs(out, ind):
            # Store the intermediate out in the outs matrix
            for o, x, idx in zip(outs, out, idxs):
                # o: (num_elems, M, N ...)
                # x: (M, N, ...) -> (1, M, N)
                # ind * idx: (1, M, N,) with values to be ind
                # essentially: o[ind][n][k] = x[0][n][k]
                o.scatter_(0, ind * idx, x.unsqueeze(0))

        for i in range(num_elems):
            ind = i if not reverse else num_elems - i - 1
            carry, out = _extract_carry_and_out(
                operator(
                    *carry,
                    *[elem.select(dim, ind) for elem in xs],
                    *additional_inputs,
                ),
                num_init_leaves,
            )

            # Store the inits in the outs matrix.
            store_out_in_outs(out, ind)

        return [*carry, *list(outs)]

    scans = _scan(init, xs)
    return scans


<<<<<<< HEAD
=======
def first_slice_copy(t: torch.Tensor, dim: int) -> torch.Tensor:
    return torch.select_copy(t, dim, 0)


# We also do a clone with contiguous_format. This is to be consistent with
# eager semantic of scan, which stacks the outputs. The result is contiguous
# as a result of the stack operation.
def stack_y(y: torch.Tensor, scan_length: int) -> torch.Tensor:
    return (
        y.unsqueeze(0)
        .repeat(*([scan_length] + [1] * y.ndim))
        .clone(memory_format=torch.contiguous_format)
    )


>>>>>>> 72e3b19d
def trace_scan(
    proxy_mode,
    func_overload,
    combine_fn: Callable,
    init: List[torch.Tensor],
    xs: List[torch.Tensor],
    dim: int,
    reverse: bool,
    additional_inputs: List[torch.Tensor],
):
    with disable_proxy_modes_tracing():
        sample_inits = [x_init.clone() for x_init in init]
        sample_inputs = [first_slice_copy(x, dim) for x in xs]
        sample_additional_inputs = [x.clone() for x in additional_inputs]
        combine_graph = reenter_make_fx(combine_fn)(
            *sample_inits, *sample_inputs, *sample_additional_inputs
        )

    outputs = None
    for node in combine_graph.graph.nodes:
        if node.op == "output":
            assert outputs is None
            assert len(node.args) == 1
            outputs = node.args[0]

    assert outputs is not None

    carry, output = _extract_carry_and_out(outputs, len(init))

    for ini, ca in zip(init, carry):
        ini_meta = ini
        carry_meta = ca.meta["tensor_meta"]
        carry_val = ca.meta["val"]
        if (
            carry_val.device != ini_meta.device
            or carry_meta.dtype != ini_meta.dtype
            or carry_meta.shape != ini_meta.shape
        ):
            raise RuntimeError(
                f"Expected metadata of the combine_fn result {carry_meta} to be the same as "
                + f"the metadata of init with {ini_meta}"
            )

    _, combine_graph_name = unique_graph_id(proxy_mode, prefix="scan_combine_graph")

    proxy_mode.tracer.root.register_module(combine_graph_name, combine_graph)

    args = (combine_graph, init, xs, dim, reverse, additional_inputs)
    proxy_args = pytree.tree_map(proxy_mode.tracer.unwrap_proxy, args)
    out_proxy = proxy_mode.tracer.create_proxy(
        "call_function", func_overload, proxy_args, {}, name="scan"
    )

    with disable_proxy_modes_tracing():
        scan_length = xs[0].shape[dim]
        fake_carry, fake_outputs = _extract_carry_and_out(
            [o.meta["val"] for o in outputs], len(init)
        )
        out = (
            *fake_carry,
<<<<<<< HEAD
            *tuple(
                expand_tensor(t, dim, scan_length)
                for t in fake_outputs
            ),
=======
            *(stack_y(t, scan_length) for t in fake_outputs),
>>>>>>> 72e3b19d
        )

    return track_tensor_tree(out, out_proxy, constant=None, tracer=proxy_mode.tracer)


@scan_op.py_impl(DispatchKey.CompositeExplicitAutograd)
def scan_op_dense(combine_fn, init, xs, dim, reverse, additional_inputs):
    mode = _get_current_dispatch_mode()
    assert mode is None, "Mode should never be enabled for CPU/CUDA key"
    return generic_scan(combine_fn, init, xs, dim, reverse, additional_inputs)


class ScanAutogradOp(torch.autograd.Function):
    @staticmethod
    def forward(
        ctx,
        fw_graph,
        joint_graph,
        dim,
        reverse,
        num_leaves_init,
        additional_inputs,
        *ops,
    ):
        init = ops[:num_leaves_init]
        xs = ops[num_leaves_init:]

        ctx._joint_graph = joint_graph
        ctx._dim = dim
        ctx._reverse = reverse
        ctx._num_leaves_init = num_leaves_init
        ctx._num_leaves_xs = len(xs)

        with torch._C._AutoDispatchBelowAutograd():
            carry, carries_outs = _extract_carry_and_out(
                scan_op(fw_graph, init, xs, dim, reverse, additional_inputs),
                num_leaves_init,
            )

            # Collect the carries for each time step from the outs
            carries = carries_outs[:num_leaves_init]
            outs = carries_outs[num_leaves_init:]

            ctx.save_for_backward(
                *(init + xs + tuple(carries) + tuple(additional_inputs))
            )
            return (*carry, *outs)

    @staticmethod
    def backward(ctx, *flat_grads):
        r"""
        This function computes the gradients of the scan operation.
        It does so by constructing using an additional scan operator with the gradients
        
        Args:
            flat_grads (torch.Tensor): The tensor of upstream gradients, or a nested pytree of tensors.

        Example::

            The ``fw_graph`` f(.,.), used in the forward function, is the operator used during the scan. For example
            def f(x: torch.Tensor, y: torch.Tensor):
                next_carry = y = x + y
                return next_carry, y

            The ``joint_graph`` g(.,.), used in the backward function, is the gradient of the function f(.,.).
            It computes the gradients for x and y of f. For example for the function f above
            def g(x: torch.Tensor, y: torch.Tensor):
                return 1., 1.
                
            To use a scan operation for the backward path as well, the function f is modified such that it 
            returns all carries and not only the last one. In particular:
            def f_autograd(x: torch.Tensor, y: torch.Tensor):
                next_carry, y = f(x, y)
                return next_carry, (next_carry, y)

            The inputs to ``scan`` in the forward path are init; xs_1, xs_2, ..., xs_T
            With the modified function f, the outputs of ``scan`` in the forward path are (c_1, y_1), (c_2, y_2), ..., (c_T, y_T).
            The backward function receives gradients for c_T -> g_c_T and for y_1, y_2, ... y_T -> g_y_1, g_y_2, ... g_y_T = g_ys

            The gradients of init and xs can then be computed as
            xs_bwd = (*g_ys, *carries, *xs)
            g_init, g_xs = scan(joint_graph, g_c_T, xs_bwd, dim, True)

        """

        joint_graph = ctx._joint_graph
        dim = ctx._dim
        num_leaves_init = ctx._num_leaves_init
        num_leaves_xs = ctx._num_leaves_xs
        reverse = ctx._reverse

        # Retrieve the forward inputs and the forward outputs
        operands_outs = ctx.saved_tensors
        init = operands_outs[:num_leaves_init]
        xs = operands_outs[num_leaves_init : num_leaves_init + num_leaves_xs]
        carries = operands_outs[
            num_leaves_init + num_leaves_xs : 2 * num_leaves_init + num_leaves_xs
        ]
        additional_inputs = operands_outs[2 * num_leaves_init + num_leaves_xs :]

        with torch._C._AutoDispatchBelowAutograd():
            g_c_T = flat_grads[:num_leaves_init]
            g_ys = flat_grads[num_leaves_init:]

            if reverse:
                carries_augmented = [
                    torch.cat(
                        [torch.unsqueeze(i, dim), torch.flip(c[1:], [dim])], dim=dim
                    )
                    for i, c in zip(init, carries)
                ]
                xs = [torch.flip(x, [dim]) for x in xs]
            else:
                carries_augmented = [
                    torch.cat([torch.unsqueeze(i, dim), c[:-1]], dim=dim)
                    for i, c in zip(init, carries)
                ]

            xs_bwd = (*g_ys, *carries_augmented, *xs)
            g_init, g_xs = _extract_carry_and_out(
                scan_op(joint_graph, g_c_T, xs_bwd, dim, True, additional_inputs),
                num_leaves_init,
            )

            if reverse:
                g_xs = [torch.flip(g, [dim]) for g in g_xs]

        return None, None, None, None, None, None, *g_init, *g_xs


@scan_op.py_impl(DispatchKey.Autograd)
def scan_autograd(combine_fn, init, input, dim, reverse, additional_inputs):
    # A shortcut for the case where all inputs don't require gradient,
    # we skip tracing the forward and backward graph.
    if pytree.tree_all_only(
        torch.Tensor,
        lambda t: not t.requires_grad,  # type: ignore[union-attr]
        (init, input),
    ):
        with torch._C._AutoDispatchBelowAutograd():
            return scan_op(combine_fn, init, input, dim, reverse, additional_inputs)

    num_leaves_init = len(init)

    (
        fw_graph,
        joint_graph,
    ) = create_fw_bw_graph_combinefn(combine_fn, init, input, dim)

    flat_out = ScanAutogradOp.apply(
        fw_graph,
        joint_graph,
        dim,
        reverse,
        num_leaves_init,
        additional_inputs,
        *(init + input),
    )
    return *flat_out[:num_leaves_init], *flat_out[num_leaves_init:]


@scan_op.py_impl(ProxyTorchDispatchMode)
def scan_proxy_mode(mode, combine_fn, init, xs, dim, reverse, additional_inputs):
    return trace_scan(
        mode, scan_op, combine_fn, init, xs, dim, reverse, additional_inputs
    )


@scan_op.py_impl(FakeTensorMode)
def scan_fake_tensor_mode(mode, combine_fn, init, xs, dim, reverse, additional_inputs):
    with mode:
        scan_length = xs[0].shape[dim]
        carry, outputs = _extract_carry_and_out(
            combine_fn(
                *init,
                *[first_slice_copy(inp, dim) for inp in xs],
                *additional_inputs,
            ),
            len(init),
        )
        out = (
            *carry,
<<<<<<< HEAD
            *tuple(
                expand_tensor(t, dim, scan_length)
                for t in outputs
            ),
=======
            *(stack_y(t, scan_length) for t in outputs),
>>>>>>> 72e3b19d
        )
        return out


@scan_op.py_functionalize_impl
def scan_functionalize(ctx, combine_fn, init, xs, dim, reverse, additional_inputs):
    unwrapped_xs = ctx.unwrap_tensors(xs)
    unwrapped_init = ctx.unwrap_tensors(init)
    unwrapped_additional_inputs = ctx.unwrap_tensors(additional_inputs)
    with ctx.redispatch_to_next() as m:
        functional_combine_fn = ctx.functionalize(combine_fn)
        pre_dispatch = hasattr(ctx, "mode") and ctx.mode.pre_dispatch
        sample_unwrapped_xs_sliced = [
            first_slice_copy(inp, dim) for inp in unwrapped_xs
        ]
        sample_inputs = list(
            itertools.chain(
                unwrapped_init,
                sample_unwrapped_xs_sliced,
                unwrapped_additional_inputs,
            )
        )
        if _has_potential_branch_input_mutation(
            functional_combine_fn, sample_inputs, pre_dispatch=pre_dispatch
        ):
            raise UnsupportedAliasMutationException(
                "Combine_fn might be modifying the input!"
            )
        if _has_potential_branch_input_alias(
            functional_combine_fn, sample_inputs, pre_dispatch=pre_dispatch
        ):
            raise UnsupportedAliasMutationException(
                "Combine_fn might be aliasing the input!"
            )
        ret = scan_op(
            functional_combine_fn,
            unwrapped_init,
            unwrapped_xs,
            dim,
            reverse,
            unwrapped_additional_inputs,
        )
    return ctx.wrap_tensors(ret)


# dense implementation for scan. Used for testing only.
def _fake_scan(combine_fn, init, xs=None, dim=0, reverse=False):
    carry_leaves, carry_spec = pytree.tree_flatten(init)
    inp_leaves, inp_spec = pytree.tree_flatten(xs)
    if xs is None or len(inp_leaves) == 0:
        return init, []
    result_flat = []
    carry = carry_leaves
    op = reversed if reverse else lambda x: x

    dummy_carry, dummy_out = combine_fn(
        pytree.tree_unflatten(carry, carry_spec),
        pytree.tree_unflatten(
            [first_slice_copy(elem, dim) for elem in inp_leaves],
            inp_spec,
        ),
    )
    dummy_out_leaves, dummy_out_spec = pytree.tree_flatten(dummy_out)
    num_leaves = len(dummy_out_leaves)

    for ind in op(range(inp_leaves[0].size(dim))):
        xs = [elem.select(dim, ind) for elem in inp_leaves]

        carry, y = combine_fn(
            pytree.tree_unflatten(carry, carry_spec),
            pytree.tree_unflatten(xs, inp_spec),
        )
        carry, _ = pytree.tree_flatten(carry)
        y, _ = pytree.tree_flatten(y)
        result_flat.append(y)

    results = [
        torch.stack([e[leave_ind] for e in op(result_flat)])
        for leave_ind in range(num_leaves)
    ]
    return (
        pytree.tree_unflatten(carry, carry_spec),
        pytree.tree_unflatten(results, dummy_out_spec),
    )<|MERGE_RESOLUTION|>--- conflicted
+++ resolved
@@ -335,8 +335,6 @@
     return scans
 
 
-<<<<<<< HEAD
-=======
 def first_slice_copy(t: torch.Tensor, dim: int) -> torch.Tensor:
     return torch.select_copy(t, dim, 0)
 
@@ -352,7 +350,6 @@
     )
 
 
->>>>>>> 72e3b19d
 def trace_scan(
     proxy_mode,
     func_overload,
@@ -413,14 +410,7 @@
         )
         out = (
             *fake_carry,
-<<<<<<< HEAD
-            *tuple(
-                expand_tensor(t, dim, scan_length)
-                for t in fake_outputs
-            ),
-=======
             *(stack_y(t, scan_length) for t in fake_outputs),
->>>>>>> 72e3b19d
         )
 
     return track_tensor_tree(out, out_proxy, constant=None, tracer=proxy_mode.tracer)
@@ -603,14 +593,7 @@
         )
         out = (
             *carry,
-<<<<<<< HEAD
-            *tuple(
-                expand_tensor(t, dim, scan_length)
-                for t in outputs
-            ),
-=======
             *(stack_y(t, scan_length) for t in outputs),
->>>>>>> 72e3b19d
         )
         return out
 
