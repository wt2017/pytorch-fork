--- conflicted
+++ resolved
@@ -151,17 +151,11 @@
                 from .utils import _from_fun
 
                 fw_inputs = pytree.tree_map(_from_fun, operands)
-<<<<<<< HEAD
-                _, joint_graph, _ = create_fw_bw_graph(
-                    subgraph, fw_inputs, grad_outputs
-                )
-=======
                 (
                     _,
                     joint_graph,
                     _,
                 ) = create_fw_bw_graph(subgraph, fw_inputs, grad_outputs)
->>>>>>> 3da14d38
 
         # The joint graph returns (*grad_inputs, *fwd_outputs).
         # We only need the grad_inputs.
