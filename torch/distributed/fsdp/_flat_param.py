--- conflicted
+++ resolved
@@ -1134,7 +1134,6 @@
     # @no_type_check
     # @torch.no_grad()
     def init_flat_param_attributes(self) -> None:
-<<<<<<< HEAD
         with torch.no_grad():
             """
             This initializes some attributes on the handle's ``FlatParameter``.
@@ -1180,81 +1179,6 @@
                 flat_param._cpu_grad = torch.zeros_like(
                     flat_param._local_shard, device=cpu_device
                 ).pin_memory()
-=======
-        """
-        Initialize some attributes on the handle's ``FlatParameter``.
-
-        This should be called during lazy initialization since it requires the
-        parameter to be on the compute device if not offloading to CPU and we
-        want to give users the chance to move the parameter appropriately after
-        the FSDP constructor.
-
-        For each tensor attribute on the ``FlatParameter``, see the unshard and
-        reshard methods in this class for the allocation and free pattern.
-        """
-        flat_param = self.flat_param
-        if flat_param.dtype != self._orig_param_dtype:
-            # Entering this branch means that the user changed the parameter
-            # dtype after FSDP initialization, in which case we may need to
-            # refresh some saved dtype attributes (dtypes specified as a part
-            # of mixed precision take precedence).
-            if not self._low_prec_param_dtype_specified:
-                self._fwd_bwd_param_dtype = flat_param.dtype
-            # For `reduce_dtype`, require `param_dtype` was not specified since
-            # then we infer the `reduce_dtype` from the specified `param_dtype`
-            if (
-                not self._low_prec_reduce_dtype_specified
-                and not self._low_prec_param_dtype_specified
-            ):
-                self._reduce_dtype = flat_param.dtype
-            self._orig_param_dtype = flat_param.dtype
-        cpu_device = torch.device("cpu")
-        if self._offload_params:
-            _p_assert(
-                flat_param.device == cpu_device,
-                f"Expects the `FlatParameter` to be on CPU when parameter CPU "
-                f"offloading is enabled, not {flat_param.device}",
-            )
-        else:
-            self._check_on_compute_device(self.flat_param)
-        flat_param._local_shard = flat_param.data
-        if self._offload_params:
-            # Pin the memory for faster H2D transfer
-            flat_param._local_shard = flat_param._local_shard.pin_memory()
-            # Pre-allocate the sharded gradient on CPU to enable non-blocking
-            # D2H transfer during the backward pass
-            flat_param._cpu_grad = torch.zeros_like(
-                flat_param._local_shard, device=cpu_device
-            ).pin_memory()
-        if self._uses_param_mixed_precision:
-            # For parameter mixed precision, we maintain a low precision
-            # sharded tensor on the compute device to be all-gathered (for
-            # sharded strategies) or directly used (for `NO_SHARD`) for
-            # computation.
-            flat_param._mp_shard = torch.empty_like(
-                flat_param._local_shard,
-                device=self.device,
-                dtype=self._fwd_bwd_param_dtype,
-            )
-            _free_storage(flat_param._mp_shard)
-        if self.uses_sharded_strategy:
-            # We maintain a padded unsharded tensor that serves as the
-            # all-gather destination and owns the original parameter storages.
-            unsharded_param_dtype = (
-                self._fwd_bwd_param_dtype
-                if self._uses_param_mixed_precision
-                else flat_param.dtype
-            )  # use low precision if parameter mixed precision is enabled
-            padded_unsharded_numel = flat_param.numel() * self.world_size
-            flat_param._full_param_padded = torch.empty(
-                padded_unsharded_numel,
-                device=self.device,
-                dtype=unsharded_param_dtype,
-            )
-            flat_param._padded_unsharded_size = flat_param._full_param_padded.size()
-            _free_storage(flat_param._full_param_padded)
-
->>>>>>> 855a5cf4
             if self._uses_param_mixed_precision:
                 # For parameter mixed precision, we maintain a low precision
                 # sharded tensor on the compute device to be all-gathered (for
