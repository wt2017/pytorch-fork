from __future__ import annotations

import collections
import dataclasses
import functools
import inspect
import itertools
import logging
import math
import operator
import os
import pprint
import textwrap
import traceback
import typing
from collections import Counter, defaultdict
from typing import Any, Callable, Generic, Optional, TYPE_CHECKING, TypeVar, Union


if TYPE_CHECKING:
    from collections.abc import Sequence
    from types import ModuleType

import sympy

import torch
import torch._inductor.async_compile  # noqa: F401 required to warm up AsyncCompile pools
from torch._dynamo.utils import counters, dynamo_timed
from torch._inductor.codecache import LambdaFuture, PyCodeCache
from torch._inductor.metrics import get_metric_table, is_metric_table_enabled
from torch.fx.experimental.symbolic_shapes import free_unbacked_symbols
from torch.utils._ordered_set import OrderedSet
from torch.utils._sympy.symbol import free_symbol_is_type, SymT
from torch.utils._triton import has_triton

from . import comms, config, dependencies, ir, metrics
from .analyze_preserves_zero_mask import can_codegen_without_upcasts
from .codegen.common import BackendFeature, get_scheduling_for_device, Kernel
from .comm_analysis import estimate_nccl_collective_runtime
from .dependencies import Dep, MemoryDep, StarDep, WeakDep
from .exc import GPUTooOldForTriton, TritonMissing
from .ir import (
    ComputedBuffer,
    get_device_type,
    GraphPartitionSignature,
    MultiOutput,
    MultiOutputLayout,
)
from .loop_body import LoopBody
from .memory import MemoryPlanningInfoForBuffer, MemoryPlanningInfoForNode
from .runtime.runtime_utils import green_text, red_text
from .sizevars import SimplifyIndexing
from .utils import (
    cache_on_self,
    cmp,
    device_need_guard,
    get_device_tflops,
    get_dtype_size,
    get_gpu_dram_gbps,
    IndentedBuffer,
    is_collective,
    is_gpu,
    is_multi_outputs_template,
    is_output_of_multi_outputs_template,
    is_wait,
    sympy_product,
)
from .virtualized import V


log = logging.getLogger(__name__)
fusion_log = torch._logging.getArtifactLogger(__name__, "fusion")
loop_ordering_log = torch._logging.getArtifactLogger(__name__, "loop_ordering")

PartitionType = list["BaseSchedulerNode"]


@dataclasses.dataclass
class SchedulerBuffer:
    scheduler: Scheduler
    node: ir.Buffer
    defining_op: Optional[BaseSchedulerNode]
    users: list[NodeUser] = dataclasses.field(default_factory=list)
    mpi_buffer: MemoryPlanningInfoForBuffer = dataclasses.field(
        default_factory=MemoryPlanningInfoForBuffer
    )

    def defining_op_name(self) -> str:
        op = self.defining_op
        assert op is not None
        return op.get_name()

    def __hash__(self) -> int:
        return hash(self.node.name)

    def debug_str(self) -> str:
        result = IndentedBuffer()
        name = self.get_name()
        result.writeline(f"{name}: {type(self.node).__name__}")
        result.writeline(f"{name}.layout = {self.node.layout}")
        if self.get_aliases():
            result.writeline(f"{name}.aliases = {pformat(self.get_aliases())}")
        if self.get_mutations():
            result.writeline(f"{name}.mutations = {pformat(self.get_mutations())}")

        if len(self.users) <= 1:
            result.writeline(f"{name}.users = {self.users}")
        else:
            result.writeline(f"{name}.users = [")
            with result.indent(1):
                for user in self.users:
                    result.writeline(f"{user},")
            result.writeline("]")
        return result.getrawvalue()

    def get_name(self) -> str:
        return self.node.get_name()

    def allocate(self) -> None:
        assert self.node is not None
        if not self.node.should_allocate():
            return

        if (
            self.node.get_inputs_that_alias_output()
            or self.node.get_mutation_names()
            or isinstance(self.node.get_output_spec(), ir.CommBufferLayout)
        ):
            V.graph.wrapper_code.codegen_allocation(self.node)
            return

        # hacky check for if V.kernel is a real kernel or NullHandler
        if (
            hasattr(V.kernel, "args")
            and self.get_name() in V.kernel.inplace_update_buffers
        ):
            input_buffer: Union[ir.DonatedBuffer, ir.Buffer]
            input_buffer_name = V.kernel.inplace_update_buffers[self.get_name()]
            if input_buffer_name in self.scheduler.name_to_donated_buffer:
                input_buffer = self.scheduler.name_to_donated_buffer[
                    input_buffer_name
                ].node
            else:
                input_buffer = self.scheduler.name_to_buf[input_buffer_name].node
            V.graph.wrapper_code.codegen_inplace_reuse(
                input_buffer,
                self.node,
            )
        else:
            V.graph.wrapper_code.codegen_allocation(self.node)

    def can_free(self) -> bool:
        # There's no real allocated buffer, no need to free it
        assert self.node is not None
        if isinstance(self.node.layout, ir.NoneLayout) or is_multi_outputs_template(
            self.node
        ):
            return False
        for use in self.users:
            if isinstance(use.node, OutputNode):
                return False
        return True

    def set_users(self, users: list[NodeUser]) -> None:
        # deduplicate
        result: dict[int, NodeUser] = {}
        for use in users:
            if id(use.node) in result:
                result[id(use.node)] = use.merge(result[id(use.node)])
            else:
                result[id(use.node)] = use
        self.users = list(result.values())

    def get_aliases(self) -> Sequence[str]:
        assert self.node is not None
        return self.node.get_inputs_that_alias_output()

    def get_mutations(self) -> Sequence[str]:
        assert self.node is not None
        return self.node.get_mutation_names()


@dataclasses.dataclass
class SchedulerDonatedBuffer(SchedulerBuffer):
    defining_op: Optional[BaseSchedulerNode] = None


class BaseSchedulerNode:
    group: tuple[torch.device, tuple[tuple[sympy.Expr, ...], ...]]
    read_writes: dependencies.ReadWrites
    unmet_dependencies: OrderedSet[Dep]
    # .min_order and .max_order are only relevant for "grouped" nodes such as FusedSchedulerNode.
    # e.g. if the FusedSchedulerNode includes nodes (op_1, op_2, op_3), and op_X is X-th node
    # in `self.scheduler.nodes`, then for this FusedSchedulerNode, .min_order is 1 and .max_order is 3.
    # For non-"grouped" nodes (i.e. regular SchedulerNode),
    # .min_order = .max_order = X if this node is X-th node in `self.scheduler.nodes`.
    min_order: int
    max_order: int
    mpi_node: MemoryPlanningInfoForNode

    def __init__(self, scheduler: Scheduler) -> None:
        self.scheduler: Scheduler = scheduler
        self.debug_device_str: Callable[
            [BaseSchedulerNode], list[str]
        ] = lambda *args, **kwargs: []

    def _init_from_node(self, node: ir.Operation) -> None:
        self.node: Optional[ir.Operation] = node
        self.ancestors = OrderedSet[str]()
        self.last_usage = OrderedSet[
            str
        ]()  # buffers that won't be used after this kernel
        self.written = False
        self.outputs: list[SchedulerBuffer] = [
            SchedulerBuffer(
                scheduler=self.scheduler,
                node=output,
                defining_op=self,
            )
            for output in node.get_outputs()
        ]
        self.outputs_by_name: dict[str, SchedulerBuffer] = {
            buf.get_name(): buf for buf in self.outputs
        }

    def __repr__(self) -> str:
        return f"{type(self).__name__}(name={self.get_name()!r})"

    def debug_str(self) -> str:
        """Longer form printout for trace logs"""
        name = self.get_name()
        buf = IndentedBuffer()
        buf.splice(
            f"""\
{name}: {type(self).__name__}({type(getattr(self, 'node', None)).__name__})
{name}.writes = {pformat(self.read_writes.writes)}
{name}.unmet_dependencies = {pformat(self.unmet_dependencies)}
{name}.met_dependencies = {pformat(self.read_writes.reads - self.unmet_dependencies)}
{name}.outputs = [
        """
        )
        with buf.indent():
            for out in self.get_outputs():
                buf.splice(out.debug_str())
        buf.writeline("]")

        try:
            buf.splice(self.debug_str_extra())
        except Exception:
            log.warning("Ignoring error in debug_str()", exc_info=True)

        return buf.getrawvalue().rstrip()

    def debug_str_extra(self) -> str:
        return ""

    def _debug_str_for_device(self) -> list[str]:
        return self.debug_device_str(self)

    def debug_str_short(self) -> str:
        maybe_data = getattr(self.node, "data", None)
        data_str = ""
        if isinstance(maybe_data, torch._inductor.ir.Pointwise):
            data_str = ", " + maybe_data.str_helper(
                [maybe_data.get_size()], shorten=False, multiline=False
            )
        elif isinstance(maybe_data, torch._inductor.ir.Reduction):
            data_str = ", " + maybe_data.str_helper(
                [maybe_data.get_reduction_size(), maybe_data.get_reduction_type()],
                shorten=False,
                multiline=False,
            )
        return f"{self}{data_str}"

    def log_details(self) -> None:
        log.info(
            "%s: unmet_dependencies = %s, writes = %s",
            self,
            self.unmet_dependencies,
            self.read_writes.writes,
        )

    def reorder_loops_by_dep_pair(
        self, self_dep: MemoryDep, other_dep: MemoryDep
    ) -> None:
        return

    def update_mutated_names(self, renames: dict[str, str]) -> None:
        self.set_read_writes(self.read_writes.rename(renames))

    def add_fake_dep(self, dep: Dep) -> None:
        self.set_read_writes(self.read_writes.with_read(dep))

    def has_aliasing_or_mutation(self) -> bool:
        return any(
            buf.get_aliases() or buf.get_mutations() for buf in self.get_outputs()
        )

    def set_read_writes(self, rw: dependencies.ReadWrites) -> None:
        self.read_writes = rw
        self.unmet_dependencies = self.read_writes.reads
        self.prune_deps()

    def set_last_usage(
        self, future_used_buffers: OrderedSet[str], mutation_real_name: dict[str, str]
    ) -> None:
        used_buffers = self.used_or_aliased_buffer_names()
        used_buffers = OrderedSet(mutation_real_name.get(k, k) for k in used_buffers)
        self.last_usage = used_buffers - future_used_buffers

    def mark_run(self) -> None:
        for buf in self.outputs:
            buf.allocate()

    def used_buffer_names(self) -> OrderedSet[str]:
        return OrderedSet(
            dep.name
            for dep in itertools.chain(self.read_writes.reads, self.read_writes.writes)
        )

    def used_or_aliased_buffer_names(self) -> OrderedSet[str]:
        used_names = OrderedSet[str]()

        deps = [
            dep.name
            for dep in itertools.chain(self.read_writes.reads, self.read_writes.writes)
        ]
        while len(deps) > 0:
            dep = deps.pop()
            used_names.add(dep)
            if V.graph.name_to_buffer.get(dep):
                deps.extend(
                    alias
                    for alias in V.graph.name_to_buffer[
                        dep
                    ].get_inputs_that_alias_output()
                    if alias not in used_names
                )
        return used_names

    def prune_deps(self) -> None:
        self.unmet_dependencies = OrderedSet(
            dep
            for dep in self.unmet_dependencies
            if dep.name not in self.scheduler.available_buffer_names
        )

    def prune_weak_deps(self) -> None:
        # Prune weak dependencies on operations that have been removed
        def should_prune(dep: Dep) -> bool:
            if not isinstance(dep, WeakDep):
                return False
            op_name = self.scheduler.name_to_buf[dep.name].defining_op_name()
            return op_name in V.graph.removed_operations

        to_remove = OrderedSet(
            dep for dep in self.read_writes.reads if should_prune(dep)
        )
        self.set_read_writes(self.read_writes.remove_reads(to_remove))

    def prune_redundant_deps(
        self, name_to_fused_node: dict[str, BaseSchedulerNode]
    ) -> None:
        _prune_redundant_deps(self, name_to_fused_node, self.scheduler.name_to_buf)

    def get_name(self) -> str:
        assert self.node is not None
        return self.node.get_operation_name()

    def get_first_name(self) -> str:
        return self.get_name()

    @cache_on_self
    def get_operation_names(self) -> OrderedSet[str]:
        return OrderedSet(node.get_name() for node in self.get_nodes())

    @cache_on_self
    def get_buffer_names(self) -> OrderedSet[str]:
        return OrderedSet(out.get_name() for out in self.outputs)

    @cache_on_self
    def can_codegen_in_low_precision(self) -> bool:
        return all(
            isinstance(n, SchedulerNode)
            and can_codegen_without_upcasts(n, disallow_fp32_ops=True)
            for n in self.get_nodes()
        )

    @cache_on_self
    def can_codegen_without_upcasts(self) -> bool:
        return all(
            isinstance(n, SchedulerNode) and can_codegen_without_upcasts(n)
            for n in self.get_nodes()
        )

    def get_nodes(self) -> Sequence[BaseSchedulerNode]:
        return [self]

    def get_outputs(self) -> Sequence[SchedulerBuffer]:
        return self.outputs

    def get_output(self, buf_name: str) -> SchedulerBuffer:
        return self.outputs_by_name[buf_name]

    def get_device(self) -> Optional[torch.device]:
        assert self.node is not None
        return self.node.get_device()

    def is_cpu(self) -> bool:
        device = self.get_device()
        return device is not None and device.type == "cpu"

    def is_gpu(self) -> bool:
        device = self.get_device()
        return device is not None and is_gpu(device.type)

    def is_reduction(self) -> bool:
        return False

    def is_split_scan(self) -> bool:
        return False

    def is_template(self) -> bool:
        return False

    def is_extern(self) -> bool:
        return False

    def is_foreach(self) -> bool:
        return False

    def can_inplace(self, read_dep: dependencies.Dep) -> bool:
        return False

    def has_side_effects(self) -> bool:
        return False

    def decide_inplace_update(self) -> None:
        """
        Decide if there should be inplace updates for the node
        and record the decision in the active kernel.
        """
        from .codegen.wrapper import can_match_buffer_size

        if not (
            isinstance(self, SchedulerNode)
            and config.inplace_buffers
            and V.graph.has_feature(self.get_device(), BackendFeature.INPLACE_BUFFERS)
            and (
                not isinstance(V.kernel, torch._inductor.codegen.simd.SIMDKernel)
                or getattr(V.kernel, "mutations", None) is not None
            )
            # hacky check for if V.kernel is a real kernel or NullHandler
            and hasattr(V.kernel, "args")
        ):
            return

        # NOTE remove V.graph.removed_operations once deps issue is fixed
        inconsequential_nodes = (
            self.ancestors
            | V.graph.removed_operations
            | self.scheduler.completed_operations
        )

        for buf in self.get_outputs():
            buf_node = buf.node
            assert buf_node is not None
            if (
                not buf_node.should_allocate()
                or buf_node.get_inputs_that_alias_output()
                or buf_node.get_mutation_names()
                or buf.get_name() in V.graph.removed_buffers
            ):
                continue

            for read in self.read_writes.reads:
                input_buf: Optional[Union[SchedulerBuffer, SchedulerDonatedBuffer]]
                if read.name in self.scheduler.name_to_donated_buffer:
                    input_buf = self.scheduler.name_to_donated_buffer[read.name]
                else:
                    input_buf = self.scheduler.name_to_buf.get(read.name)

                if (
                    input_buf
                    and V.graph.wrapper_code.can_reuse(input_buf, self)
                    and not isinstance(input_buf.defining_op, NopKernelSchedulerNode)
                ):
                    assert input_buf.users is not None
                    remaining_uses = [
                        x
                        for x in input_buf.users
                        if x.node.get_name() not in inconsequential_nodes
                    ]
                    if (
                        len(remaining_uses) == 1
                        and remaining_uses[0].can_inplace
                        and remaining_uses[0].node is self
                        and input_buf.node is not None
                        and not isinstance(
                            input_buf.node.get_output_spec(),
                            (
                                ir.NoneLayout,
                                ir.MultiOutputLayout,
                                ir.MutationLayoutSHOULDREMOVE,
                            ),
                        )
                        and not (
                            input_buf.defining_op
                            and isinstance(
                                input_buf.defining_op.node,
                                (ir.FallbackKernel, ir.MultiOutput),
                            )
                            and len(input_buf.node.get_inputs_that_alias_output()) > 0
                        )
                        and can_match_buffer_size(input_buf.node, buf.node)
                    ):
                        # if there isn't a triton kernel, then we don't need to call triton-specific things.
                        # but TODO this might be a convenient place to signal to the Collective kernels to inplace
                        # (and, can we make "kernel" less generic of a name?)
                        V.kernel.args.make_inplace(input_buf.get_name(), buf.get_name())
                        # mutations not tracked in cpp kernels
                        if isinstance(
                            V.kernel, torch._inductor.codegen.simd.SIMDKernel
                        ):
                            V.kernel.mutations.add(input_buf.get_name())
                            V.kernel.mutations.add(buf.get_name())

                        V.kernel.inplace_update_buffers[
                            buf.get_name()
                        ] = input_buf.get_name()
                        break

    def codegen_originating_info(
        self, buffer: IndentedBuffer, only_once: bool = True
    ) -> None:
        if not config.comment_origin:
            return

        if only_once and self.written:
            return
        assert self.node is not None
        origins = self.node.get_origins()
        out_lines = []

        for o in origins:
            if o.op == "output":
                # These are boring and samey
                continue

            out_lines.append("")
            # TODO(voz): Should the pragma be constant somewhere?
            out_lines.append("#pragma CMT ORIGIN:")
            op_info_str = f"#pragma CMT {o.op} {o.target}"
            if "seq_nr" in o.meta:
                op_info_str = op_info_str + f" seq_nr:{o.meta['seq_nr']}"
            out_lines.append(op_info_str)
            if "stack_trace" in o.meta:
                stack_trace = f"{o.meta['stack_trace']}"
                stack_trace_last_line = stack_trace.split("|")[-1]
                out_lines.append(
                    "#pragma CMT "
                    + stack_trace_last_line.replace("{", "{{")
                    .replace("}", "}}")
                    .replace("\n", "\\")
                )
                out_lines.append("#pragma CMT END ORIGIN")
                out_lines.append("")

        if len(out_lines) == 0:
            return

        # TODO(voz): Ostensibly, we should not need this. But there are cases where C++ codegen does
        # not use BracesBuffer, so we have no good indicator of a C++ buffer atm.
        buffer.writelines(out_lines)
        self.written = True

    @cache_on_self
    def get_read_write_buffers_sizes(self) -> int:
        return self.get_read_write_buffers_sizes_impl(
            include_reads=True, include_writes=True
        )

    @cache_on_self
    def get_read_buffer_sizes(self) -> int:
        return self.get_read_write_buffers_sizes_impl(
            include_reads=True, include_writes=False
        )

    @cache_on_self
    def get_write_buffer_sizes(self) -> int:
        return self.get_read_write_buffers_sizes_impl(
            include_reads=False, include_writes=True
        )

    def get_read_write_buffers_sizes_impl(
        self, include_reads: bool, include_writes: bool
    ) -> int:
        return sum(
            self.get_read_write_buffer_accesses(
                include_reads=include_reads, include_writes=include_writes
            ).values(),
            start=0,
        )

    def get_read_write_buffer_accesses(
        self, include_reads: bool, include_writes: bool
    ) -> dict[str, int]:
        """
        Counting the number of bytes accessed for a kernel is
        surprisingly tricky. In particular, there is a differentiation
        between 'theoretical' memory accesses and practical memory
        accesses. For example, a layernorm kernel may actually access an
        input 3 times, but in theory, it only needs to access its input
        once (and may be optimized to do so through say, persistent
        reductions)

        Another example is that even though a buffer is passed in, we may
        not access the entire buffer. This may occur if we are accessing
        a slice of the buffer. Another tricky case is for indirect
        indexing, where the amount of bytes accessed depends on the
        values of the input.

        What this function aims to compute is the memory accesses for
        worst-case inputs, best-case optimization. What this means is
        that for each buffer we compute the amount of potential accesses in two ways and take the minimum.

        1. Numel in ranges multiplied by number of deps the buffer has
        2. The buffer size

        Returns memory accesses per buffer.
        """
        if isinstance(self, NopKernelSchedulerNode):
            return {}
        if isinstance(self, ExternKernelSchedulerNode) and isinstance(
            self.node, MultiOutput
        ):
            # todo: Calculate this - it's kinda annoying.
            return {}

        def try_size_hint(s: sympy.Expr) -> int:
            return V.graph.sizevars.size_hint(s, fallback=0)

        if isinstance(self, SchedulerNode):
            node_numel = try_size_hint(
                sympy_product(self.get_ranges()[0])
                * sympy_product(self.get_ranges()[1]),
            )
        else:
            node_numel = int(1e9)
        buf_accesses = collections.defaultdict(list)

        if include_reads:
            for dep in self.read_writes.reads:
                buf_accesses[dep.name].append(dep)

        if include_writes:
            for dep in self.read_writes.writes:
                buf_accesses[dep.name].append(dep)

        reads = (
            OrderedSet(dep.name for dep in self.read_writes.reads)
            if include_reads
            else OrderedSet()
        )
        writes = (
            OrderedSet(dep.name for dep in self.read_writes.writes)
            if include_writes
            else OrderedSet()
        )

        def is_materialized(buf: str, snodes: Sequence[BaseSchedulerNode]) -> bool:
            users = self.scheduler.name_to_buf[buf].users
            buf_uses = OrderedSet(user.node for user in users)
            return len(buf_uses - OrderedSet(snodes)) > 0

        if isinstance(self, FusedSchedulerNode):
            removed_buffers = OrderedSet(
                dep for dep in writes if not is_materialized(dep, self.snodes)
            )
            writes = writes - removed_buffers
            reads = reads - removed_buffers

        buf_byte_accesses: dict[str, int] = {}

        for buf_name in reads | writes:
            buf_accessed_elems = sum(node_numel for dep in buf_accesses[buf_name])
            buf: Union[ir.Buffer, ir.TensorBox, ir.TorchBindObject]
            if buf_name in V.graph.name_to_buffer:
                buf = V.graph.name_to_buffer[buf_name]
            elif buf_name in V.graph.graph_inputs:
                buf = V.graph.graph_inputs[buf_name]
            else:
                continue

            def get_buf_bytes(
                buf: Optional[Union[ir.Buffer, ir.TensorBox, ir.TorchBindObject]]
            ) -> int:
                if not buf:
                    return 0

                if isinstance(buf, ir.TorchBindObject):
                    return buf.get_buf_bytes()
                elif isinstance(buf.layout, MultiOutputLayout):
                    # Kind of a lazy way to get the MultiOutput nodes corresponding to
                    # a MultiOutputLayout
                    users = self.scheduler.name_to_buf[buf.get_name()].users
                    tot = 0
                    for user in users:
                        assert isinstance(user.node, BaseSchedulerNode)
                        if isinstance(user.node.node, MultiOutput):
                            for sched_buf in user.node.get_outputs():
                                tot += get_buf_bytes(sched_buf.node)
                        else:
                            # Buf is a MultiOutputLayout but not all of its
                            # users are MultiOutputs...
                            # TODO: Figure out what's going on
                            return 0
                    return tot
                elif isinstance(buf.layout, ir.NoneLayout):
                    return sum(
                        get_buf_bytes(V.graph.get_buffer(mut_name))
                        for mut_name in buf.get_mutation_names()
                    )
                else:
                    buf_elems = try_size_hint(sympy_product(buf.get_size()))
                    return get_dtype_size(buf.get_dtype()) * min(
                        buf_accessed_elems, buf_elems
                    )

            buf_bytes = get_buf_bytes(buf)
            if buf_name not in buf_byte_accesses:
                buf_byte_accesses[buf_name] = buf_bytes
            else:
                buf_byte_accesses[buf_name] += buf_bytes

        return buf_byte_accesses

    @cache_on_self
    def get_estimated_runtime(self) -> float:
        """
        Returns estimated op runtime in nanoseconds (ns)
        """
        buf = self.get_nodes()[0].get_outputs()[0]
        layout = buf.node.get_output_spec()
        if not is_gpu(get_device_type(layout)):
            # default to no reordering based on runtime
            return 0

        # Collective kernels
        if is_collective(self.node):
            assert isinstance(self.node, ir.IRNode)
            try:
                return estimate_nccl_collective_runtime(self.node)
            except ValueError as e:
                # We don't know how to estimate runtime for this collective,
                # falling back to 0
                log.info(e)
                return 0
            except TypeError as e:
                # this happens when the collective is not of type ir._CollectiveKernel
                log.info(e)
                return 0

        elif is_wait(self.node):
            # ir.Wait is only used for collective ops.
            # The time needed for the collective op is already estimated and considered
            # when we are processing the collective op IR node, so ir.Wait takes 0 time
            # since it doesn't take extra time to get the result after the collective is completed.
            return 0

        dtype = buf.node.maybe_get_dtype()
        try:
            gpu_memory_bandwidth = get_gpu_dram_gbps()
            gpu_flops = get_device_tflops(dtype) * 10**12
        except Exception:
            return 0

        if isinstance(self, ExternKernelSchedulerNode):
            assert isinstance(self.node, ir.ExternKernel), f"{type(self.node)=}"
            op = kernel_name_to_op.get(
                getattr(self.node, "python_kernel_name", ""), None
            )

            # if there is a resolved op, dry-run using fake mode and record flop count
            if op is not None:
                from torch._subclasses.fake_tensor import FakeTensorMode
                from torch.utils.flop_counter import FlopCounterMode

                if any(
                    len(free_unbacked_symbols(n.get_numel())) > 0
                    for n in self.node.inputs
                ):
                    # Tensor has unbacked symints, we don't know how to estimate
                    # runtime for that today
                    return 0

                with FakeTensorMode() as fake_mode, FlopCounterMode(
                    display=False
                ) as flop_counter_mode, V.set_current_node(
                    self.node.fx_node
                ), V.set_fake_mode(
                    fake_mode
                ):
                    from .ir import ir_node_to_tensor

                    fake_inputs = [
                        ir_node_to_tensor(input, guard_shape=False)
                        for input in self.node.inputs
                    ]
                    cls = self.node.__class__
                    cls.process_kernel(op, *fake_inputs, **self.node.kwargs)

                    # TODO(xmfan): find a better heuristic to model FLOPS/latency relationship
                    factor = 1.0
                    counted_flops = flop_counter_mode.get_total_flops()
                    counted_bytes = self.get_read_write_buffers_sizes()
                    compute_time = (factor * counted_flops / gpu_flops) * 1e9
                    transfer_time = counted_bytes / gpu_memory_bandwidth

                    # Return estimated runtime in nanoseconds
                    return max(compute_time, transfer_time)

        elif isinstance(self, FusedSchedulerNode) or isinstance(
            self.node, ComputedBuffer
        ):
            # Return estimated runtime in nanoseconds (bytes / gbps)
            return self.get_read_write_buffers_sizes() / gpu_memory_bandwidth

        return 0

    def get_template_node(self) -> Optional[ir.TemplateBuffer]:
        return None

    def get_template_node_or_throw(self) -> ir.TemplateBuffer:
        template = self.get_template_node()
        assert template is not None
        return template

    @staticmethod
    def get_prologue_template_epilogue(
        nodes: list[BaseSchedulerNode],
    ) -> tuple[list[BaseSchedulerNode], BaseSchedulerNode, list[BaseSchedulerNode]]:
        """
        For the list of nodes, get the prologue, template, and epilogue
        """
        template_index = next(i for i, n in enumerate(nodes) if n.is_template())

        prologue = nodes[:template_index]
        template_node = nodes[template_index]
        epilogue = nodes[template_index + 1 :]
        return prologue, template_node, epilogue


class WhyNoFuse:
    # TODO when we drop support for Python < 3.10, we can use
    # @dataclass(slots=True) instead of manually specifying __slots__.
    __slots__ = ["node1", "node2", "reason", "args"]
    reason: str
    args: tuple[Any, ...]

    def __init__(self, node1: BaseSchedulerNode, node2: BaseSchedulerNode) -> None:
        self.node1 = node1
        self.node2 = node2

    def __call__(self, reason: str, *args: Any) -> None:
        self.reason = reason
        self.args = args
        fusion_log.debug(self)

    def __str__(self) -> str:
        return f"cannot fuse {self.node1.get_name()} with {self.node2.get_name()}: " + (
            self.reason % self.args
        )


def pformat(obj: Any) -> str:
    if isinstance(obj, (OrderedSet, set)):  # noqa: set_linter
        # pformat has trouble with sets of sympy exprs
        obj = sorted(obj, key=str)
    result = pprint.pformat(obj, indent=4)
    if "\n" in result:
        return f"\n{textwrap.indent(result, ' ' * 4)}"
    return result


class OutputNode:
    def __init__(self, dep: StarDep) -> None:
        self.unmet_dependencies = OrderedSet([dep])

    def is_reduction(self) -> bool:
        return False

    def get_inputs_that_alias_output(self) -> Sequence[str]:
        return ()

    def get_name(self) -> str:
        return "OUTPUT"

    __repr__ = get_name


def _prune_redundant_deps(
    node: BaseSchedulerNode,
    name_to_fused_node: dict[str, BaseSchedulerNode],
    name_to_buf: dict[str, SchedulerBuffer],
) -> None:
    """
    Prunes weakdeps intended for mutation ordering
    on an upstream fused node if after fusion there is another dependency
    on the fused upstream node, making the weakdep redundant

    In essence this enforces an ordering on fusions. As fusions occur, weakdeps will
    be incrementally removed, enabling other fusions, ensuring they are fused in order.
    """
    name_to_dep_count: Counter[str] = collections.Counter()

    for dep in node.unmet_dependencies:
        if not isinstance(dep, WeakDep):
            op_name = name_to_buf[dep.name].defining_op_name()
            name_to_dep_count[name_to_fused_node[op_name].get_name()] += 1

    def should_prune(dep: Dep) -> bool:
        if isinstance(dep, WeakDep):
            op_name = name_to_buf[dep.name].defining_op_name()
            is_redundant = name_to_dep_count[name_to_fused_node[op_name].get_name()] > 0
            # These can occur because fused nodes always gather deps from their snodes
            # If B has a weakdep on A
            # B gets fused with C, then any time BC is fused, the weakdep will reappear
            is_self_dep = name_to_fused_node[op_name] == node
            return is_redundant or is_self_dep
        else:
            return False

    deps_to_prune = OrderedSet(
        dep for dep in node.unmet_dependencies if should_prune(dep)
    )

    if deps_to_prune:
        node.unmet_dependencies = node.unmet_dependencies - deps_to_prune
        node.set_read_writes(node.read_writes.remove_reads(deps_to_prune))


# TODO(xmfan): reuse: an existing mapping for this if it exists, or formalize this into ir.py:ExternKernel
kernel_name_to_op = {
    "extern_kernels.convolution": torch.ops.aten.convolution,
    "extern_kernels.mm": torch.ops.aten.mm,
    "extern_kernels.bmm": torch.ops.aten.bmm,
    "extern_kernels.addmm": torch.ops.aten.addmm,
    "extern_kernels._scaled_mm": torch.ops.aten._scaled_mm,
}


class ExternKernelSchedulerNode(BaseSchedulerNode):
    def __init__(self, scheduler: Scheduler, node: ir.Operation) -> None:
        super().__init__(scheduler)
        self._init_from_node(node)
        self.set_read_writes(node.get_read_writes())

    def debug_str_extra(self) -> str:
        return f"{self.get_name()}.node.kernel = {getattr(self.node, 'python_kernel_name', None)}"

    def is_extern(self) -> bool:
        return True

    def has_side_effects(self) -> bool:
        assert self.node is not None
        return hasattr(self.node, "has_side_effects") and self.node.has_side_effects()


class NopKernelSchedulerNode(BaseSchedulerNode):
    def __init__(self, scheduler: Scheduler, node: ir.Operation) -> None:
        super().__init__(scheduler)
        self._init_from_node(node)
        self.set_read_writes(node.get_read_writes())


class SchedulerNode(BaseSchedulerNode):
    _sizes: tuple[Sequence[sympy.Expr], ...]
    _body: LoopBody

    def __init__(
        self,
        scheduler: Scheduler,
        node: Union[ir.ComputedBuffer, ir.TemplateBuffer],
    ) -> None:
        super().__init__(scheduler)
        self._init_from_node(node)
        self._compute_attrs()

    def _compute_attrs(
        self,
        extra_indexing_constraints: Optional[tuple[dict[Any, Any], list[Any]]] = None,
        recompute_sizes_body_func: Optional[Callable[..., Any]] = None,
    ) -> None:
        assert isinstance(self.node, (ir.ComputedBuffer, ir.TemplateBuffer))
        self._sizes, self._body = self.node.simplify_and_reorder(
            extra_indexing_constraints=extra_indexing_constraints,
            recompute_sizes_body_func=recompute_sizes_body_func,
        )

        device = self.node.get_device_or_error()
        group_fn = self.scheduler.get_backend(device).group_fn
        self.group = (device, group_fn(self._sizes))

        # Don't normalize since normalization will merge loops which
        # makes it hard to decide new loop orders.
        should_normalize = not config.loop_ordering_after_fusion or not is_gpu(
            device.type
        )

        if isinstance(self.node, ir.TemplateBuffer):
            self.set_read_writes(
                self.node.extract_read_writes(normalize=should_normalize)
            )
        else:
            self.set_read_writes(
                dependencies.extract_read_writes(
                    self._body, *self._sizes, normalize=should_normalize
                )
            )

    def recompute_size_and_body(
        self,
        extra_indexing_constraints: Optional[tuple[dict[Any, Any], list[Any]]] = None,
        recompute_sizes_body_func: Optional[Callable[..., Any]] = None,
    ) -> None:
        self._compute_attrs(
            extra_indexing_constraints=extra_indexing_constraints,
            recompute_sizes_body_func=recompute_sizes_body_func,
        )

    def refresh_dependencies(
        self, normalize: bool, need_clear_tiling_cache: bool
    ) -> None:
        # Fake dependencies are added manually. They can not be analyzed from
        # extract_read_writes. Find them out and apply manually.
        fake_deps: OrderedSet[Dep] = OrderedSet(
            dep for dep in self.read_writes.reads if isinstance(dep, (WeakDep, StarDep))
        )

        # don't normalize since the loop order may need to be further changed
        # later
        self.set_read_writes(
            dependencies.extract_read_writes(
                self._body, *self._sizes, normalize=normalize
            ).with_read(fake_deps)
        )

        self.pointwise_read_writes.clear_cache(self)

        if need_clear_tiling_cache:
            from .codegen.simd import SIMDScheduling

            # TODO(shunting) if this cause compilation time increase when
            # enabling LOAF by default, try just clearing the specific cache
            # entry by using a customized cache implemetation rather than
            # lru_cache.
            SIMDScheduling.candidate_tilings.cache_clear()

    def apply_new_loop_order(self, new_order: Sequence[int]) -> None:
        self._body = self._body.reorder_iter_loops(
            new_order,
        )
        self._sizes = self._body.sizes

        self.refresh_dependencies(normalize=False, need_clear_tiling_cache=True)

    def merge_loops(self) -> None:
        self._body = self._body.merge_loops()
        self._sizes = self._body.sizes

        # merge_loops is called after loop reordering.
        # We still need retain fake dependencies since codegen the
        # estimated amount of memory access rely on them.
        #
        # Merge loops does not affect the tiling decision. So we
        # don't need clear the tiling cache.
        self.refresh_dependencies(normalize=True, need_clear_tiling_cache=False)

    def reorder_loops_by_dep_pair(
        self, self_dep: MemoryDep, other_dep: MemoryDep
    ) -> None:
        new_order = None
        self_sizes = self._sizes[0]
        if len(self_sizes) == self_dep.num_vars == other_dep.num_vars:
            new_order = self_dep.decide_loop_order_to_match(other_dep)

        if new_order:
            metrics.num_loop_reordering += 1
            loop_ordering_log.debug(
                "Reorder loops for %s with order %s", self.get_name(), new_order
            )
            self.apply_new_loop_order(new_order)
        else:
            loop_ordering_log.debug(
                "Don't reordering %s because we can not decide the suitable loop order",
                self.get_name(),
            )

    def debug_str_extra(self) -> str:
        name = self.get_name()
        lines = [
            f"{name}.group.device = {self.group[0]}",
            f"{name}.group.iteration = {self.group[1]}",
            f"{name}.sizes = {self._sizes}",
        ]
        for dep in self.read_writes.reads_and_writes():
            if not isinstance(dep, WeakDep):
                buf_name = dep.name
                buf = V.graph.get_buffer(buf_name)
                if not isinstance(buf, ir.TorchBindObject):
                    lines.append(f"{buf_name}_layout = {pformat(buf.layout)}")
        if isinstance(self._body, LoopBody):
            lines.append(f"class {name}_loop_body:")
            lines.append(textwrap.indent(self._body.debug_str(), "    "))

        assert self.node is not None
        lines.extend(self._debug_str_for_device())

        return "\n".join(lines)

    def get_ranges(self) -> Sequence[Sequence[sympy.Expr]]:
        return self._sizes

    def is_reduction(self) -> bool:
        assert isinstance(
            self.node, (ir.ComputedBuffer, ir.TemplateBuffer)
        ), f"{type(self.node)=}"
        return bool(self.node.get_reduction_type())

    def is_split_scan(self) -> bool:
        assert isinstance(
            self.node, (ir.ComputedBuffer, ir.TemplateBuffer)
        ), f"{type(self.node)=}"
        return isinstance(self.node, ir.ComputedBuffer) and isinstance(
            self.node.data, ir.SplitScan
        )

    def is_template(self) -> bool:
        return isinstance(self.node, ir.TemplateBuffer)

    def get_template_node(self) -> Optional[ir.TemplateBuffer]:
        return self.node if isinstance(self.node, ir.TemplateBuffer) else None

    def run(self, *index_vars: Sequence[sympy.Expr]) -> None:
        self.decide_inplace_update()
        self.mark_run()
        self.codegen(index_vars)

    def ranges_from_index_vars(
        self, index_vars: Sequence[Sequence[sympy.Expr]]
    ) -> dict[sympy.Expr, sympy.Expr]:
        sizes = self._sizes
        assert sum(map(len, sizes)) == sum(map(len, index_vars))
        var_ranges = dict(
            zip(
                itertools.chain.from_iterable(index_vars),
                itertools.chain.from_iterable(sizes),
            )
        )
        return var_ranges

    def codegen(self, index_vars: Sequence[Sequence[sympy.Expr]]) -> None:
        var_ranges = self.ranges_from_index_vars(index_vars)
        try:
            with V.set_ops_handler(
                SimplifyIndexing(V.get_ops_handler(), var_ranges)
            ), V.kernel.set_current_node(self):
                self._body(*index_vars)
        except Exception:
            log.fatal("Error in codegen for %s", self.node)
            raise

    def pointwise_or_reduction_read_writes(
        self, pointwise: bool = True
    ) -> dependencies.ReadWrites:
        """
        Get the memory dependencies in either the pointwise or the reduction axes.
        """
        keep_sizes, ignore_sizes = self._sizes if pointwise else reversed(self._sizes)
        return dependencies.extract_read_writes(
            self._body, keep_sizes, hidden_args=[[sympy.S.Zero] * len(ignore_sizes)]
        )

    @cache_on_self
    def pointwise_read_writes(self) -> dependencies.ReadWrites:
        """
        Get the memory dependencies in the non-reduction axes.
        """
        return self.pointwise_or_reduction_read_writes(pointwise=True)

    @cache_on_self
    def reduction_read_writes(self) -> dependencies.ReadWrites:
        """
        Get the memory dependencies in the reduction axes.
        """
        return self.pointwise_or_reduction_read_writes(pointwise=False)

    def can_inplace(self, read_dep: dependencies.Dep) -> bool:
        if self.is_template():
            return False
        if any(out.get_aliases() for out in self.get_outputs()):
            return False
        if len(self.read_writes.writes) == 1 and isinstance(
            read_dep, dependencies.MemoryDep
        ):
            write_dep = next(iter(self.read_writes.writes))
            assert isinstance(write_dep, dependencies.MemoryDep), f"{type(write_dep)=}"
            return read_dep.index == write_dep.index and read_dep.size == write_dep.size
        return False

    @cache_on_self
    def _get_atomic_add_buffers(self) -> OrderedSet[str]:
        buffers_store_as_atomic_add = OrderedSet[str]()
        if isinstance(self._body, LoopBody):
            for node in self._body.get_nodes():
                if (
                    node.op == "call_method"
                    and node.target == "store"
                    and (
                        ("mode" in node.kwargs and node.kwargs["mode"] == "atomic_add")
                        or (len(node.args) == 5 and node.args[4] == "atomic_add")
                    )
                ):
                    buffers_store_as_atomic_add.add(
                        node.kwargs["name"]
                        if "name" in node.kwargs
                        else (node.args[1] if len(node.args) >= 2 else "")
                    )
        return buffers_store_as_atomic_add


def refresh_group_node_dependencies(
    group_snode: Union[FusedSchedulerNode, GroupedSchedulerNode]
) -> None:
    snodes = group_snode.snodes
    group_snode.set_read_writes(
        dependencies.ReadWrites.merge_list([x.read_writes for x in snodes])
    )

    group_snode.unmet_dependencies = (
        OrderedSet(
            dep
            for dep in OrderedSet.union(*[x.unmet_dependencies for x in snodes])
            if dep.name not in group_snode.get_buffer_names()
        )
        - group_snode.read_writes.writes
    )


def init_group_node(
    group_snode: Union[FusedSchedulerNode, GroupedSchedulerNode],
    scheduler: Scheduler,
    snodes: list[BaseSchedulerNode],
) -> None:
    assert isinstance(group_snode, (FusedSchedulerNode, GroupedSchedulerNode))
    group_snode.snodes = snodes
    group_snode.scheduler = scheduler
    group_snode.node = None
    group_snode.ancestors = OrderedSet.union(
        *[x.ancestors for x in snodes if x.ancestors is not None]
    )

    refresh_group_node_dependencies(group_snode)

    group_snode.min_order = min(x.min_order for x in group_snode.snodes)
    group_snode.max_order = max(x.max_order for x in group_snode.snodes)
    group_snode.outputs_by_name = {
        buf.get_name(): buf for buf in group_snode.get_outputs()
    }


class FusedSchedulerNode(BaseSchedulerNode):
    """
    This is a "fake" scheduler node that represents a group of scheduler nodes
    that are meant to be fused together. The way it does this is by maintaining
    its unmet dependencies as the union of its constituent nodes.
    """

    snodes: list[BaseSchedulerNode]

    @classmethod
    def fuse(
        cls, node1: BaseSchedulerNode, node2: BaseSchedulerNode
    ) -> FusedSchedulerNode:
        assert node1.scheduler is node2.scheduler
        assert isinstance(node1, (SchedulerNode, FusedSchedulerNode))
        if node1.is_template() and isinstance(node2, ExternKernelSchedulerNode):
            # Fuse multi outputs template and its outputs
            #   * Node1 has memorydep of MultiOutput in reads
            #   * Node2 has StarDep of MultiOutput in writes
            # Rewrite the Node2' StarDep to MemoryDep, because calculate score_fusion_memory
            # of the template node and its epilogue requires the same type of dependencies
            assert isinstance(node2.node, MultiOutput)
            assert len(node2.read_writes.writes) == 1
            assert isinstance(next(iter(node2.read_writes.writes)), StarDep)
            name = next(iter(node2.read_writes.writes)).name
            template_nodes = [node for node in node1.get_nodes() if node.is_template()]
            assert len(template_nodes) == 1
            template_node = template_nodes[0]
            assert len(template_node.read_writes.writes) == 1
            write = next(iter(template_node.read_writes.writes))
            assert isinstance(write, MemoryDep)
            node2.read_writes.writes = OrderedSet(
                [
                    MemoryDep(
                        name, write.index, write.var_names, write.size, write.mode
                    ),
                ]
            )
        else:
            assert isinstance(node2, (SchedulerNode, FusedSchedulerNode))
        nodes = list(itertools.chain(node1.get_nodes(), node2.get_nodes()))
        return cls(node1.scheduler, nodes)

    def reorder_loops_by_dep_pair(
        self, self_dep: MemoryDep, other_dep: MemoryDep
    ) -> None:
        if self.is_template():
            # We can not really reorder loops for a triton template
            return
        self_sizes = None
        for snode in self.snodes:
            assert isinstance(snode, SchedulerNode)
            if self_sizes is not None and tuple(self_sizes) != tuple(snode._sizes[0]):
                loop_ordering_log.debug(
                    "Can not reorder fused node due to different sizes"
                )
                return
            self_sizes = snode._sizes[0]
        new_order = None

        assert self_sizes is not None
        if len(self_sizes) == self_dep.num_vars == other_dep.num_vars:
            new_order = self_dep.decide_loop_order_to_match(other_dep)

        if not new_order:
            loop_ordering_log.debug(
                "Dont reordering fused node %s because we can not decide the suitable loop order",
                self.get_name(),
            )
            return
        metrics.num_loop_reordering += 1
        loop_ordering_log.debug(
            "Reorder loops for fused node %s with order %s", self.get_name(), new_order
        )
        for snode in self.snodes:
            assert isinstance(snode, SchedulerNode)
            snode.apply_new_loop_order(new_order)

        refresh_group_node_dependencies(self)

    def __init__(self, scheduler: Scheduler, snodes: list[BaseSchedulerNode]) -> None:
        super().__init__(scheduler)
        init_group_node(self, scheduler, snodes)
        self.users: list[NodeUser] = []
        self.group = max(snodes, key=lambda x: int(x.is_reduction())).group

    @cache_on_self
    def get_name(self) -> str:
        return "_".join([x.get_name() for x in self.snodes])

    def get_first_name(self) -> str:
        return self.snodes[0].get_name()

    @cache_on_self
    def get_buffer_names(self) -> OrderedSet[str]:
        return OrderedSet.union(*[x.get_buffer_names() for x in self.snodes])

    def get_outputs(self) -> list[SchedulerBuffer]:
        result: list[SchedulerBuffer] = []
        for node in self.snodes:
            result.extend(node.get_outputs())
        return result

    def debug_str_extra(self) -> str:
        lines = [
            f"{self.get_name()}.snodes[{i}] =\n{node.debug_str()}"
            for i, node in enumerate(self.snodes)
        ]
        node = self.snodes[0].node
        if node is not None:
            lines.extend(self._debug_str_for_device())

        return textwrap.indent("\n".join(lines).rstrip(), "    ")

    def debug_str_short(self) -> str:
        snodes_str = [node.debug_str_short() for node in self.snodes]
        return f"{self}, snodes: {snodes_str}"

    def set_last_usage(
        self, future_used_buffers: OrderedSet[str], mutation_real_name: dict[str, str]
    ) -> None:
        # Set self.last_usage using the global information
        # This will be used for inter-kernel optimisations
        super().set_last_usage(future_used_buffers, mutation_real_name)
        # Set self.last_usage on the snodes
        # This will be used for optimisations within the kernel
        future_used_buffers = OrderedSet[str]()
        for node in reversed(self.snodes):
            node.set_last_usage(future_used_buffers, mutation_real_name)
            future_used_buffers.update(node.last_usage)

    @cache_on_self
    def used_buffer_names(self) -> OrderedSet[str]:
        return OrderedSet.union(*[x.used_buffer_names() for x in self.snodes])

    @cache_on_self
    def used_or_aliased_buffer_names(self) -> OrderedSet[str]:
        return OrderedSet.union(
            *[x.used_or_aliased_buffer_names() for x in self.snodes]
        )

    def get_nodes(self) -> Sequence[BaseSchedulerNode]:
        return self.snodes

    def __repr__(self) -> str:
        return f"{type(self).__name__}(nodes={self.get_name()})"

    @cache_on_self
    def is_reduction(self) -> bool:
        return any(x.is_reduction() for x in self.snodes)

    @cache_on_self
    def is_split_scan(self) -> bool:
        return any(x.is_split_scan() for x in self.snodes)

    @cache_on_self
    def is_template(self) -> bool:
        return any(x.is_template() for x in self.snodes)

    @cache_on_self
    def get_template_node(self) -> Optional[ir.TemplateBuffer]:
        for node in self.snodes:
            if node.is_template():
                return node.get_template_node()
        return None

    def get_device(self) -> torch.device:
        return self.group[0]

    @cache_on_self
    def has_aliasing_or_mutation(self) -> bool:
        return any(x.has_aliasing_or_mutation() for x in self.snodes)

    # None of these need to be implemented, as a FusedSchedulerNode is just an
    # abstraction for scheduling purposes
    def update_mutated_names(self, renames: dict[str, str]) -> None:
        raise NotImplementedError

    def add_fake_dep(self, name: Dep) -> None:
        raise NotImplementedError

    def can_inplace(self, read_dep: dependencies.Dep) -> bool:
        raise NotImplementedError

    def debug_str(self) -> str:
        """Longer form printout for trace logs"""
        name = self.get_name()
        node_typestr = ",".join(type(n).__name__ for n in self.snodes)
        buf = IndentedBuffer()
        buf.splice(
            f"""\
{name}: {type(self).__name__}({node_typestr})
{name}.writes = {pformat(self.read_writes.writes)}
{name}.unmet_dependencies = {pformat(self.unmet_dependencies)}
{name}.met_dependencies = {pformat(self.read_writes.reads - self.unmet_dependencies)}
{name}.outputs = [
            """
        )
        with buf.indent():
            for out in self.get_outputs():
                buf.splice(out.debug_str())
        buf.writeline("]")

        try:
            buf.splice(self.debug_str_extra())
        except Exception:
            log.warning("Ignoring error in debug_str()", exc_info=True)

        return buf.getrawvalue().rstrip()


class ForeachKernelSchedulerNode(FusedSchedulerNode):
    """
    This is a schedular node that consists of a set of scheduler nodes that
    has no data dependencies among them and can be executed in parallel.
    """

    def get_consumer_subnode_for(
        self, producer: BaseSchedulerNode
    ) -> Optional[BaseSchedulerNode]:
        for buf in producer.get_outputs():
            if buf.get_name() in self.read_to_node:
                return self.read_to_node[buf.get_name()]

        return None

    def get_producer_subnode_for(
        self, consumer: BaseSchedulerNode
    ) -> Optional[BaseSchedulerNode]:
        producers = OrderedSet[BaseSchedulerNode]()
        for rd in consumer.read_writes.reads:
            if rd.name not in self.scheduler.name_to_buf:
                continue

            node_name = self.scheduler.name_to_buf[rd.name].defining_op_name()
            if node_name in self.name_to_node:
                producers.add(self.name_to_node[node_name])

        # Don't permit fusion if there are multiple subnodes
        # that this consumer reads from
        if len(producers) == 1:
            return next(iter(producers))
        else:
            return None

    @classmethod
    def can_fuse(cls, producer: BaseSchedulerNode, consumer: BaseSchedulerNode) -> bool:
        why = WhyNoFuse(producer, consumer)
        if producer.is_foreach() and consumer.is_foreach():
            producer = typing.cast(ForeachKernelSchedulerNode, producer)
            consumer = typing.cast(ForeachKernelSchedulerNode, consumer)
            foreach_match = len(producer.snodes) == len(consumer.snodes)
            if not foreach_match:
                why("foreach do not have same length")
            return foreach_match and all(
                producer.scheduler.can_fuse(l, r)
                for l, r in zip(producer.snodes, consumer.snodes)
            )
        elif consumer.is_foreach():
            if producer.is_reduction():
                why(
                    "candidate producer is a reduction, foreach ops cannot be fused with reductions currently"
                )
                return False

            consumer = typing.cast(ForeachKernelSchedulerNode, consumer)
            consumer_subnode = consumer.get_consumer_subnode_for(producer)
            if consumer_subnode is not None:
                return consumer.scheduler.can_fuse(producer, consumer_subnode)

            why("candidate producer is not dep of any foreach consumer")
            return False

        elif producer.is_foreach():
            if consumer.is_reduction():
                why(
                    "candidate consumer is a reduction, foreach ops cannot be fused with reductions currently"
                )
                return False

            producer = typing.cast(ForeachKernelSchedulerNode, producer)
            producer_subnode = producer.get_producer_subnode_for(consumer)
            if producer_subnode is not None:
                return producer.scheduler.can_fuse(producer_subnode, consumer)

            why("candidate consumer has no dep in any foreach producer")
            return False

        raise AssertionError(
            "At least one node passed to ForeachKernelSchedulerNode.can_fuse should be a foreach node"
        )

    @classmethod
    def fuse(
        cls, producer: BaseSchedulerNode, consumer: BaseSchedulerNode
    ) -> ForeachKernelSchedulerNode:
        assert producer.is_foreach() or consumer.is_foreach()
        if producer.is_foreach():
            producer = typing.cast(ForeachKernelSchedulerNode, producer)
            use_custom_partition_algo = producer.use_custom_partition_algo
            enable_autotune = producer.enable_autotune
        else:
            consumer = typing.cast(ForeachKernelSchedulerNode, consumer)
            use_custom_partition_algo = consumer.use_custom_partition_algo
            enable_autotune = consumer.enable_autotune
        prev_node_1 = None
        prev_node_2 = None
        fused_nodes: list[BaseSchedulerNode]
        if producer.is_foreach() and consumer.is_foreach():
            producer = typing.cast(ForeachKernelSchedulerNode, producer)
            consumer = typing.cast(ForeachKernelSchedulerNode, consumer)
            fused_nodes = [
                FusedSchedulerNode.fuse(l, r)
                for l, r in zip(producer.snodes, consumer.snodes)
            ]
        elif producer.is_foreach():
            producer = typing.cast(ForeachKernelSchedulerNode, producer)
            producer_subnode = producer.get_producer_subnode_for(consumer)
            fused_nodes = []
            prev_node_1 = producer
            prev_node_2 = None
            for node in producer.snodes:
                if node is producer_subnode:
                    new_node = FusedSchedulerNode.fuse(node, consumer)
                    prev_node_2 = new_node
                    fused_nodes.append(new_node)
                else:
                    fused_nodes.append(node)

        elif consumer.is_foreach():
            consumer = typing.cast(ForeachKernelSchedulerNode, consumer)
            consumer_subnode = consumer.get_consumer_subnode_for(producer)
            fused_nodes = []
            prev_node_1 = consumer
            prev_node_2 = None

            for node in consumer.snodes:
                if node is consumer_subnode:
                    new_node = FusedSchedulerNode.fuse(producer, node)
                    prev_node_2 = new_node
                    fused_nodes.append(new_node)
                else:
                    fused_nodes.append(node)
        else:
            raise AssertionError(
                "At least one node passed to ForeachKernelSchedulerNode.fuse should be a foreach node"
            )

        return cls(
            producer.scheduler,
            fused_nodes,
            use_custom_partition_algo=use_custom_partition_algo,
            prev_node_1=prev_node_1,
            prev_node_2=prev_node_2,
            enable_autotune=enable_autotune,
        )

    def __init__(
        self,
        scheduler: Scheduler,
        snodes: list[BaseSchedulerNode],
        use_custom_partition_algo: bool,
        prev_node_1: Optional[BaseSchedulerNode] = None,
        prev_node_2: Optional[BaseSchedulerNode] = None,
        enable_autotune: bool = False,
    ) -> None:
        self.read_to_node = {}
        self.name_to_node = {}

        if prev_node_1 is None or prev_node_2 is None:
            super().__init__(scheduler, snodes)

            for node in snodes:
                for read in node.read_writes.reads:
                    self.read_to_node[read.name] = node

                for name in node.get_operation_names():
                    self.name_to_node[name] = node
        else:
            self.scheduler = scheduler
            self.snodes = snodes
            self.node = None
            self.users: list[NodeUser] = []

            self.set_read_writes(
                dependencies.ReadWrites.merge_list(
                    [prev_node_1.read_writes, prev_node_2.read_writes]
                )
            )

            self.unmet_dependencies = (
                OrderedSet(
                    dep
                    for dep in OrderedSet.union(
                        prev_node_1.unmet_dependencies, prev_node_2.unmet_dependencies
                    )
                    if dep.name not in self.get_buffer_names()
                )
                - self.read_writes.writes
            )

            self.min_order = min([prev_node_1.min_order, prev_node_2.min_order])
            self.max_order = max([prev_node_1.max_order, prev_node_2.max_order])

            if prev_node_1.is_foreach():
                assert isinstance(prev_node_1, ForeachKernelSchedulerNode)
                foreach_node, other_node = prev_node_1, prev_node_2
            else:
                assert isinstance(prev_node_2, ForeachKernelSchedulerNode)
                foreach_node, other_node = prev_node_2, prev_node_1

            self.ancestors = foreach_node.ancestors
            self.ancestors.update(other_node.ancestors)

            self.name_to_node = foreach_node.name_to_node
            for name in other_node.get_operation_names():
                self.name_to_node[name] = other_node

        self.use_custom_partition_algo = use_custom_partition_algo
        device = snodes[0].get_device()
        assert device
        self.group = (device, ((sympy.Expr("combo_kernel"),),))
        self.origins = OrderedSet[torch.fx.Node]()
        self.enable_autotune = enable_autotune

    @classmethod
    def combinable_nodes(
        cls, nodes: list[BaseSchedulerNode]
    ) -> list[BaseSchedulerNode]:
        extern = [x for x in nodes if isinstance(x, ExternKernelSchedulerNode)]
        if extern:
            log.debug(
                "ComboKernels: %d external nodes are filtered %s",
                len(extern),
                [node.node.get_origins() for node in extern if node.node is not None],
            )
        filtered_nodes = [
            x
            for x in nodes
            if not isinstance(x, (NopKernelSchedulerNode, ExternKernelSchedulerNode))
        ]
        foreach_nodes = [
            x for x in filtered_nodes if isinstance(x, ForeachKernelSchedulerNode)
        ]
        if foreach_nodes:
            log.debug("ComboKernels: %d foreach nodes are filtered", len(foreach_nodes))
        filtered_nodes = [
            x for x in filtered_nodes if not isinstance(x, ForeachKernelSchedulerNode)
        ]
        template_nodes = [x for x in filtered_nodes if x.is_template()]
        if template_nodes:
            log.debug(
                "ComboKernels: %d template nodes are filtered",
                OrderedSet([len(template_nodes)]),
            )
        filtered_nodes = [x for x in filtered_nodes if x not in template_nodes]
        return filtered_nodes

    @staticmethod
    def _default_group_nodes_for_combo_kernels(
        scheduler: Scheduler,
    ) -> list[list[BaseSchedulerNode]]:
        """
        Returns a list of lists of nodes that are to be grouped together.
        """
        sorted_nodes = scheduler._topological_sort_nodes()
        grouped_nodes = []
        max_num_nodes = 8
        for nodes in sorted_nodes:
            grouped_nodes.extend(
                [
                    nodes[i : i + max_num_nodes]
                    for i in range(0, len(nodes), max_num_nodes)
                ]
            )

        return grouped_nodes

    group_algorithm_for_combo_kernels: Callable[
        [Scheduler], list[list[BaseSchedulerNode]]
    ] = _default_group_nodes_for_combo_kernels

    @staticmethod
    def set_group_algorithm_for_combo_kernels(
        custom_group_algorithm: Callable[[Scheduler], list[list[BaseSchedulerNode]]]
    ) -> None:
        ForeachKernelSchedulerNode.group_algorithm_for_combo_kernels = (
            custom_group_algorithm
        )

    @staticmethod
    def group_nodes_for_combo_kernels(
        scheduler: Scheduler,
    ) -> list[list[BaseSchedulerNode]]:
        return ForeachKernelSchedulerNode.group_algorithm_for_combo_kernels(scheduler)

    def mark_run(self) -> None:
        raise NotImplementedError

    def codegen(self) -> None:
        raise NotImplementedError

    def is_foreach(self) -> bool:
        return True

    def get_subkernel_nodes(self) -> list[BaseSchedulerNode]:
        """Returns a list of nodes which comprise the combo kernel.
        These nodes may be vertically fused."""
        return list(self.snodes)

    def get_nodes(self) -> Sequence[BaseSchedulerNode]:
        """Returns all nodes contained in this kernel, unpacking fused nodes
        into their constituent scheduler nodes."""
        return list(itertools.chain.from_iterable(x.get_nodes() for x in self.snodes))

    def get_first_name(self) -> str:
        return self.snodes[0].get_first_name()

    def prune_redundant_deps(
        self, name_to_fused_node: dict[str, BaseSchedulerNode]
    ) -> None:
        _prune_redundant_deps(self, name_to_fused_node, self.scheduler.name_to_buf)

        for node in self.snodes:
            node.prune_redundant_deps(name_to_fused_node)


class GroupedSchedulerNode(BaseSchedulerNode):
    """
    This is a "fake" scheduler node that represents a group of scheduler nodes
    that are meant to be *grouped* together (it does not allow another node to be scheduled
    in between its constituent nodes, nor does it allow another node to fuse into any of its constituent nodes).
    The way it does this is by maintaining its unmet dependencies as the union of its constituent nodes.
    Fusion will still happen among the nodes within each GroupedSchedulerNode.
    At codegen time, this scheduler node will be unpacked and codegen is called on each constituent node.
    """

    snodes: list[BaseSchedulerNode]

    @classmethod
    def create(cls, snodes: list[BaseSchedulerNode]) -> GroupedSchedulerNode:
        scheduler = snodes[0].scheduler
        assert all(node.scheduler is scheduler for node in snodes)
        grouped_snode = cls(scheduler, snodes)
        for snode in snodes:
            scheduler.name_to_fused_node[snode.get_name()] = grouped_snode
        scheduler.name_to_fused_node[grouped_snode.get_name()] = grouped_snode
        return grouped_snode

    def __init__(self, scheduler: Scheduler, snodes: list[BaseSchedulerNode]) -> None:
        super().__init__(scheduler)
        init_group_node(self, scheduler, snodes)

    def unpack(self) -> list[BaseSchedulerNode]:
        """
        Do fusion among nodes within this GroupedSchedulerNode,
        and then unpack this GroupedSchedulerNode into regular nodes.
        """
        for snode in self.snodes:
            self.scheduler.name_to_fused_node[snode.get_name()] = snode
        del self.scheduler.name_to_fused_node[self.get_name()]
        return self.scheduler.fuse_nodes(self.snodes)

    def add_fake_dep(self, fake_dep: Dep) -> None:
        self.set_read_writes(self.read_writes.with_read(fake_dep))
        self.unmet_dependencies.add(fake_dep)

    @cache_on_self
    def get_name(self) -> str:
        return "_".join([x.get_name() for x in self.snodes])

    def get_first_name(self) -> str:
        return self.snodes[0].get_name()

    @cache_on_self
    def get_buffer_names(self) -> OrderedSet[str]:
        return OrderedSet.union(*[x.get_buffer_names() for x in self.snodes])

    def get_outputs(self) -> list[SchedulerBuffer]:
        result: list[SchedulerBuffer] = []
        for node in self.snodes:
            result.extend(node.get_outputs())
        return result

    def get_nodes(self) -> Sequence[BaseSchedulerNode]:
        return self.snodes

    @classmethod
    def can_fuse(cls, producer: BaseSchedulerNode, consumer: BaseSchedulerNode) -> bool:
        # GroupedSchedulerNode cannot be fused with another node
        return False


def pick_loop_order(
    stride_lengths: list[list[int]],
    sizes: Sequence[sympy.Expr],
    priority_idx: tuple[int, ...] = (),
) -> list[int]:
    """
    A heuristic to decide loop iteration orders.  This has not been well
    tuned and may be something we should autotune.
    """

    @functools.cmp_to_key
    def index_cmp(a: int, b: int) -> int:
        if sizes[a] == 1 or sizes[b] == 1:
            # 1-sizes don't matter, just move them to the end
            return cmp(sizes[a] == 1, sizes[b] == 1)

        # Take abs, otherwise flipped dimensions are treated as smaller
        # strides than contiguous dims
        stride_len_a = [abs(sl[a]) for sl in stride_lengths]
        stride_len_b = [abs(sl[b]) for sl in stride_lengths]

        # equivalent to
        # np.logical_or(stride_lengths[:, b] == 0, stride_lengths[:, a] < stride_lengths[:, b]).all()
        a_first = sum(
            sl_b == 0 or sl_a < sl_b for sl_a, sl_b in zip(stride_len_a, stride_len_b)
        )
        b_first = sum(
            sl_a == 0 or sl_b < sl_a for sl_a, sl_b in zip(stride_len_a, stride_len_b)
        )
        if a_first > b_first:
            return -1
        if b_first > a_first:
            return 1

        # otherwise contiguous
        return cmp(b, a)

    order = list(reversed(range(len(stride_lengths[0]))))
    if len(priority_idx) > 0:
        # if we have priority node, only use that node's order
        stride_lengths = [stride_lengths[pi] for pi in priority_idx]
    if config.pick_loop_orders:
        order.sort(key=index_cmp)
    return order


@dataclasses.dataclass
class NodeUser:
    node: Union[BaseSchedulerNode, OutputNode]
    can_inplace: bool = False

    # A weak user must be scheduled after a given node, but doesn't actually
    # use the result
    is_weak: bool = False

    def __hash__(self) -> int:
        return hash((self.node.get_name(), self.can_inplace, self.is_weak))

    def __eq__(self, other: object) -> bool:
        return (
            isinstance(other, NodeUser)
            and self.get_name() == other.get_name()
            and self.can_inplace == other.can_inplace
            and self.is_weak == other.is_weak
        )

    def get_name(self) -> str:
        return self.node.get_name()

    def merge(self, other: NodeUser) -> NodeUser:
        assert self.node is other.node
        return NodeUser(
            self.node,
            self.can_inplace and other.can_inplace,
            self.is_weak and other.is_weak,
        )


_post_grad_graph_counter = itertools.count()


class Scheduler:
    __dep_size_hint_cache: dict[Dep, int]

    def __init__(self, nodes: list[ir.Operation]) -> None:
        with dynamo_timed("Scheduler.__init__"):
            self._init(nodes)

    def _init(self, nodes: list[ir.Operation]) -> None:
        super().__init__()
        self.__dep_size_hint_cache = {}
        V.graph.scheduler = self
        self.backends: dict[torch.device, BaseScheduling] = {}
        self.post_grad_graph_id = next(_post_grad_graph_counter)
        self._graph_partition_counter = itertools.count()

        self.completed_operations = OrderedSet[str]()
        self.available_buffer_names = OrderedSet(
            [
                *V.graph.graph_inputs.keys(),
                *V.graph.constants.keys(),
                *V.graph.torchbind_constants.keys(),
            ]
        )

        self.nodes = [self.create_scheduler_node(n) for n in nodes]
        self.update_zero_dim_cpu_tensor()
        # some new constants could have been created above
        self.available_buffer_names.update(V.graph.constants.keys())
        for node in self.nodes:
            node.prune_deps()

        self.name_to_donated_buffer: dict[
            str, SchedulerDonatedBuffer
        ] = self.get_donated_buffers()
        self.name_to_node: dict[str, BaseSchedulerNode] = {
            n.get_name(): n for n in self.nodes
        }
        self.name_to_buf: dict[str, SchedulerBuffer] = {
            buf.get_name(): buf for node in self.nodes for buf in node.get_outputs()
        }
        self.name_to_fused_node: dict[str, BaseSchedulerNode] = self.name_to_node.copy()

        # mutation_real_name: Maps back to the original name for codegen
        # Example:
        # If you mutate buf0 inside of buf1's kernel, then:
        # mutation_real_name = {"buf0" : "buf1"}
        # all subsequent uses of buf0 become buf1's usage in dependency graph
        self.mutation_real_name: dict[str, str] = {}

        # We handle mutation by renaming modified versions of the same
        # buffer in the dependency graph to prevent cycles.
        # mutation_renames: tracks the current name for a given buffer
        #                   (changed once per mutation)
        # Example:
        # If you mutate buf0 inside of buf1's kernel, then:
        # mutation_renames = {"buf1" : "buf0"}
        # in codegen we only use buf0, never buf1
        self.mutation_renames: dict[str, str] = {}

        # Must run first to correctly set dependencies, before all other passes that rely on
        # reading from .read_writes.reads or .unmet_dependencies
        self.nodes = comms.decide_global_ordering_of_comms(
            self.nodes,
            self.name_to_buf,
            self.name_to_fused_node,
        )

        self.compute_dependencies()
        self.nodes = self.topological_sort_schedule(self.nodes)
        self.dead_node_elimination()
        self.name_to_fused_node = {n.get_name(): n for n in self.nodes}
        self.compute_ancestors()

        metrics.ir_nodes_pre_fusion += len(self.nodes)
        V.debug.ir_pre_fusion(self.nodes)
        self.num_orig_nodes = len(self.nodes)
        self.create_foreach_nodes()
        self.nodes = self.topological_sort_schedule(self.nodes)
        self.logged_slow_fusion = OrderedSet[tuple[str, str]]()
        if config._pre_fusion_custom_pass is not None:
            self.nodes = config._pre_fusion_custom_pass(self.nodes)
        self.nodes = self.fuse_nodes(self.nodes)
        self.merge_loops()
        self.finalize_multi_template_buffers()
        if config.combo_kernels:
            self.create_combo_kernel_nodes(num_ck_nodes=None)

        # Peak memory pass and overlap pass must run last, otherwise
        # other reordering passes could undo their effects.
        if config.reorder_for_peak_memory:
            from .memory import reorder_for_peak_memory

            self.nodes = reorder_for_peak_memory(
                self.nodes,
                self.name_to_buf,
                self.name_to_fused_node,
                OrderedSet(V.graph.graph_inputs.keys()),
                OrderedSet(V.graph.get_output_names()),
            )
        if config.reorder_for_compute_comm_overlap:
            self.nodes = comms.reorder_compute_and_comm_for_overlap(self.nodes)
        self.process_grouped_nodes()
        self.compute_last_usage()
        V.debug.ir_post_fusion(self.nodes)
        V.debug.graph_diagram(self.nodes)
        self.debug_draw_graph()

        # used during codegen:
        self.buffer_names_to_free = OrderedSet[str]()

        # fx graph node to the position it appears in the graph
        # for debug attribution
        self.origin_to_index: dict[torch.fx.Node, int] = {}

        get_metric_table("graph_stats").add_row(
            lambda: {
                "graph_id": self.post_grad_graph_id,
                "num_nodes_before_fusion": self.num_orig_nodes,
                "num_nodes_after_fusion": len(self.nodes),
            }
        )

    def get_donated_buffers(self) -> dict[str, SchedulerDonatedBuffer]:
        name_to_donated_buf = {}
        for name in V.graph.graph_inputs_original:
            if isinstance(V.graph.graph_inputs_original[name], ir.DonatedBuffer):
                name_to_donated_buf[name] = SchedulerDonatedBuffer(
                    self,
                    V.graph.graph_inputs_original[name],
                    defining_op=None,
                )
        return name_to_donated_buf

    @property
    def current_device(self) -> Optional[torch.device]:
        return V.graph.current_device

    @current_device.setter
    def current_device(self, device: Optional[torch.device]) -> None:
        V.graph.current_device = device

    def debug_draw_graph(self) -> None:
        """Generate an image of the graph for debugging"""
        if os.environ.get("INDUCTOR_WRITE_SCHEDULER_GRAPH", None) == "1":
            from .debug import draw_buffers

            draw_buffers(self.nodes, print_graph=True)

    def debug_print_nodes(self, label: str) -> None:
        if log.isEnabledFor(logging.INFO):
            log.info("%s:", label)
            for node in self.nodes:
                node.log_details()

    def create_scheduler_node(self, node: ir.Operation) -> BaseSchedulerNode:
        assert (
            node.get_origins() is not None
        ), "All nodes passed to scheduling must have an origin"
        if node.is_no_op():
            return NopKernelSchedulerNode(self, node)
        elif isinstance(node, (ir.ComputedBuffer, ir.TemplateBuffer)):
            return SchedulerNode(self, node)
        elif isinstance(node, ir.ExternKernel):
            return ExternKernelSchedulerNode(self, node)
        else:
            raise NotImplementedError(node)

    def create_foreach_nodes(self) -> None:
        removed_node_names = OrderedSet[str]()
        fe_nodes = []
        kept_node_names = self.name_to_fused_node.keys()

        for names in V.graph.lists.values():
            names = [
                name
                for name in names
                if name in kept_node_names
                and not isinstance(self.name_to_node[name], NopKernelSchedulerNode)
            ]
            if not names:
                # All nodes eliminated
                continue

            removed_node_names.update(names)
            snodes = [self.name_to_node[name] for name in names]

            enable_autotune = config.combo_kernels_autotune > 1
            fe_node = ForeachKernelSchedulerNode(
                self,
                snodes,
                use_custom_partition_algo=False,
                enable_autotune=enable_autotune,
            )

            fe_nodes.append(fe_node)

            for name in names:
                self.name_to_fused_node[name] = fe_node

        self.nodes = [
            node for node in self.nodes if node.get_name() not in removed_node_names
        ] + list(fe_nodes)

    def compute_dependencies(self) -> None:
        """
        Create dependency edges between nodes, handling aliasing and
        mutation properly.
        """

        T = TypeVar("T")

        class DedupList(Generic[T]):
            """
            This data structure behaves like a list except it makes sure the
            elements remain unique.
            Normally one could use a OrderedSet/dict for this purpose however
            the list in question gets elements appended as it is being
            iterated over which means that we need to keep the list
            semantics.
            """

            def __init__(
                self,
                items: Optional[list[T]] = None,
                membership: Optional[OrderedSet[T]] = None,
            ) -> None:
                self.items = items or []
                self.membership = membership or OrderedSet()

            def append(self, node_user: T) -> None:
                if node_user in self.membership:
                    return
                self.items.append(node_user)
                self.membership.add(node_user)

            def __add__(self, other: DedupList[T]) -> DedupList[T]:
                new_membership = OrderedSet.union(self.membership, other.membership)
                new_items = self.items + [
                    x for x in other.items if x not in self.membership
                ]
                return DedupList(new_items, new_membership)

        name_to_users: defaultdict[str, DedupList[NodeUser]] = collections.defaultdict(
            DedupList
        )

        # handle aliasing by using python aliasing in name_to_users
        # if foo aliases bar then we will make name_to_users["foo"] point
        # to the same python list as name_to_users["bar"]
        for node in self.nodes:
            for buf1 in node.get_outputs():
                buf1_name = buf1.get_name()
                for buf2_name in buf1.get_aliases():
                    if buf1_name in name_to_users and buf2_name in name_to_users:
                        # merge the two
                        list1 = name_to_users[buf1_name]
                        list2 = name_to_users[buf2_name]
                        combined = list1 + list2
                        for key in name_to_users.keys():
                            if (
                                name_to_users[key] is list1
                                or name_to_users[key] is list2
                            ):
                                name_to_users[key] = combined
                    elif buf1_name in name_to_users:
                        name_to_users[buf2_name] = name_to_users[buf1_name]
                    else:
                        name_to_users[buf1_name] = name_to_users[buf2_name]

        def rename(n: str) -> str:
            if n in self.mutation_renames:
                return rename(self.mutation_renames[n])
            return n

        def add_user(
            used_by_name: str,
            user_node: Union[BaseSchedulerNode, OutputNode],
            can_inplace: bool = False,
            is_weak: bool = False,
        ) -> None:
            name_to_users[rename(used_by_name)].append(
                NodeUser(user_node, can_inplace, is_weak)
            )

        unbacked_symbol_to_origin_node: dict[sympy.Symbol, Optional[str]] = {}

        # NB: None means that the dependency is on an input.  Don't actually
        # generate a dependency because if we do, Inductor will start trying
        # to free the unbacked int but that's pointless
        for name, val in V.graph.graph_inputs.items():
            if isinstance(val, sympy.Expr):
                for fs in val.free_symbols:
                    unbacked_symbol_to_origin_node[fs] = None

        for node in self.nodes:
            log.debug("scheduling %s", node.node)

            # unbacked symbols don't follow ordinary buffer dependencies, so
            # we track their def/uses separately
            assert node.node is not None
            unbacked_symbol_defs = sorted(
                node.node.get_unbacked_symbol_defs(), key=lambda x: x.name
            )
            for s in unbacked_symbol_defs:
                assert isinstance(s, sympy.Symbol)
                # Pick the first definer as canonical.  There may be multiple
                # because if a MultiOutputLayout buffer propagates an unbacked
                # symint to multiple outputs, they will all claim to def it.
                if s not in unbacked_symbol_to_origin_node:
                    unbacked_symbol_to_origin_node[s] = node.get_name()

            unbacked_symbol_uses = sorted(
                node.node.get_unbacked_symbol_uses(), key=lambda x: x.name
            )
            # if a kernel takes unbacked symints, register dependencies
            for s in unbacked_symbol_uses:
                assert (
                    s in unbacked_symbol_to_origin_node
                ), f"{s} not in {unbacked_symbol_to_origin_node}"
                if (r := unbacked_symbol_to_origin_node[s]) is not None:
                    for buf in self.name_to_node[r].get_outputs():
                        node.add_fake_dep(StarDep(buf.get_name()))

            if (
                len(node.read_writes.writes) == 1
                and (dep := next(iter(node.read_writes.writes)))
                and isinstance(dep, MemoryDep)
            ):
                node_mode = dep.mode
            else:
                node_mode = None

            # Handle output mutations
            for buf in node.get_outputs():
                # a node will mutate either 0 or 1 buffers
                assert len(buf.get_mutations()) <= 1
                for alt_name in buf.get_mutations():
                    alt_name = rename(alt_name)
                    # this node must run after the prior writer
                    add_user(alt_name, node)
                    node.add_fake_dep(StarDep(alt_name, mode=node_mode))
                    for user in name_to_users[alt_name].items:
                        if user.get_name() == node.get_name():
                            continue

                        assert isinstance(user.node, BaseSchedulerNode)
                        for other_name in user.node.get_buffer_names():
                            # this node must run after all prior readers
                            other_name = rename(other_name)
                            node.add_fake_dep(
                                WeakDep(other_name, mutating_buf=buf.get_name())
                            )
                            add_user(other_name, node, is_weak=True)

            # add normal non-mutation dependencies
            for read in node.read_writes.reads:
                if not isinstance(read, WeakDep):
                    add_user(read.name, node, node.can_inplace(read))

            node.update_mutated_names(self.mutation_renames)

            # update our renaming scheme for the next iteration
            for buf in node.get_outputs():
                for alt_name in buf.get_mutations():
                    self.mutation_renames[rename(alt_name)] = buf.get_name()
                    self.mutation_renames[alt_name] = buf.get_name()
                    self.mutation_real_name[
                        buf.get_name()
                    ] = self.mutation_real_name.get(alt_name, alt_name)

        # make sure outputs aren't dead-code-eliminated
        for buf_name in V.graph.get_output_names():
            log.debug("scheduling output %s", buf_name)
            add_user(buf_name, OutputNode(StarDep(buf_name)))

        # make sure unbacked symints aren't dead-code-eliminated
        for out in V.graph.graph_outputs:
            for s in out.get_unbacked_symbol_uses():
                assert (
                    s in unbacked_symbol_to_origin_node
                ), f"{s} not in {unbacked_symbol_to_origin_node.keys()}"
                if r := unbacked_symbol_to_origin_node[s]:
                    for buf_name in self.name_to_node[r].get_buffer_names():
                        log.debug(
                            "scheduling output %s for unbacked symint %s", buf_name, s
                        )
                        add_user(buf_name, OutputNode(StarDep(buf_name)))

        # make sure input mutation isn't dead-code-eliminated
        for name in self.mutation_renames:
            if name in V.graph.graph_inputs:
                add_user(name, OutputNode(StarDep(name)))
                V.graph.mutated_inputs.add(name)
            elif name in V.graph.constants:
                # In AOTI, module parameters and buffers are not lifted as graph inputs
                add_user(name, OutputNode(StarDep(name)))

        inp_names = {
            name: index for index, name in enumerate(V.graph.graph_inputs.keys())
        }
        V.graph.mutated_input_idxs = [
            inp_names[name] for name in V.graph.mutated_inputs
        ]

        # copy users information onto the nodes
        for node in self.nodes:
            for buf in node.get_outputs():
                buf.set_users(name_to_users[buf.get_name()].items)

        for name in self.name_to_donated_buffer:
            self.name_to_donated_buffer[name].set_users(name_to_users[name].items)

    def dead_node_elimination(self) -> None:
        """
        Remove any nodes without users
        """
        # self.nodes is in topological order, so by iterating in reverse order
        # we have visited (and potentially removed) all users before visiting a
        # given node.
        updated_nodes = []
        for node in reversed(self.nodes):

            def can_eliminate_user(user: NodeUser) -> bool:
                return user.is_weak or user.get_name() in V.graph.removed_operations

            active_buffers = False
            for buf in node.get_outputs():
                can_eliminate = all(can_eliminate_user(u) for u in buf.users)
                if can_eliminate:
                    log.debug("removed dead buffer: %s", buf.get_name())
                    V.graph.removed_buffers.add(buf.get_name())
                else:
                    active_buffers = True

            can_eliminate = not node.has_side_effects() and not active_buffers

            if not can_eliminate:
                updated_nodes.append(node)
            else:
                # dead code
                log.debug("removed dead operation: %s", node.get_name())
                V.graph.removed_operations.add(node.get_name())
                for read in node.read_writes.reads:
                    if read.name in self.name_to_buf:
                        users = self.name_to_buf[read.name].users
                        self.name_to_buf[read.name].users = [
                            u for u in users if u.node.get_name() != node.get_name()
                        ]
        self.nodes = list(reversed(updated_nodes))

        # Prune any WeakDeps no longer needed
        for node in self.nodes:
            node.prune_weak_deps()

    def topological_sort_schedule(
        self, nodes: list[BaseSchedulerNode]
    ) -> list[BaseSchedulerNode]:
        """
        Ensure nodes is in topologically sorted order
        """
        seen = OrderedSet[BaseSchedulerNode]()
        name_to_node: dict[str, BaseSchedulerNode] = dict()
        result: list[BaseSchedulerNode] = []

        def visit(n: BaseSchedulerNode) -> None:
            if n not in seen:
                seen.add(n)
                for dep in sorted(n.unmet_dependencies, key=lambda d: d.name):
                    # We only care about doing toposort within `nodes`
                    if dep.name not in name_to_node:
                        continue
                    visit(name_to_node[dep.name])
                result.append(n)

        for node in nodes:
            for name in node.get_buffer_names():
                name_to_node[name] = node
        for node in nodes:
            visit(node)
        return result

    def _get_unmet_dep_nodes(self, snode: BaseSchedulerNode) -> list[BaseSchedulerNode]:
        unmet_deps = OrderedSet[str]()
        if isinstance(
            snode,
            (
                SchedulerNode,
                ExternKernelSchedulerNode,
                NopKernelSchedulerNode,
                FusedSchedulerNode,
            ),
        ):
            for dep in snode.unmet_dependencies:
                unmet_deps.add(dep.name)
        else:
            raise RuntimeError(
                f"get_unmet_dep_nodes is not implemented for {type(snode)}."
            )
        unmet_dep_ops = (self.name_to_buf[dep].defining_op_name() for dep in unmet_deps)
        return list(OrderedSet(self.name_to_fused_node[n] for n in unmet_dep_ops))

    def _topological_sort_nodes(self) -> list[list[BaseSchedulerNode]]:
        """
        Sort nodes by their topological order, return a list of node lists.
        """
        order = []
        nodes = dict.fromkeys(self.nodes, 0)
        children: dict[Any, Any] = {}
        for node in self.nodes:
            deps = self._get_unmet_dep_nodes(node)
            nodes[node] = len(deps)
            for dep in deps:
                c = children.get(dep, [])
                c.append(node)
                children[dep] = c

        zero_deg_nodes = [n for n, v in nodes.items() if v == 0]
        while zero_deg_nodes:
            order.append(zero_deg_nodes)
            for n in zero_deg_nodes:
                for user in children.get(n, []):
                    nodes[user] -= 1
                nodes.pop(n)
            zero_deg_nodes = [n for n, v in nodes.items() if v == 0]
        assert not nodes, "Topological sort failed!"
        return order

    def compute_ancestors(self) -> None:
        """
        Populate each node.ancestors
        """
        # note self.nodes is topologically sorted
        name_to_ancestors: dict[str, OrderedSet[str]] = {}
        for node in self.nodes:
            ancestors = OrderedSet[str]()
            for dep in node.unmet_dependencies:
                dep_node_name = self.name_to_buf[dep.name].defining_op_name()
                ancestors.add(dep_node_name)
                ancestors |= name_to_ancestors[dep_node_name]
            name_to_ancestors[node.get_name()] = ancestors
            node.ancestors = ancestors

        for order, node in enumerate(self.nodes):
            node.min_order = order
            node.max_order = order

    def merge_loops(self) -> None:
        for node in self.nodes:
            if not config.loop_ordering_after_fusion:
                continue

            # Even for CPU, if we are using the halide backend, we still need
            # the merge loops steps below
            if not isinstance(node, (SchedulerNode, FusedSchedulerNode)) or (
                not node.is_gpu() and config.cpu_backend != "halide"
            ):
                continue
            for snode in node.get_nodes():
                # merge loops for the scheduler node
                if not isinstance(snode, SchedulerNode) or snode.is_template():
                    continue

                snode.merge_loops()

                # Note that for CPU backend, merging loops will change
                # snode.group. It's fine for Triton backend.
                # But if we simplify update snode.group like this:
                #   group_fn = self.get_backend(snode.node.get_device()).group_fn
                #   snode.group = (snode.node.get_device(), group_fn(snode._sizes))
                # There is still an issue due to different snode in a
                # FusedSchedulerNode having different merged loops.
                # Skip CPU backend for now.

    def fuse_nodes(self, nodes: list[BaseSchedulerNode]) -> list[BaseSchedulerNode]:
        """
        Combine eligible nodes into FusedSchedulerNodes.
        """
        with dynamo_timed("Scheduler.fused_nodes"):
            for i in range(10):
                old_len = len(nodes)
                fusion_log.debug(
                    "===== attempting fusion (%d/10): %d nodes =====",
                    i + 1,
                    old_len,
                )
                nodes = self.fuse_nodes_once(nodes)
                new_len = len(nodes)
                fusion_log.debug(
                    "completed fusion round (%d/10): fused %d nodes into %d nodes\n",
                    i + 1,
                    old_len,
                    new_len,
                )
                if new_len == old_len or new_len == 1:
                    fusion_log.debug(
                        "===== fusion complete (%d iterations) =====", i + 1
                    )
                    break
            return nodes

    def process_grouped_nodes(self) -> None:
        """
        Unpack GroupedSchedulerNode into regular nodes.
        """
        new_nodes: list[BaseSchedulerNode] = []
        for node in self.nodes:
            new_nodes.extend(
                node.unpack() if isinstance(node, GroupedSchedulerNode) else [node]
            )
        self.nodes = new_nodes

    def benchmark_fused_nodes(
        self, nodes: Sequence[BaseSchedulerNode]
    ) -> tuple[float, str]:
        """
        Benchmark fused list of nodes and return the execution time
        in milliseconds on randomly generated inputs.
        """
        assert len(nodes) > 0
        device = nodes[0].get_device()
        self.current_device = device
        backend = self.get_backend(device)
        with dynamo_timed(
            "benchmark_fused_nodes",
            log_pt2_compile_event=True,
            dynamo_compile_column_us="compile_time_autotune_time_us",
        ):
            return backend.benchmark_fused_nodes(nodes)

    def generate_kernel_code_from_nodes(
        self, nodes: Sequence[BaseSchedulerNode], benchmark_kernel: bool
    ) -> str:
        """
        Benchmark fused list of nodes and return the execution time
        in milliseconds on randomly generated inputs.
        """
        assert len(nodes) > 0
        device = nodes[0].get_device()
        self.current_device = device
        backend = self.get_backend(device)
        with dynamo_timed("benchmark_fused_nodes"):
            return backend.generate_kernel_code_from_nodes(nodes, benchmark_kernel)

    def benchmark_codegened_module(
        self, module: ModuleType, device: torch.device
    ) -> tuple[float, str]:
        """
        Benchmark fused list of nodes and return the execution time
        in milliseconds on randomly generated inputs.
        """
        self.current_device = device
        backend = self.get_backend(device)
        with dynamo_timed("benchmark_fused_nodes"):
            return backend.benchmark_codegened_module(module)

    def finalize_multi_template_buffers(self) -> None:
        def replace_operation_buffer(
            orig_node: ir.MultiTemplateBuffer, new_node: ir.OperationBuffer
        ) -> None:
            replaced_buf_name = new_node.get_name()
            orig_buf_name = orig_node.get_name()
            assert isinstance(orig_buf_name, str) and isinstance(replaced_buf_name, str)

            replaced_op_name = new_node.get_operation_name()
            orig_op_name = orig_node.get_operation_name()
            assert isinstance(orig_op_name, str) and isinstance(replaced_op_name, str)

            del V.graph.name_to_buffer[replaced_buf_name]
            new_node.name = orig_buf_name

            del V.graph.name_to_op[replaced_op_name]
            new_node.operation_name = orig_op_name

            orig = V.graph.buffers.index(orig_node)
            V.graph.buffers.remove(new_node)
            V.graph.buffers[orig] = new_node
            V.graph.name_to_buffer[orig_buf_name] = new_node

            orig = V.graph.operations.index(orig_node)
            V.graph.operations.remove(new_node)
            V.graph.operations[orig] = new_node
            V.graph.name_to_op[orig_op_name] = new_node

        for i, node in enumerate(self.nodes):
            if isinstance(node, SchedulerNode) and isinstance(
                node.node, ir.MultiTemplateBuffer
            ):
                multi_node = node.node
                if not config.test_configs.force_extern_kernel_in_multi_template:
                    min_node_unfused, _ = multi_node.get_min_choice()
                else:
                    min_node_unfused = next(
                        (
                            timing
                            for timing in multi_node.choice_timings
                            if isinstance(
                                timing,
                                torch._inductor.select_algorithm.ExternKernelCaller,
                            )
                        ),
                    )

                if isinstance(
                    min_node_unfused,
                    torch._inductor.ir.TritonTemplateCallerBase,
                ):
                    node.node.finalize_as_triton_caller(min_node_unfused)
                    continue

                out_tensorbox = min_node_unfused.output_node()
                out_storage = out_tensorbox.data
                assert isinstance(out_storage, ir.StorageBox)
                out_buffer = out_storage.data
                assert isinstance(out_buffer, ir.OperationBuffer)

                out_buffer.layout = multi_node.layout
                replace_operation_buffer(multi_node, out_buffer)
                new_scheduler_node = self.create_scheduler_node(out_buffer)

                self.nodes[i] = new_scheduler_node
                self.name_to_node[node.get_name()] = new_scheduler_node
                self.name_to_fused_node[node.get_name()] = new_scheduler_node

                for new_out, old_out in zip(
                    new_scheduler_node.get_outputs(), node.get_outputs()
                ):
                    self.name_to_buf[old_out.get_name()] = new_out
                    new_out.users = old_out.users

                new_scheduler_node.min_order = node.min_order
                new_scheduler_node.max_order = node.max_order
                new_scheduler_node.last_usage = node.last_usage

    def _any_atomic_add(self, node_list: Sequence[BaseSchedulerNode]) -> bool:
        return any(
            hasattr(n.node, "data")
            and n.node is not None
            and hasattr(n.node.data, "scatter_mode")
            and n.node.data.scatter_mode == "atomic_add"
            for n in node_list
        )

    def speedup_by_fusion(
        self, node1: BaseSchedulerNode, node2: BaseSchedulerNode
    ) -> Union[bool, Callable[[], bool]]:
        """
        If config.benchmark_fusion is False, always return True.
        Otherwise, return True if fusion can brings speedup.
        """

        is_multi_template = any(
            n.is_template()
            and isinstance(n.get_template_node(), ir.MultiTemplateBuffer)
            for n in (node1, node2)
        )
        if not config.benchmark_fusion and not is_multi_template:
            return True

        if (
            node1.is_template()
            and not isinstance(node1.get_template_node(), ir.TritonTemplateBuffer)
            or node1.is_foreach()
            or node2.is_foreach()
        ):
            # TODO support benchmarking epilogue fusion
            return True

        node_list_1 = node1.get_nodes()
        device = node_list_1[0].get_device()
        assert device

        # don't support benchmark fusion for CPU right now.
        if device.type == "cpu":
            return True

        node_list_2 = node2.get_nodes()
        node_list_fused = list(itertools.chain(node_list_1, node_list_2))

        # We can not accurately benchmark kernel using atomic_add
        # due to how we generate random integer inputs.
        # Skip benchmarking them by allowing fusion.
        if self._any_atomic_add(node_list_fused):
            return True

        from triton.compiler.errors import CompilationError

        why = WhyNoFuse(node1, node2)

        device = node_list_fused[0].get_device()
        assert device is not None

        def log_fusion(ms_fused: float, ms1: float, ms2: float) -> None:
            if fusion_log.isEnabledFor(logging.DEBUG):
                if ms_fused < ms1 + ms2:
                    fusion_log.debug(
                        "can fuse (benchmark): fusing %s with %s cause %sx speedup",
                        node1.get_buffer_names(),
                        node2.get_buffer_names(),
                        green_text(f"{(ms1 + ms2) / ms_fused:.3f}"),
                    )
                else:
                    fusion_log.debug(
                        "cannot fuse (benchmark): fusing %s with %s cause %sx slowdown",
                        node1.get_buffer_names(),
                        node2.get_buffer_names(),
                        red_text(f"{ms_fused / (ms1 + ms2):.3f}"),
                    )

        async_compile = torch._inductor.async_compile.AsyncCompile()

        def compile_kernel(
            nodes: Sequence[BaseSchedulerNode],
        ) -> tuple[Optional[LambdaFuture], ModuleType]:
            src_code = self.generate_kernel_code_from_nodes(
                nodes, benchmark_kernel=True
            )
            mod = PyCodeCache.load(src_code)
            if not async_compile.use_process_pool():
                fut = None
            else:
                fut = async_compile.triton(kernel_name="triton_", source_code=src_code)
                assert isinstance(fut, LambdaFuture)

            return (fut, mod)

        # After the succesful fusion with Template, we finalize its config.
        # Subsequently we benchmark but dont update. Checking for SchedulerNode, instead of FusedSchedulerNode
        # accomplishes this.
        if is_multi_template and any(
            n.get_template_node() is not None for n in (node1, node2)
        ):
            epilogue_fusion = node1.get_template_node() is not None
            multi_node = (
                node1.get_template_node()
                if epilogue_fusion
                else node2.get_template_node()
            )
            assert isinstance(multi_node, ir.MultiTemplateBuffer)
            choice_timings = multi_node.choice_timings
            _, ms1 = multi_node.get_min_choice()

            # Eagerly compile and benchmark non-template nodes
            _, ms1 = multi_node.get_min_choice()
            ms2, path2 = (
                self.benchmark_fused_nodes(node_list_2)
                if epilogue_fusion
                else self.benchmark_fused_nodes(node_list_1)
            )

            # Start compiling choices in parallel
            future_choices: list[tuple[Any, Optional[LambdaFuture], ModuleType]] = []
            triton_choices = 0
            for choice, unfused_time in sorted(
                choice_timings.items(), key=lambda x: x[1]
            ):
                if not isinstance(choice, torch._inductor.ir.TritonTemplateCallerBase):
                    continue

                # For prologue fusion we check if the underlying template of the choice
                # supports all allowed prologue inputs. If not, we skip this choice in
                # the fusion benchmark.
                # TODO: Remove this check after all Triton templates support prologue fusion.
                # Currently, persistent+TMA Triton template does not due to the TMA-based loads.
                if (
                    not epilogue_fusion
                    and hasattr(choice, "allowed_prologue_inps")
                    and choice.allowed_prologue_inps != multi_node.allowed_prologue_inps
                ):
                    continue

                if unfused_time >= ms1 + ms2:
                    break

                triton_choices += 1
                if triton_choices > config.max_epilogue_benchmarked_choices:
                    break

                with multi_node.swap_as_triton_caller(choice):
                    future_choices.append((choice, *compile_kernel(node_list_fused)))

            if len(future_choices) == 0:
                return False

            def benchmark_when_ready() -> bool:
                min_ms_fused = float("inf")
                ms_fused_choice = None

                new_timings = {}
                # Benchmark each choice after compilation completes
                for choice, future, mod_fused in future_choices:
                    try:
                        if future is not None:
                            future.result()

                    # Ideally we would more narrowly catch Exceptions here but
                    # triton  will unpredictably error with valid prologue fusions
                    except Exception as e:
                        if fusion_log.isEnabledFor(logging.DEBUG):
                            fusion_log.debug(
                                "Exception in compiling %s: %s",
                                "prologue" if not epilogue_fusion else "epilogue",
                                str(e),
                            )
                        continue
                    with multi_node.swap_as_triton_caller(choice):
                        ms_fused, path = self.benchmark_codegened_module(
                            mod_fused, device
                        )
                        new_timings[choice] = ms_fused
                        if ms_fused < min_ms_fused:
                            min_ms_fused = ms_fused
                            ms_fused_choice = choice

                log_fusion(min_ms_fused, ms1, ms2)

                if min_ms_fused < (ms1 + ms2) and ms_fused_choice is not None:
                    multi_node.finalize_as_triton_caller(ms_fused_choice)
                    multi_node._choice_timings = new_timings
                    return True
                else:
                    return False

            return benchmark_when_ready

        else:
            # Start parallel compilation for all three kernels
            future_and_mod_l1 = compile_kernel(node_list_1)
            future_and_mod_l2 = compile_kernel(node_list_2)
            future_and_mod_l1_fused = compile_kernel(node_list_fused)

            def benchmark_when_ready() -> bool:
                from torch._inductor.runtime.triton_heuristics import (
                    NoTritonConfigsError,
                )

                try:
                    # Wait for all compilations to complete
                    for fut in (
                        future_and_mod_l1[0],
                        future_and_mod_l2[0],
                        future_and_mod_l1_fused[0],
                    ):
                        if fut is not None:
                            fut.result()

                    ms1, path1 = self.benchmark_codegened_module(
                        future_and_mod_l1[1], device
                    )
                    if math.isinf(ms1):
                        why("register spilling of the first kernel")
                        return False

                    ms2, path2 = self.benchmark_codegened_module(
                        future_and_mod_l2[1], device
                    )
                    if math.isinf(ms2):
                        why("register spilling of the second kernel")
                        return False

                    ms_fused, path_fused = self.benchmark_codegened_module(
                        future_and_mod_l1_fused[1], device
                    )
                    if math.isinf(ms_fused):
                        why("register spilling of the fused kernel")
                        return False

                    log_fusion(ms_fused, ms1, ms2)

                    if (
                        is_metric_table_enabled("slow_fusion")
                        and ms_fused >= ms1 + ms2
                        and (path1, path2) not in self.logged_slow_fusion
                    ):
                        self.logged_slow_fusion.add((path1, path2))
                        get_metric_table("slow_fusion").add_row(
                            lambda: {
                                "kernel1_path": path1,
                                "kernel1_latency": ms1,
                                "kernel2_path": path2,
                                "kernel2_latency": ms2,
                                "fused_kernel_path": path_fused,
                                "fused_kernel_latency": ms_fused,
                                "slow_down_ratio": ms_fused / (ms1 + ms2),
                            }
                        )

                    return ms_fused < ms1 + ms2

                except NoTritonConfigsError:
                    return False

                except CompilationError as e:
                    if "Loop-carried variable" in str(e):
                        return True
                    raise

            return benchmark_when_ready

    def get_fused_node(self, node: BaseSchedulerNode) -> BaseSchedulerNode:
        "Look up the node in Scheduler name_to_fused_node"
        return self.name_to_fused_node[node.get_first_name()]

    def fuse_nodes_once(
        self, nodes: list[BaseSchedulerNode]
    ) -> list[BaseSchedulerNode]:
        """
        Combine eligible nodes into FusedSchedulerNodes.

        This relies on two key functions to control the logic:
            - self.can_fuse(): checks if a fusion is legal
            - self.score_fusion(): assigns priority to a given fusion
        """
        fused_nodes = OrderedSet(nodes)
        if fusion_log.isEnabledFor(logging.DEBUG):
            fusion_log.debug("fuse_nodes_once, candidates:")
            for node in fused_nodes:
                fusion_log.debug("  " + node.debug_str_short())  # noqa: G003

        # These are potential fusions which we are async compiling,
        # and which we will benchmark profitability of.
        pending_fusions: dict[
            BaseSchedulerNode,
            tuple[Callable[[], bool], BaseSchedulerNode, BaseSchedulerNode],
        ] = {}

        def fuse_two_nodes(
            node1: BaseSchedulerNode, node2: BaseSchedulerNode
        ) -> BaseSchedulerNode:
            fusion_log.debug("fusing %s with %s", node1.get_name(), node2.get_name())

            device = node1.get_device()
            assert node2.get_device() == device
            node3 = self.get_backend(device).fuse(node1, node2)
            fused_nodes.remove(node1)
            fused_nodes.remove(node2)
            fused_nodes.add(node3)
            self.name_to_fused_node.update(
                {n.get_name(): node3 for n in node3.get_nodes()}
            )
            return node3

        def resolve_pending_fusions(
            node1: BaseSchedulerNode, node2: BaseSchedulerNode
        ) -> None:
            while (
                self.get_fused_node(node1) in pending_fusions
                or self.get_fused_node(node2) in pending_fusions
            ):
                pending_fusion = pending_fusions.get(
                    self.get_fused_node(node1),
                    pending_fusions.get(self.get_fused_node(node2), None),
                )
                assert pending_fusion is not None

                is_speedup, node_key1, node_key2 = pending_fusion
                pending_fusions.pop(node_key1, None)
                pending_fusions.pop(node_key2, None)

                assert self.get_fused_node(node_key1) is node_key1
                assert self.get_fused_node(node_key2) is node_key2

                if not is_speedup() or self.will_fusion_create_cycle(node1, node2):
                    continue

                fuse_two_nodes(node_key1, node_key2)

        for node1, node2 in self.get_possible_fusions(nodes):
            # if either node is in a pending fusion, resolve it.
            # since we iterate on potential fusions based on profitability
            # the first potential fusion should take precedence.
            resolve_pending_fusions(node1, node2)
            node1 = self.get_fused_node(node1)
            node2 = self.get_fused_node(node2)

            if self.can_fuse(node1, node2) and not self.will_fusion_create_cycle(
                node1, node2
            ):
                speedup = self.speedup_by_fusion(node1, node2)
                if callable(speedup):
                    pending_fusions[node1] = (speedup, node1, node2)
                    pending_fusions[node2] = (speedup, node1, node2)
                    continue

                if not speedup:
                    continue

                fuse_two_nodes(node1, node2)

        seen_pair_speedup_fn: OrderedSet[Callable[[], bool]] = OrderedSet()
        for is_speedup_fn, node_key1, node_key2 in pending_fusions.values():
            if is_speedup_fn in seen_pair_speedup_fn:
                continue

            seen_pair_speedup_fn.add(is_speedup_fn)

            assert self.get_fused_node(node_key1) is node_key1
            assert self.get_fused_node(node_key2) is node_key2

            if is_speedup_fn() and not self.will_fusion_create_cycle(
                node_key1, node_key2
            ):
                fuse_two_nodes(node_key1, node_key2)

        nodes = sorted(fused_nodes, key=lambda x: x.min_order)
        nodes = self.topological_sort_schedule(nodes)
        self.prune_redundant_deps(nodes)
        return nodes

    def create_combo_kernel_nodes(self, num_ck_nodes: Optional[int] = None) -> None:
        """
        Groups parallel nodes
        """
        fused_nodes = OrderedSet(self.nodes)
        count = 0
        num_nodes_orig = len(self.nodes)
        log.debug("ComboKernels: Generating with num_ck_nodes = %d...", num_ck_nodes)
        for num, node_list in enumerate(
            ForeachKernelSchedulerNode.group_nodes_for_combo_kernels(self)
        ):
            node_list = ForeachKernelSchedulerNode.combinable_nodes(node_list)
            if len(node_list) < 2:
                continue
            if num_ck_nodes is not None and count > num_ck_nodes:
                break
            if not self.speedup_by_combo_kernel(node_list):
                log.debug("ComboKernels: Not speeding up %d-th group", num)
                continue
            count += 1
            enable_autotune = config.combo_kernels_autotune > 0
            group_snode = ForeachKernelSchedulerNode(
                node_list[0].scheduler,
                node_list,
                use_custom_partition_algo=True,
                enable_autotune=enable_autotune,
            )
            log.info(
                "ComboKernels: Combining %d nodes for %d-th group",
                len(node_list),
                num,
            )
            for node in node_list:
                fused_nodes.remove(node)
            fused_nodes.add(group_snode)
            self.name_to_fused_node.update(
                {n.get_name(): group_snode for n in group_snode.get_nodes()}
            )
        self.nodes = sorted(fused_nodes, key=lambda x: x.min_order)
        self.nodes = self.topological_sort_schedule(self.nodes)
        log.info(
            "Generated ComboKernel nodes: %d ComboKernels, totally %d -> %d nodels",
            count,
            num_nodes_orig,
            len(self.nodes),
        )
        self.prune_redundant_deps(self.nodes)

    def prune_redundant_deps(self, nodes: list[BaseSchedulerNode]) -> None:
        for node in nodes:
            node.prune_redundant_deps(self.name_to_fused_node)

    def get_possible_fusions(
        self, nodes: list[BaseSchedulerNode]
    ) -> list[tuple[BaseSchedulerNode, BaseSchedulerNode]]:
        """
        Helper to find all legal fusion opportunities, sorted by self.score_fusion()
        """
        possible_fusions = []
        seen = OrderedSet[tuple[BaseSchedulerNode, BaseSchedulerNode]]()

        def check_all_pairs(nodes: list[BaseSchedulerNode]) -> None:
            for node1_index, node1 in enumerate(nodes):
                for node2 in nodes[node1_index + 1 :]:
                    key = (node1, node2)
                    if key in seen:
                        continue
                    seen.add(key)

                    if self.can_fuse(node1, node2):
                        possible_fusions.append(key)
                    elif (node2.is_template() or node2.is_foreach()) and self.can_fuse(
                        node2, node1
                    ):
                        # foreach fusions and epilogue fusions are order dependent
                        possible_fusions.append((node2, node1))

        buffer_names_grouping = collections.defaultdict(list)
        for node in nodes:
            if self.unfusable_node(node):
                continue
            for buf in node.used_buffer_names():
                buffer_names_grouping[buf].append(node)
        for node_grouping in buffer_names_grouping.values():
            check_all_pairs(node_grouping)

        if config.aggressive_fusion:
            group_grouping = collections.defaultdict(list)
            for node in nodes:
                group = getattr(node, "group", None)
                if group:
                    group_grouping[group].append(node)
            for node_grouping in group_grouping.values():
                check_all_pairs(node_grouping)

        possible_fusions = self.get_possible_fusions_with_highest_priority(
            possible_fusions
        )
        possible_fusions.sort(key=self.score_fusion_key, reverse=True)
        fusion_log.debug("found %d possible fusions", len(possible_fusions))
        return possible_fusions

    def will_fusion_create_cycle(
        self, node1: BaseSchedulerNode, node2: BaseSchedulerNode
    ) -> bool:
        """
        Finds whether there's a path from node1 to node2 (or vice-versa)
        caused indirectly by other fusions.
        """
        # since we are just returning boolean here, use slightly faster, unordered set
        visited = OrderedSet[FusedSchedulerNode]()

        def found_path(node: BaseSchedulerNode) -> bool:
            # only fused nodes can introduce new ancestors.
            if isinstance(node, FusedSchedulerNode) and node not in visited:
                visited.add(node)
                if node.get_operation_names().issubset(combined_ancestors):
                    # All fusion outputs are in ancestors of node1 and node2, thus
                    # cannot introduce new path:
                    #
                    # 1. if output is neither descendent of node1 or node2, the
                    #        output cannot introduce a path
                    # 2. due to [can_fuse]: if WLOG output is descendent of node1, it cannot be
                    #        on path(node1->node2), hence it cannot be ancestor of node2
                    # 3. due to [acyclic]: if WLOG output is descendent of node1, it cannot be
                    #        ancestor of node1
                    return False
                else:
                    # continue DFS of new ancestors introduced by the fusion
                    return bool(combined_names & node.ancestors) or any(
                        found_path(self.name_to_fused_node[n])
                        for n in node.ancestors - combined_ancestors
                    )
            return False

        # as above - use slightly faster, unordered set
        combined_names = (
            node1.get_operation_names()._dict.keys()
            | node2.get_operation_names()._dict.keys()
        )
        combined_ancestors = (
            node1.ancestors._dict.keys() | node2.ancestors._dict.keys()
        ) - combined_names
        cycle = any(found_path(self.name_to_fused_node[n]) for n in combined_ancestors)
        if cycle:
            WhyNoFuse(node1, node2)("will create cycle")
        return cycle

    def can_fusion_increase_peak_memory(
        self, node1: BaseSchedulerNode, node2: BaseSchedulerNode
    ) -> bool:
        """
        Return true if fusing the two nodes can potentially increasing peak memory.

        The implementation is more like a heuristic since we don't really know if we are at peak
        or not when trying to fuse these two ndoes. The order of nodes may change later which makes the
        peak memory estimation hard.

        Here is how we decide the LOWER BOUND of extra memory allocation if we fuse these 2 nodes:
        1. find all buffers read by each node with a single user. These buffers are supposed to
           be reused if we don't fuses these 2 nodes
        2. find the intersection of these buffers for the two node and sum the total buffer size.
           If we don't fuse these two nodes, we can at lease avoid this much memory allocation.
           Note that the extra memory allocation is not necessarily causing peak memory increase.
           This is just a heuristic.

        We return true only if the saving for fusion can not trade off the extra memory allocation.
        """

        from .codegen.wrapper import buffer_reuse_key

        def _find_single_user_inputs(
            node: BaseSchedulerNode,
        ) -> list[ir.Buffer]:
            output = []
            for rd in node.read_writes.reads:
                buf = self.name_to_buf.get(rd.name)
                if buf and len(buf.users) == 1 and buf.node.has_tensor_output():
                    output.append(buf.node)
            return output

        # Check inputs that can be potentially reused
        lhs_dep_nodes = _find_single_user_inputs(node1)
        rhs_dep_nodes = _find_single_user_inputs(node2)

        lhs_reuse_keys = OrderedSet(buffer_reuse_key(buf) for buf in lhs_dep_nodes)
        rhs_reuse_keys = OrderedSet(buffer_reuse_key(buf) for buf in rhs_dep_nodes)

        common_reuse_keys = lhs_reuse_keys.intersection(rhs_reuse_keys)

        memory_overhead = 0
        for key in common_reuse_keys:
            try:
                memory_overhead += int(key[2])
            except ValueError:
                # not an interger. Fallback is to fuse
                return False

        bw_saving = self.score_fusion_memory(node1, node2)

        # The factor 32 here is quite arbitrary.
        if V.graph.sizevars.statically_known_gt(memory_overhead, 32 * bw_saving):
            return True
        return False

    def are_long_distant_nodes(
        self, node1: BaseSchedulerNode, node2: BaseSchedulerNode
    ) -> bool:
        """
        This function prevents fusion for nodes that can increase memory
        footprint. This problem is more common in horizontal fusion, where nodes
        that are far apart in the original order get fused, lengthening the live
        intervals of tensors. This is very evident in models with activation
        checkpointing, where the recomputed nodes from different checkpointed
        regions get fused and significantly increase the memory footprint.

        The current attempt is a quick, possibly hacky, heuristic to prevent the
        fusion of nodes that are far away in the original order.

        A better but difficult to implement heurisitic would be to use live
        intervals of the buffers, find region of peak pressure in the original
        program and prevent fusion that crosses that peak region. We might need
        special care or good approximation in this implementation, as fusion of
        node changes live intervals, and re-computing live intervals and peak
        memory after each fusion can introduce large compilation overhead.
        """
        proximity_score = max(
            abs(node1.min_order - node2.max_order),
            abs(node2.min_order - node1.max_order),
        )
        return proximity_score > 64

    def decide_fusion_fail_reason(
        self,
        node1: BaseSchedulerNode,
        node2: BaseSchedulerNode,
        common_buf_names: Union[tuple[str], OrderedSet[str]],
    ) -> str:
        """
        Try to decide reasons why fusion fail due to no shared memory even though
        there are common buffers.
        """
        reasons = {}
        node1_name2dep = {dep.name: dep for dep in node1.read_writes.reads_and_writes()}
        node2_name2dep = {dep.name: dep for dep in node2.read_writes.reads_and_writes()}

        for buf_name in common_buf_names:
            buf = V.graph.get_buffer(buf_name)
            lhs_dep = node1_name2dep[buf_name]
            rhs_dep = node2_name2dep[buf_name]

            if not isinstance(lhs_dep, MemoryDep) or not isinstance(rhs_dep, MemoryDep):
                reasons[
                    buf_name
                ] = f"not MemoryDep: {type(lhs_dep)} v.s. {type(rhs_dep)}"
                continue

            if lhs_dep.get_numel() != rhs_dep.get_numel():
                reasons[
                    buf_name
                ] = f"different numel: {lhs_dep.get_numel()} v.s. {rhs_dep.get_numel()}"
                continue

            # same numel but different MemoryDep.size. Should be broadcasting
            if sympy_product(lhs_dep.size) != sympy_product(rhs_dep.size):
                reasons[buf_name] = "broadcast"
                continue

            lhs_off = lhs_dep.get_offset()
            rhs_off = rhs_dep.get_offset()
            if lhs_off != rhs_off:
                # One example is in transformer, we use a concatenated linear layer
                # to project Q/K/V and then split the result. The 3 splits will
                # point to the same buffer with different offsets.
                reasons[buf_name] = f"different offset: {lhs_off} v.s. {rhs_off}"
                continue

            if (
                lhs_dep.normalize_with_stride_order()
                == rhs_dep.normalize_with_stride_order()
            ):
                reasons[buf_name] = f"Mismatch loop orders: {lhs_dep} v.s. {rhs_dep}"
                continue

            # Add more rules here
            layout_str = ""
            if not isinstance(buf, ir.TorchBindObject):
                layout_str = f"Layout: {buf.layout}"
            reasons[
                buf_name
            ] = f"Unknown reason: {lhs_dep} v.s. {rhs_dep}. {layout_str}"

        return str(reasons)

    def shared_data_after_reordering_loop(
        self, node1: BaseSchedulerNode, node2: BaseSchedulerNode
    ) -> int:
        """
        Right now just greedily reorder the loop of node1 to be compatible with node2,
        but ideally we should have some heuristics to reorder the loop for node2
        to be compatibile with node1 if that's more efficient.
        """

        # TODO Don't do loop reordering for CPU for now.
        # Should debug more why it does not work for CPU codegen
        if not config.loop_ordering_after_fusion or any(
            n.is_cpu() for n in [node1, node2]
        ):
            return 0

        node1_buffer_names = node1.read_writes.buffer_names()
        node2_buffer_names = node2.read_writes.buffer_names()
        # Fast path: no common buffers.
        common_buffer_names = node1_buffer_names & node2_buffer_names
        if not common_buffer_names:
            return 0

        node1_name2dep = {dep.name: dep for dep in node1.read_writes.reads_and_writes()}
        node2_name2dep = {dep.name: dep for dep in node2.read_writes.reads_and_writes()}

        # Find the commons buffers that has different loop orders
        candidates = []
        for buffer_name in common_buffer_names:
            lhs_dep = node1_name2dep[buffer_name]
            rhs_dep = node2_name2dep[buffer_name]
            if (
                lhs_dep.normalize_with_stride_order()
                == rhs_dep.normalize_with_stride_order()
            ):
                candidates.append(
                    (
                        V.graph.sizevars.size_hint(lhs_dep.get_numel(), fallback=0),
                        lhs_dep,
                        rhs_dep,
                    )
                )

        if len(candidates) == 0:
            return 0

        # Pick the largest buffer to guide the loop reordering
        _numel, lhs_dep, rhs_dep = max(candidates, key=lambda x: x[0])

        if not isinstance(lhs_dep, MemoryDep) or not isinstance(rhs_dep, MemoryDep):
            return 0

        if lhs_dep.num_vars != rhs_dep.num_vars:
            # this can happen due to we don't merge loops.
            # We can not do loop reordering in this case right now
            # Simply returning true if the two Deps are the same after
            # normalization (merging loops)
            if lhs_dep.normalize() == rhs_dep.normalize():
                return self.dep_size_hint(lhs_dep)
            return 0

        # Only reorder loops for pointwise for now
        if not node1.is_reduction():
            node1.reorder_loops_by_dep_pair(lhs_dep, rhs_dep)
        elif not node2.is_reduction():
            node2.reorder_loops_by_dep_pair(rhs_dep, lhs_dep)
        else:
            loop_ordering_log.debug(
                "Don't reorder loops since both nodes are reductions: %s v.s. %s",
                node1.get_name(),
                node2.get_name(),
            )

        return self.score_fusion_memory(node1, node2)

    def unfusable_node(self, node: BaseSchedulerNode) -> bool:
        """
        Is this node unfusable under any conditions.
        """
        return (
            isinstance(node, (ExternKernelSchedulerNode, NopKernelSchedulerNode))
            and not node.is_template()
            and not is_output_of_multi_outputs_template(node.node)
        )

    def check_prologue_fusion_heuristics_fusable(
        self,
        prologue_node: BaseSchedulerNode,
        template_node: BaseSchedulerNode,
        why: WhyNoFuse,
    ) -> bool:
        """
        Heuristics to avoid benchmarking predictably slow prologue fusions
        """
        # user opt into more aggressive prologue fusion, dont use heuristics
        if prologue_node.get_operation_names() <= V.graph.invoke_quant_ops:
            return True

        read_bytes = prologue_node.get_read_buffer_sizes()
        write_bytes = prologue_node.get_write_buffer_sizes()

        # Initially, only do fusions which will result in fewer memory accesses inside of the template to avoid
        # potential bad cache behavior and shared memory use.
        # we also want to avoid benchmarking reliably unprofitable fusions like downcasts from fp32 -> fp16 inside kernel.
        # allowing gathers by allowing increasing write_bytes by small factor
        # TODO - make configurable per input, for insance, bias can fuse fp32 -> fp16 profitably

        BYTES_THRESHOLD_MULTIPLIER = 1.1
        if read_bytes > (write_bytes * BYTES_THRESHOLD_MULTIPLIER):
            why("prologue fusion will not increase amount of bytes read in kernel")
            return False

        # we want to avoid attempting to fuse predictably unprofitable prologues
        # such as increasing the unaligned reads or writes.
        # TODO - would be nice to generalize this, however, we would need more explicit
        # knowledge of memory access patterns in the TritonTemplate in order to know
        # the stride order to check alignment.
        origins = tuple(
            e.target
            for n in prologue_node.get_nodes()
            if n.node is not None
            for e in n.node.get_origins()
            if e.op == "call_function"
        )
        if origins == (torch.ops.aten.constant_pad_nd.default,):
            why(
                "prologue fusion will not increase attempt to fuse in padding bc it increases unaligned reads"
            )
            return False

        def low_prec_fp(dtype: torch.dtype) -> bool:
            return dtype.itemsize <= 2 and dtype.is_floating_point

        if (
            low_prec_fp(template_node.get_template_node_or_throw().dtype)
            and not prologue_node.can_codegen_in_low_precision()
        ):
            why(
                "prologue fusion that must be upcast to fp32 not profitable for low precision templates"
            )
            return False

        return True

    def can_fuse(self, node1: BaseSchedulerNode, node2: BaseSchedulerNode) -> bool:
        """
        Determine if it is possible to combine node1 and node2 into a
        single fused node.
        """

        if node1 is node2:
            return False

        why = WhyNoFuse(node1, node2)

        if node1.is_template() and self.get_backend(
            node1.get_device()
        ).can_fuse_multi_outputs_template(node1, node2):
            return True

        if isinstance(node1, GroupedSchedulerNode) or isinstance(
            node2, GroupedSchedulerNode
        ):
            why("grouped node must not be fused with other nodes")
            return False
        if (
            isinstance(node1, (ExternKernelSchedulerNode, NopKernelSchedulerNode))
            and not node1.is_template()
        ):
            why("node1 is extern or nop")
            return False
        if (
            isinstance(node2, (ExternKernelSchedulerNode, NopKernelSchedulerNode))
            and not node2.is_template()
        ):
            why("node2 is extern or nop")
            return False

        if node2.get_operation_names() & node1.ancestors:
            why("node1 must go before node2")
            return False

        if node2.is_template():
            if not config.prologue_fusion:
                why("prologue fusion turned off")
                return False

            if node1.is_reduction() or node1.is_template():
                why("prologue fusion only supported for pointwise nodes")
                return False

            template = node2.get_template_node_or_throw()
            if not isinstance(template, ir.TritonTemplateBuffer):
                why("prologue fusion only supported for TritonTemplates")
                return False

            allowed_prologue_inps = template.get_allowed_prologue_inps()

            unsupported_prologue_args = (
                OrderedSet(inp.get_name() for inp in template.inputs)
                - allowed_prologue_inps
            )

            if node1.get_buffer_names() & unsupported_prologue_args:
                why("prologue fusion not implemented for kernel for these inputs")
                return False

            if node1.has_aliasing_or_mutation() or node1.has_aliasing_or_mutation():
                why("template prologue can only fuse functional pointwise nodes")
                return False

            prologue_nodes = node1.get_nodes()
            for node in prologue_nodes[:-1]:
                node_outs = node.get_outputs()
                for out in node_outs:
                    if not all(user.node in prologue_nodes for user in out.users):
                        why("template prologue can only fuse nodes with a single use")
                        return False

            template_snodes = (
                [node2]
                if not isinstance(node2, FusedSchedulerNode)
                else [n for n in node2.snodes if n.is_template()]
            )
            assert len(template_snodes) == 1
            template_snode = template_snodes[0]

            if not (
                len(prologue_nodes[-1].outputs) == 1
                and len(prologue_nodes[-1].outputs[0].users) == 1
                and prologue_nodes[-1].outputs[0].users[0].node is template_snode
            ):
                why(
                    "template prologue can only fuse nodes with a single use into template"
                )
                return False

            if not self.check_prologue_fusion_heuristics_fusable(node1, node2, why):
                return False

        if node1.is_template() and (
            node2.has_aliasing_or_mutation()
            or node2.is_reduction()
            or not config.epilogue_fusion
        ):
            why("template epilogue not satisfied")
            return False

        if (node1.get_buffer_names() & V.graph.no_fuse_buffer_names) or (
            node2.get_buffer_names() & V.graph.no_fuse_buffer_names
        ):
            why("fusion for buffer explicit disabled")
            return False

        device = node1.get_device()
        device2 = node2.get_device()
        if device != device2:
            why("device mismatch (%s vs %s)", device, device2)
            return False
        del device2

        shared_data_score = self.score_fusion_memory(node1, node2)
        if (
            shared_data_score < config.score_fusion_memory_threshold
            and config.loop_ordering_after_fusion
        ):
            shared_data_score = self.shared_data_after_reordering_loop(node1, node2)

        if loop_ordering_log.isEnabledFor(logging.DEBUG):
            loop_ordering_log.debug(
                "%s and %s has %s shared data",
                node1.get_name(),
                node2.get_name(),
                shared_data_score,
            )

        if not V.choices.can_fuse(self, node1, node2, shared_data_score):
            return False

        if node1.get_operation_names() & node2.ancestors:
            # node2 depends on node1 outputs
            return (
                self.can_fuse_vertical(node1, node2)
                and V.choices.can_fuse_vertical(self, node1, node2, shared_data_score)
                and self.get_backend(device).can_fuse_vertical(node1, node2)
            )
        else:  # nodes don't depend on each other, but may have common reads
            return V.choices.can_fuse_horizontal(
                self, node1, node2, shared_data_score
            ) and self.get_backend(device).can_fuse_horizontal(node1, node2)

    def can_fuse_vertical(
        self, node1: BaseSchedulerNode, node2: BaseSchedulerNode
    ) -> bool:
        """
        Check if it is legal to fuse a consumer (node2) into a producer (node1).

        We can fuse them if all the reads of node2 either match
        corresponding writes in node1, or are written by nodes that can
        be scheduled before the fusion of node1 and node2.
        """
        node1_buf_names = node1.get_buffer_names()
        why = WhyNoFuse(node1, node2)
        remaining_deps_by_name: dict[str, list[Dep]] = defaultdict(list)

        for dep in node2.unmet_dependencies:
            name = self.mutation_renames.get(dep.name, dep.name)
            if isinstance(dep, WeakDep) and self.fusable_weak_dep(dep, node1, node2):
                continue
            remaining_deps_by_name[name].append(dep)

        for cd in node1.read_writes.writes:
            if not isinstance(cd, MemoryDep):
                continue
            remaining = remaining_deps_by_name.get(
                self.mutation_renames.get(cd.name, cd.name)
            )
            if remaining:
                for rd in remaining:
                    if self.fusable_read_and_write(rd, cd):
                        remaining.remove(rd)

        remaining_deps = OrderedSet(
            dep.name
            for dep in itertools.chain.from_iterable(remaining_deps_by_name.values())
        )

        if remaining_deps & node1_buf_names:
            # MemoryDeps didn't match and read different locations of the same buffer.
            # Examples here include:
            #   - MemoryDep("foo", x) != MemoryDep("foo", x + 1)
            #   - MemoryDep("foo", x) != StarDep("foo")
            why("memory deps did not match")
            return False

        node1_op_names = node1.get_operation_names()
        for name in remaining_deps:
            op_name = self.name_to_buf[name].defining_op_name()
            if node1_op_names & self.name_to_fused_node[op_name].ancestors:
                why("intermediate nodes between node1 & node2")
                return False

        return True

    def fusable_weak_dep(
        self, weak_dep: WeakDep, node1: BaseSchedulerNode, node2: BaseSchedulerNode
    ) -> bool:
        if weak_dep.name not in node1.get_buffer_names():
            return False

        # A weak dep can be fused if and only if the fused operation acts inplace
        # on the buffer being mutated. i.e. the same index is being read then mutated
        mutating_writes = [
            write
            for write in node2.read_writes.writes
            if write.name == weak_dep.mutating_buf
        ]
        if len(mutating_writes) != 1:
            return False
        write = mutating_writes[0]
        assert isinstance(write, MemoryDep)

        if free_symbol_is_type(write.index, SymT.TMP):
            return False

        real_name = self.mutation_real_name[weak_dep.mutating_buf]
        relevant_reads = [
            read for read in node1.read_writes.reads if read.name == real_name
        ]
        return all(
            isinstance(read, MemoryDep)
            and not free_symbol_is_type(read.index, SymT.TMP)
            and read.index == write.index
            and read.size == write.size
            for read in relevant_reads
        )

    # StarDep doesn't match MemoryDep, different indices don't match
    # However, broadcasting sometimes strips dimensions, and if that's the case
    # we still can match unmet dep
    # if there's indirect indexing, don't match it
    def fusable_read_and_write(self, read: Dep, write: MemoryDep) -> bool:
        if isinstance(read, MemoryDep):
            read_name = self.mutation_renames.get(read.name, read.name)

            if (
                read_name != write.name
                or free_symbol_is_type(read.index, SymT.TMP)
                or free_symbol_is_type(write.index, SymT.TMP)
            ):
                return False

            if config.loop_ordering_after_fusion and read.num_vars != write.num_vars:
                # Need merge loops if we do loop ordering after fusion since
                # we have not merged the loops yet when creating the scheduler
                # nodes.
                read = read.normalize()
                write = write.normalize()

            return (
                read.index == write.index
                and len(read.size) >= len(write.size)
                and read.size[: len(write.size)] == write.size
            )
        elif isinstance(read, StarDep):
            read_name = self.mutation_renames.get(read.name, read.name)
            write_name = self.mutation_renames.get(write.name, write.name)
            if (
                read.mode == write.mode
                and write.mode is not None
                and read_name == write_name
            ):
                return True
        return False

    def dep_size_hint(self, dep: Dep) -> int:
        res = 0
        if dep not in self.__dep_size_hint_cache:
            try:
                if not dep.has_unbacked_symbols():
                    res = dep.numbytes_hint()
            except KeyError:
                # In at least one test (test/inductor/test_torchbind.py) we
                # create a StarDep that doesn't exist in the graph and calling
                # `has_unbacked_symbols()` throws an error.
                pass
            self.__dep_size_hint_cache[dep] = res
        else:
            res = self.__dep_size_hint_cache[dep]
        return res

    def score_fusion_memory(
        self, node1: BaseSchedulerNode, node2: BaseSchedulerNode
    ) -> int:
        """
        The first term in our fusion score that estimates number of saved
        memory operations.
        """
        node1_dep_len = len(node1.read_writes.reads) + len(node1.read_writes.writes)
        node2_dep_len = len(node1.read_writes.reads) + len(node2.read_writes.writes)

        # optimization: iter over smaller set
        if min(node1_dep_len, node2_dep_len) * 4 < max(node1_dep_len, node2_dep_len):
            if node1_dep_len > node2_dep_len:
                tmp = node1
                node1 = node2
                node2 = tmp

            deps = [
                dep
                for dep in node1.read_writes.reads | node1.read_writes.writes
                if dep in node2.read_writes.reads or dep in node2.read_writes.writes
            ]

            return sum(self.dep_size_hint(dep) for dep in deps)

        common_memory_deps = (node1.read_writes.reads | node1.read_writes.writes) & (
            node2.read_writes.reads | node2.read_writes.writes
        )
        return sum(self.dep_size_hint(dep) for dep in common_memory_deps)

    def get_possible_fusions_with_highest_priority(
        self, possible_fusions: list[tuple[BaseSchedulerNode, BaseSchedulerNode]]
    ) -> list[tuple[BaseSchedulerNode, BaseSchedulerNode]]:
        # Group the possible fusions based on their priority from the backend.
        # Only return the group of possible fusions with highest priority.
        if len(possible_fusions) == 0:
            return possible_fusions
        possible_fusions_group_by_priority: dict[
            int, list[tuple[BaseSchedulerNode, BaseSchedulerNode]]
        ] = {}

        for node1, node2 in possible_fusions:
            assert node1.get_device() == node2.get_device()
            device = node1.get_device()
            fusion_pair_priority = int(
                self.get_backend(device).get_fusion_pair_priority(node1, node2)
            )
            if fusion_pair_priority not in possible_fusions_group_by_priority:
                possible_fusions_group_by_priority[fusion_pair_priority] = [
                    (node1, node2),
                ]
            else:
                possible_fusions_group_by_priority[fusion_pair_priority].append(
                    (node1, node2)
                )
        # return the possible fusions with highest priority
        possible_fusions_with_highest_priority = min(
            possible_fusions_group_by_priority.items(), key=operator.itemgetter(0)
        )[1]
        assert len(possible_fusions_with_highest_priority) > 0
        return possible_fusions_with_highest_priority

    def score_fusion_key(
        self, nodes: tuple[BaseSchedulerNode, BaseSchedulerNode]
    ) -> Any:
        """
        Shim for list.sort(key=...)
        """
        return V.choices.score_fusion(self, *nodes)

    def compute_last_usage(self) -> None:
        """
        Populate node.last_usage recursively (also for the nodes within a FusedSchedulerNode)
        """

        future_used_buffers = OrderedSet(V.graph.get_output_names())

        for node in reversed(self.nodes):
            node.set_last_usage(future_used_buffers, self.mutation_real_name)
            future_used_buffers.update(node.last_usage)

    def free_buffers(self) -> None:
        """Free any buffers that are no longer needed"""
        for name in sorted(
            self.buffer_names_to_free
            - V.graph.removed_buffers
            - V.graph.wrapper_code.freed
        ):
            if name in self.name_to_buf:
                buf = self.name_to_buf[name]
                if buf.can_free():
                    V.graph.wrapper_code.codegen_free(buf.node)
            elif name in V.graph.graph_inputs:
                inp = V.graph.graph_inputs[name]
                if isinstance(inp, ir.TorchBindObject):
                    V.graph.wrapper_code.codegen_free(inp)
                else:
                    storage = inp.data
                    assert (
                        isinstance(storage, ir.StorageBox) and storage.is_input_buffer()
                    )
                    V.graph.wrapper_code.codegen_free(storage.data)

        self.buffer_names_to_free.clear()

    def flush(self) -> None:
        for backend in self.backends.values():
            backend.flush()
        self.free_buffers()

    def codegen_extern_call(self, scheduler_node: ExternKernelSchedulerNode) -> None:
        assert isinstance(scheduler_node, ExternKernelSchedulerNode)
        # 'decide_inplace_update' stores the inplace update decisions in
        # the current kernel from where 'allocate' retrieve those decisions.
        # We have to make sure there is a non-NULL kernel handler to store
        # those inplace update decisions.
        counters["inductor"]["extern_calls"] += 1
        with V.set_kernel_handler(Kernel(increase_kernel_count=False)):
            scheduler_node.decide_inplace_update()
            scheduler_node.mark_run()
        node = scheduler_node.node
        assert isinstance(node, ir.ExternKernel), f"{type(node)=}"
        node.codegen(V.graph.wrapper_code)
        self.free_buffers()

    def create_backend(self, device: torch.device) -> BaseScheduling:
        assert (
            not is_gpu(device.type) or device.index is not None
        ), f"{device} should have been normalized in lowering"
        V.graph.add_device_info(device)

        device_scheduling = get_scheduling_for_device(device.type)
        if device_scheduling is None:
            raise RuntimeError(f"Unsupported device type: {device.type}")

        if not has_triton():
            if (
                device.type == "cuda"
                and (device_props := torch.cuda.get_device_properties(device)).major < 7
            ):
                raise GPUTooOldForTriton(device_props, inspect.currentframe())
            elif is_gpu(device.type) and not device.type == "mps":
                raise TritonMissing(inspect.currentframe())

        return device_scheduling(self)

    def get_backend(self, device: Optional[torch.device]) -> BaseScheduling:
        assert device is not None
        if device not in self.backends:
            self.backends[device] = self.create_backend(device)
        return self.backends[device]

    def enter_context(self, node: BaseSchedulerNode) -> None:
        def get_order(n: torch.fx.Node) -> int:
            if n not in self.origin_to_index:
                self.origin_to_index.update({n: i for i, n in enumerate(n.graph.nodes)})
            return self.origin_to_index[n]

        # Use a dict to have ordering
        origins = {
            (get_order(e), e): None
            for n in node.get_nodes()
            if n.node is not None
            for e in n.node.get_origins()
        }
        origins = list(origins.keys())
        if origins:
            _, last = max(origins, key=operator.itemgetter(0))
            V.graph.wrapper_code.enter_context(last)

    def can_buffer_be_removed_through_fusion(
        self, name: str, fused_node_names: OrderedSet[str]
    ) -> bool:
        try:
            users = self.name_to_buf[name].users
        except KeyError:
            return False
        return (
            all(user.is_weak or user.get_name() in fused_node_names for user in users)
            and name not in self.mutation_renames
            and name not in self.mutation_real_name
        )

    def should_partition(self, node: BaseSchedulerNode) -> bool:
        """Return True if we should partition the inductor graph on this node"""
        if not node.is_gpu():
            return True

        if isinstance(node.node, ir.DeviceCopy):
            return True

        if isinstance(node.node, ir.Conditional):
            return True

        if getattr(node.node, "unbacked_bindings", None):
            return True

        return False

    def get_name_to_nodes(
        self,
    ) -> dict[str, Union[ir.IRNode, ir.TorchBindObject, sympy.Expr]]:
        """
        Return a mapping from name strings to the corresponding graph inputs or
        base scheduler node outputs.
        """
        name_to_node: dict[str, Union[ir.IRNode, ir.TorchBindObject, sympy.Expr]] = {}
        name_to_node.update(V.graph.graph_inputs)

        for node in self.nodes:
            for name, scheduler_buffer in node.outputs_by_name.items():
                name_to_node[name] = scheduler_buffer.node

        return name_to_node

    def compute_graph_partition_signature_mapping(
        self,
        name_to_graph_input_index: Dict[str, int],
        name_to_graph_output_index: Dict[str, int],
        partition_input: PartitionInputMetadataType,
        returned_output_names: OrderedSet[str],
    ) -> None:
        """
        computes a mapping from partition input/output indices to graph input/output
        indices for each partition.
        """

        if V.graph.partition_input_to_graph_input is None:
            V.graph.partition_input_to_graph_input = []

        input_mapping = []
        for name in partition_input:
            input_mapping.append(name_to_graph_input_index.get(name))
        V.graph.partition_input_to_graph_input.append(input_mapping)

        if V.graph.partition_output_to_graph_output is None:
            V.graph.partition_output_to_graph_output = []

        output_mapping = []
        for name in returned_output_names:
            output_mapping.append(name_to_graph_output_index.get(name))
        V.graph.partition_output_to_graph_output.append(output_mapping)

    def get_graph_partition_signature(
        self, partitions: list[PartitionType]
    ) -> list[GraphPartitionSignature]:
        """
        Gets signature for each graph partition, including input nodes, output nodes, and
        whether deallocating an input within graph partition.
        """
        signatures = []

        unmet_output_names = OrderedSet(V.graph.get_output_names())
        name_to_node = self.get_name_to_nodes()
        name_to_graph_input_index = {
            name: idx for idx, name in enumerate(V.graph.graph_inputs)
        }
        name_to_graph_output_index = {
            name: idx for idx, name in enumerate(unmet_output_names)
        }

        for partition in reversed(partitions):
            output_names: OrderedSet[str] = OrderedSet()

            for node in partition:
                output_names.update(node.outputs_by_name.keys())

            returned_output_names = output_names.intersection(unmet_output_names)

            # all reads/writes are partition inputs except those generated
            # within the partition
            read_writes = dependencies.ReadWrites.merge_list(
                [node.read_writes for node in partition]
            )
            partition_input_names = (
                OrderedSet([x.name for x in read_writes.reads | read_writes.writes])
                - output_names
            )

            buffer_names_to_free: OrderedSet[str] = OrderedSet()
            for node in partition:
                buffer_names_to_free.update(node.last_usage)

<<<<<<< HEAD
            partition_input = {
                name: (
                    name_to_node[name],
                    True if name in buffer_names_to_free else False,
                )
                for name in partition_input_names
                if name in name_to_node
            }
            partition_output = [name_to_node[name] for name in returned_output_names]

            inputs.append(partition_input)
            outputs.append(partition_output)
=======
            input_nodes = {
                name: name_to_node[name]
                for name in partition_input_names
                if name in name_to_node
            }
            input_deallocation = {
                name: True if name in buffer_names_to_free else False
                for name in partition_input_names
                if name in name_to_node
            }
            output_nodes = [name_to_node[name] for name in returned_output_names]
            signatures.append(
                GraphPartitionSignature(
                    input_nodes,
                    output_nodes,
                    input_deallocation,
                )
            )
>>>>>>> f2e4f6fa
            unmet_output_names = partition_input_names.union(
                unmet_output_names - returned_output_names
            )
            self.compute_graph_partition_signature_mapping(
                name_to_graph_input_index,
                name_to_graph_output_index,
                partition_input,
                returned_output_names,
            )

        return signatures[::-1]

    def graph_partition(
        self,
    ) -> tuple[list[PartitionType], list[GraphPartitionSignature]]:
        """
        Given a list of BaseSchedulerNodes, split into a list of
        graph partitions and compute partition input/output signatures.
        """
        partitions: list[PartitionType] = []

        cur_partition: PartitionType = []
        for node in self.nodes:
            if self.should_partition(node):
                if cur_partition:
                    partitions.append(cur_partition)
                    cur_partition = []
                partitions.append([node])
            else:
                cur_partition.append(node)

        if cur_partition:
            partitions.append(cur_partition)

        return partitions, self.get_graph_partition_signature(partitions)

    def codegen(self) -> None:
        with dynamo_timed("Scheduler.codegen"):
            return (
                self._codegen_partitions()
                if torch._inductor.config.graph_partition
                and not V.graph.cpp_wrapper
                and not V.graph.aot_mode
                else self._codegen(self.nodes)
            )

    def _codegen_partition_wrapper(
        self,
        partition: PartitionType,
        signature: GraphPartitionSignature,
    ) -> None:
        """Codegen a partition given its inputs/outputs"""
        parent_wrapper_code = V.graph.wrapper_code
        graph_partition_id = next(self._graph_partition_counter)

        with V.graph.set_current_wrapper_code():
            V.graph.init_wrapper_code(
                is_subgraph=True,
                subgraph_name=f"partition_{graph_partition_id}",
                parent_wrapper_code=parent_wrapper_code,
                partition_signatures=signature,
            )
            self._codegen(partition)
            partition_code, _ = V.graph.wrapper_code.generate(V.graph.is_inference)

        V.graph.wrapper_code.define_subgraph_launcher_fn(partition_code)

        V.graph.wrapper_code.codegen_partition_call(graph_partition_id, signature)
        V.graph.wrapper_code.allocated.update(
            [node.get_name() for node in signature.output_nodes]
        )

    def _codegen_partitions(self) -> None:
        partitions, signatures = self.graph_partition()

        for partition, signature in zip(partitions, signatures):
            assert (
                len(partition) >= 1
            ), f"Each partition must have at least one node but found {len(partition)}"

            if len(partition) > 1:
                self._codegen_partition_wrapper(partition, signature)
            else:
                # Inline small partitions to avoid overheads from function calls.
                self._codegen(partition)

        num_partitions = next(self._graph_partition_counter)
        V.graph.wrapper_code.set_all_partition_names(num_partitions)

    def _codegen(self, nodes: list[BaseSchedulerNode]) -> None:
        if config.check_stack_no_cycles_TESTING_ONLY:
            import torch._dynamo.convert_frame

            stack = traceback.extract_stack()
            seen: OrderedSet[tuple[str, int | None]] = OrderedSet()
            for frame in reversed(stack):
                # This is where maybe_cprofile is
                if (
                    frame.name == "_compile_inner"
                    and frame.filename == torch._dynamo.convert_frame.__file__
                ):
                    break
                key = (frame.filename, frame.lineno)
                assert key not in seen, (
                    f"Duplicate stack frame {frame.filename}:{frame.lineno}; "
                    "did you add a decorator to one of the functions in this stack "
                    "trace?  If so, try using a context manager instead."
                )
                seen.add(key)

        self.current_device = None
        for node in nodes:
            if log.isEnabledFor(logging.DEBUG):
                try:
                    log.debug(
                        "Generating code for node %s with estimated runtime %f",
                        node.get_name(),
                        node.get_estimated_runtime(),
                    )
                except Exception:
                    log.debug(
                        "Generating code for node %s with estimated runtime 0.0",
                        node.get_name(),
                    )

            self.enter_context(node)

            if device := node.get_device():
                if (
                    device != self.current_device
                    or node.is_extern()
                    or node.is_template()
                ):
                    self.flush()
                if device != self.current_device:
                    if self.current_device and device_need_guard(
                        self.current_device.type
                    ):
                        V.graph.wrapper_code.codegen_device_guard_exit()
                    self.current_device = device
                    if device_need_guard(device.type):
                        assert device.index is not None, "device should have an index"
                        V.graph.wrapper_code.codegen_device_guard_enter(device.index)

            self.buffer_names_to_free.update(node.last_usage)

            if node.is_template():
                prologue, template_node, epilogue = node.get_prologue_template_epilogue(
                    list(node.get_nodes())
                )
                self.get_backend(device).codegen_template(
                    template_node, epilogue, prologue
                )
            elif node.is_extern():
                node = typing.cast(ExternKernelSchedulerNode, node)
                self.codegen_extern_call(node)
            elif node.is_foreach():
                node = typing.cast(ForeachKernelSchedulerNode, node)
                backend_ = self.get_backend(device)
                from .codegen.cuda_combined_scheduling import CUDACombinedScheduling
                from .codegen.simd import SIMDScheduling

                if isinstance(backend_, (SIMDScheduling, CUDACombinedScheduling)):
                    backend = backend_
                else:
                    raise AssertionError(f"{type(self)=}")
                backend.codegen_combo_kernel(node)
            elif isinstance(node, (FusedSchedulerNode, SchedulerNode)):
                self.get_backend(device).codegen_node(node)
            else:
                assert isinstance(node, NopKernelSchedulerNode)
                node.mark_run()

            if config.triton.debug_sync_kernel:
                self.get_backend(device).codegen_sync()

            self.available_buffer_names.update(node.get_buffer_names())
            self.completed_operations.update(node.get_operation_names())

            if not isinstance(node, NopKernelSchedulerNode):
                device = node.get_device()
                if device is not None and self.get_backend(device).ready_to_flush():
                    self.flush()

        if self.current_device and device_need_guard(self.current_device.type):
            # exit the outermost CUDA device guard. this is
            # important for nested indentation codegen-ing.
            V.graph.wrapper_code.codegen_device_guard_exit()

        self.flush()

    def benchmark_combo_kernel(
        self, node_list: Sequence[BaseSchedulerNode]
    ) -> tuple[float, float, list[Optional[str]]]:
        """
        Benchmark fused list of nodes and return the execution time
        in milliseconds on randomly generated inputs.
        """
        device = node_list[0].get_device()
        V.graph.scheduler = self
        self.current_device = device
        assert device is not None
        backend = self.get_backend(device)
        return backend.benchmark_combo_kernel(node_list)

    def speedup_by_combo_kernel(self, nodes: list[BaseSchedulerNode]) -> bool:
        """
        If config.benchmark_fusion is False, always return True.
        Otherwise, return True if fusion can brings speedup.
        """
        if not config.benchmark_combo_kernel:
            return True

        subkernel_nodes = nodes
        device = subkernel_nodes[0].get_device()

        # don't support benchmark fusion for CPU right now.
        if device is None or device.type == "cpu":
            return True

        from triton.compiler.errors import CompilationError

        ms1, path1_list = 0.0, []
        for i, snode in enumerate(subkernel_nodes):
            node_list = snode.get_nodes()
            # We can not accurately benchmark kernel using atomic_add
            # due to how we generate random integer inputs.
            if self._any_atomic_add(node_list):
                fusion_log.debug(
                    "ComboKernel: benchmarking may not accurate due to atomic_add"
                )

            try:
                ms, path = self.benchmark_fused_nodes(node_list)
                if math.isinf(ms):
                    fusion_log.debug(
                        "ComboKernel benchmark: register spilling of %d-th subkernel",
                        i,
                    )
                    return False
            except CompilationError as e:
                # workaround triton issue: https://github.com/openai/triton/issues/2151
                if "Loop-carried variable" in str(e):
                    fusion_log.debug(
                        "ComboKernel benchmark: return True because of loop-carried variable"
                    )
                    return True  # allow fusion
                else:
                    raise
            ms1 += ms
            path1_list.append(path)

        try:
            ms2, ms2_clone, _path2_list = self.benchmark_combo_kernel(subkernel_nodes)
        except CompilationError as e:
            # workaround triton issue: https://github.com/openai/triton/issues/2151
            if "Loop-carried variable" in str(e):
                fusion_log.debug(
                    "ComboKernel benchmark: return True because of loop-carried variable"
                )
                return True  # allow fusion
            else:
                raise

        # small kernels are very likely to have speedup but hard to benchmark. So we skip benchmarking.
        small_kernel = ms2 - ms2_clone < 0.3 or ms1 < 0.3
        if fusion_log.isEnabledFor(logging.DEBUG):
            if ms1 > ms2 or small_kernel:
                fusion_log.debug(
                    "can fuse (benchmark): fusing causes %sx speedup",
                    green_text(f"{ms1 / ms2:.3f}"),
                )
            else:
                fusion_log.debug(
                    "cannot fuse (benchmark): fusing causes %sx slowdown",
                    red_text(f"{ms1 / ms2:.3f}"),
                )
        # ms1 returned by benchmark_fused_nodes discounted clone time
        return ms2 - ms2_clone < ms1 or small_kernel

    def get_buffer_layout(self, buf_name: str) -> ir.Layout:
        buf = self.name_to_buf[buf_name]
        assert buf.node is not None
        return buf.node.get_layout()

    def update_zero_dim_cpu_tensor(self) -> None:
        for node in self.nodes:
            if node.is_gpu():
                for read in node.read_writes.reads:
                    buffer = V.graph.name_to_buffer.get(read.name)
                    if (
                        buffer
                        and get_device_type(buffer) == "cpu"
                        and not isinstance(buffer.layout, MultiOutputLayout)
                        and buffer.get_size() == []
                    ):
                        V.graph.zero_dim_cpu_tensor_list.add(read.name)


class BaseScheduling:
    def __init__(self, scheduler: Optional[Scheduler]):
        super().__init__()
        self.scheduler = scheduler

    def free_buffers_in_scheduler(self) -> None:
        if self.scheduler:
            self.scheduler.free_buffers()

    def get_backend_features(self, device: torch.device) -> OrderedSet[BackendFeature]:
        """Return a set of .codegen.common.BackendFeature()"""
        return OrderedSet()

    def can_fuse_vertical(
        self, node1: BaseSchedulerNode, node2: BaseSchedulerNode
    ) -> bool:
        """
        Check whether node1 and node2 can be vertically fused or not.
        """
        raise NotImplementedError

    def can_fuse_horizontal(
        self, node1: BaseSchedulerNode, node2: BaseSchedulerNode
    ) -> bool:
        """
        Check whether node1 and node2 can be horizontally fused or not.
        """
        raise NotImplementedError

    def can_fuse_multi_outputs_template(
        self, node1: BaseSchedulerNode, node2: BaseSchedulerNode
    ) -> bool:
        """
        A Multi-Output Template (referenced in #144012) is a template node
        with MultiOutputLayout, and its output buffers are instances of MultiOutput.
        In this context, we verify whether node1 represents the Multi-Output Template
        and node2 corresponds to one of its outputs. If so, we further check if
        backend supports this fusion.
        """
        return False

    def fuse(
        self, node1: BaseSchedulerNode, node2: BaseSchedulerNode
    ) -> FusedSchedulerNode:
        """
        Fuse two nodes
        """
        if node1.is_foreach() or node2.is_foreach():
            return ForeachKernelSchedulerNode.fuse(node1, node2)
        else:
            return FusedSchedulerNode.fuse(node1, node2)

    def group_fn(
        self, sizes: Sequence[Sequence[sympy.Expr]]
    ) -> tuple[tuple[sympy.Expr, ...], ...]:
        """
        Process the iteration sizes in case a transformation needs to be applied.
        """
        raise NotImplementedError

    def codegen_template(
        self,
        template_node: BaseSchedulerNode,
        epilogue_nodes: Sequence[BaseSchedulerNode],
        prologue_nodes: Sequence[BaseSchedulerNode],
    ) -> Optional[str]:
        """
        Given a template node, generate a kernel.

        This function is only available for triton now. If the third-party backend behaves as a sub-class
        of TritonScheduling, it can override it or reuse it.
        """
        raise NotImplementedError

    def generate_kernel_code_from_nodes(
        self, nodes: Sequence[BaseSchedulerNode], benchmark_kernel: bool
    ) -> str:
        """
        Generate a kernel given a list of pre-fused nodes.
        """
        raise NotImplementedError

    def codegen_node(self, node: Union[FusedSchedulerNode, SchedulerNode]) -> None:
        """
        Generate a kernel given a list of pre-fused nodes.
        """
        raise NotImplementedError

    def codegen_sync(self) -> None:
        """
        Generate synchronization code for the kernel. This method depends on the hardware characteristics.
        """
        raise NotImplementedError

    def ready_to_flush(self) -> bool:
        """
        Check whether the backend is requesting the scheduler to flush the generated kernel.
        If not supported, please return False.
        """
        return False

    def flush(self) -> None:
        """
        Flush the generated kernel and python wrapper code to the source code file.
        """
        raise NotImplementedError

    def benchmark_fused_nodes(
        self, nodes: Sequence[BaseSchedulerNode]
    ) -> tuple[float, str]:
        """
        Benchmark fused list of nodes and return the execution time
        in milliseconds on randomly generated inputs.
        """
        raise NotImplementedError

    def benchmark_codegened_module(self, module: ModuleType) -> tuple[float, str]:
        """
        Benchmark a compiled module and return the execution time
        in milliseconds on randomly generated inputs.
        """
        raise NotImplementedError

    def get_fusion_pair_priority(
        self, node1: BaseSchedulerNode, node2: BaseSchedulerNode
    ) -> int:
        """
        Return an unsigned integer which represents the priority of this fusion pair.
        The smaller is with higher priority.
        """
        return 0

    def benchmark_combo_kernel(
        self, node_list: Sequence[BaseSchedulerNode]
    ) -> tuple[float, float, list[Optional[str]]]:
        """
        Benchmark the list of nodes to combine and return the execution time
        and memory copy time in milliseconds on randomly generated inputs.
        """
        raise NotImplementedError<|MERGE_RESOLUTION|>--- conflicted
+++ resolved
@@ -4060,20 +4060,6 @@
             for node in partition:
                 buffer_names_to_free.update(node.last_usage)
 
-<<<<<<< HEAD
-            partition_input = {
-                name: (
-                    name_to_node[name],
-                    True if name in buffer_names_to_free else False,
-                )
-                for name in partition_input_names
-                if name in name_to_node
-            }
-            partition_output = [name_to_node[name] for name in returned_output_names]
-
-            inputs.append(partition_input)
-            outputs.append(partition_output)
-=======
             input_nodes = {
                 name: name_to_node[name]
                 for name in partition_input_names
@@ -4092,7 +4078,6 @@
                     input_deallocation,
                 )
             )
->>>>>>> f2e4f6fa
             unmet_output_names = partition_input_names.union(
                 unmet_output_names - returned_output_names
             )
