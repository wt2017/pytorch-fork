--- conflicted
+++ resolved
@@ -1277,11 +1277,7 @@
                         static_input_idxs,
                         graph_kwargs,
                         inputs_to_check,
-<<<<<<< HEAD
-=======
-                        boxed_forward_device_index,
                         recursively_apply_fns,
->>>>>>> c97cb533
                     )
 
 
