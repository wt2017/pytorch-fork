--- conflicted
+++ resolved
@@ -5,15 +5,15 @@
 
 For example, say we have the IR:
 
-   tmp0 = ops.index_expr(x, torch.int32)
-   tmp1 = ops.constant(2, torch.int32)
-   tmp2 = ops.mul(tmp0, tmp1)
-   tmp3 = ops.indirect_indexing(tmp2, x_size)
-   tmp4 = ops.load("buf0", tmp3)
+    tmp0 = ops.index_expr(x, torch.int32)
+    tmp1 = ops.constant(2, torch.int32)
+    tmp2 = ops.mul(tmp0, tmp1)
+    tmp3 = ops.indirect_indexing(tmp2, x_size)
+    tmp4 = ops.load("buf0", tmp3)
 
 The underlying handler would just see:
 
-   ops.load("buf0", x * 2)
+    ops.load("buf0", x * 2)
 
 This is limited by the set of operators handled in the sympy expression
 printers. So simple operations like minimum and maximum cannot be translated to
@@ -250,27 +250,14 @@
     def fallback(
         self,
         name: Literal["indirect_indexing"],
-<<<<<<< HEAD
-        args: tuple[Any, ...],
-        kwargs: Dict[str, Any],
-    ) -> IndexPropVar: ...
-
-    @overload
-    def fallback(
-        self, name: str, args: tuple[Any, ...], kwargs: Dict[str, Any]
-    ) -> IndexPropResult: ...
-=======
         args: Sequence[Any],
         kwargs: dict[str, Any],
-    ) -> IndexPropVar:
-        ...
+    ) -> IndexPropVar: ...
 
     @overload
     def fallback(
         self, name: str, args: Sequence[Any], kwargs: dict[str, Any]
-    ) -> IndexPropResult:
-        ...
->>>>>>> d48eb58d
+    ) -> IndexPropResult: ...
 
     def fallback(
         self, name: str, args: Sequence[Any], kwargs: dict[str, Any]
