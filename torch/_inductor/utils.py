--- conflicted
+++ resolved
@@ -1279,13 +1279,9 @@
     avail_sms = prop.multi_processor_count
     if avail_sms < min_sms:
         log.warning(
-<<<<<<< HEAD
-            f"Not enough SMs to use max_autotune_gemm mode. min_sms: {min_sms}, avail_sms: {avail_sms}"
-=======
             "Not enough SMs to use max_autotune_gemm mode: min_sms=%d, avail_sms=%d",
             min_sms,
             avail_sms,
->>>>>>> 6f934fc5
         )
         return False
     return True
