import contextlib
import functools
import itertools
import json
import logging
import operator
import os
import re
import sys
import time
from collections import defaultdict
from collections.abc import Iterable, Iterator, Sequence
from contextlib import contextmanager
from types import ModuleType
from typing import Any, Callable, NoReturn, Optional, TYPE_CHECKING, Union

import sympy
from sympy import Expr

import torch
import torch._logging
import torch.fx
from torch import device, Tensor
from torch._decomp import get_decompositions
from torch._dynamo.utils import defake, dynamo_timed
from torch._logging import LazyString, trace_structured
from torch._prims_common import (
    compute_required_storage_length,
    make_channels_last_strides_for,
)
from torch._subclasses.fake_tensor import FakeTensor
from torch.fx import GraphModule
from torch.fx.experimental._backward_state import BackwardState
from torch.fx.experimental.sym_node import magic_methods, method_to_operator
from torch.fx.experimental.symbolic_shapes import (
    free_unbacked_symbols,
    has_free_symbols,
    resolve_unbacked_bindings,
    RuntimeAssert,
    ShapeEnv,
    SympyBoolean,
    SymTypes,
)
from torch.fx.graph import Graph
from torch.fx.node import Node
from torch.utils._mode_utils import no_dispatch
from torch.utils._ordered_set import OrderedSet
from torch.utils._sympy.numbers import int_oo

from . import config, ir, metrics
from .codegen.common import (
    BackendFeature,
    DeviceOpOverrides,
    get_backend_features,
    get_device_op_overrides,
    get_wrapper_codegen_for_device,
    init_backend_registration,
    WorkspaceArg,
)
from .codegen.wrapper import PythonWrapperCodegen
from .exc import (
    CppWrapperCodegenError,
    LoweringException,
    MissingOperatorWithDecomp,
    MissingOperatorWithoutDecomp,
)
from .ir import (
    Constant,
    DonatedBuffer,
    FixedLayout,
    get_device_type,
    InputBuffer,
    Pointwise,
    Reduction,
    StorageBox,
    TensorBox,
    TorchBindObject,
)
from .lowering import (
    constrain_to_fx_strides,
    FALLBACK_ALLOW_LIST,
    fallback_handler,
    fallback_node_due_to_unsupported_type,
    lowerings,
    make_fallback,
    maybe_layout_constraints,
    needs_realized_inputs,
    require_contiguous,
    unsupported_output_tensor,
)
from .runtime import autotune_cache
from .runtime.autotune_cache import AutotuneCacheBundler
from .scheduler import BaseSchedulerNode
from .sizevars import SizeVarAllocator
from .utils import (
    convert_shape_to_inductor,
    gather_origins,
    get_cloned_parameter_buffer_name,
    get_donated_idxs,
    get_sympy_Expr_dtype,
    is_same_tensor,
    maybe_get_suppress_shape_guards_ctx,
    normalize_name,
    should_assume_input_aligned,
)
from .virtualized import NullHandler, V


if TYPE_CHECKING:
    from torch._higher_order_ops.effects import _EffectType

from torch._inductor.codecache import output_code_log


log = logging.getLogger(__name__)
perf_hint_log = torch._logging.getArtifactLogger(__name__, "perf_hints")

aten = torch.ops.aten

_post_grad_graph_counter = itertools.count()

if config.is_fbcode():
    from torch._inductor.fb.utils import log_module_code
else:

    def log_module_code(*args: Any, **kwargs: Any) -> None:
        pass


def may_get_constant_buffer_dtype(constant_buffer: sympy.Expr) -> Optional[torch.dtype]:
    assert isinstance(
        constant_buffer, (sympy.Symbol, sympy.Expr, sympy.core.numbers.Integer)
    ), "get_constant_buffer_dtype only supports input of sympy.Symbol, sympy.Expr or sympy.core.numbers.Integer"
    if isinstance(constant_buffer, sympy.core.numbers.Integer):
        return torch.int64

    if isinstance(constant_buffer, sympy.Expr):
        return get_sympy_Expr_dtype(constant_buffer)

    if constant_buffer.is_integer:
        return torch.int64
    elif constant_buffer.is_float:
        return torch.float32
    else:
        return None


def is_magic_method(op: Any) -> bool:
    magic_ops = OrderedSet(method_to_operator(m) for m in magic_methods)
    return op in magic_ops


def getattr_recursive(
    obj: GraphModule, target: str
) -> Union[Tensor, torch._C.ScriptObject, GraphModule]:
    target_atoms = target.split(".")
    attr_itr = obj
    for i, atom in enumerate(target_atoms):
        if not hasattr(attr_itr, atom):
            raise RuntimeError(
                f"Node referenced nonexistent target {'.'.join(target_atoms[:i])}"
            )
        attr_itr = getattr(attr_itr, atom)
    return attr_itr


def get_user_visible_output_strides(g: Graph) -> dict[Node, tuple[int, ...]]:
    ret: dict[Node, tuple[int, ...]] = {}
    output_node = g.find_nodes(op="output")[0]

    if "user_visible_output_idxs" not in output_node.meta:
        return ret

    for idx, node in enumerate(output_node.args[0]):
        if idx in output_node.meta["user_visible_output_idxs"]:
            ret[node] = output_node.meta["original_output_strides"][idx]
    return ret


def mark_nodes_dislike_padding(
    g: Graph, user_visible_output_strides: dict[Node, tuple[int, ...]]
) -> None:
    """
    Nodes like convolution/convolution_backward want its input to be dense.
    If we pad their inputs, we result in extra calls to copy kernels!  On the other hand, padding usually helps reduction.

    The pass finds nodes that dislike padding. These are nodes that can be reached
    from a convolution/convolution_backward in the backward direction without
    going thru a reduction.
    """
    if not config.comprehensive_padding:
        return
    ops_dislike_padding = OrderedSet(
        [
            aten.convolution,
            aten.convolution_backward,
            aten._scaled_mm,
        ]
    )
    # what's a better way to collect the reduction ops?
    ops_like_padding = OrderedSet(
        [
            aten.var_mean,
            aten.sum,
            aten.mean,
            aten.prod,
            aten.any,
            aten.amin,
            aten.amax,
            aten.min,
            aten.max,
            aten.argmin,
            aten.argmax,
            aten.scatter_reduce,
        ]
    )

    def _get_overload_packet(
        node: torch.fx.Node,
    ) -> Optional[torch._ops.OpOverloadPacket]:
        return (
            node.target._overloadpacket
            if node.op == "call_function"
            # hasattr on OpOverloadPacket is slow, do isinstance first
            and isinstance(node.target, torch._ops.OpOverload)
            and hasattr(node.target, "_overloadpacket")
            else None
        )

    for cur in reversed(g.nodes):
        op = _get_overload_packet(cur)
        if not op:
            continue
        if op in ops_dislike_padding:
            cur.meta["dislike_padding"] = True

        if cur.meta.get("dislike_padding", False):
            # propagate
            for prior in cur.all_input_nodes:
                prior_op = _get_overload_packet(prior)
                if not prior_op:
                    continue
                if prior_op not in ops_like_padding:
                    prior.meta["dislike_padding"] = True
        # We only want to mark output nodes. So, move it after the above prior nodes process.
        if not config.pad_outputs and cur in user_visible_output_strides:
            cur.meta["dislike_padding"] = True


class GraphLowering(torch.fx.Interpreter):
    graph_outputs: list[ir.IRNode]

    def symbolic_sizes_strides(
        self, ex: torch.Tensor
    ) -> tuple[Sequence[Union[int, Expr]], Sequence[Union[int, Expr]]]:
        """
        Support dynamic shapes and dynamic strides by assigning variables
        to each dimension.  We duck-shape tensors, so if two tensors
        have the same size they get assigned the same symbolic variable.
        """
        if self.reuse_shape_env:
            return convert_shape_to_inductor(ex.size()), convert_shape_to_inductor(
                ex.stride()
            )
        else:
            from torch._dynamo.source import ConstantSource

            # TODO: this should not be needed once #93059 lands
            # https://github.com/pytorch/pytorch/pull/94031#discussion_r1096044816
            # TODO: make a dedicated UnknownSource for this?
            # NB: This is using the legacy default behavior from
            # create_symbolic_sizes_strides_storage_offset but we hope we can
            # just delete this entirely
            source = ConstantSource(
                f"__inductor_unknown_tensor_{len(self._shape_env.var_to_val)}"
            )
            (
                size,
                stride,
                _,
            ) = self._shape_env.create_symbolic_sizes_strides_storage_offset(
                ex,
                source,
            )

        r_size = [i.node.expr if isinstance(i, torch.SymInt) else i for i in size]
        r_stride = [i.node.expr if isinstance(i, torch.SymInt) else i for i in stride]
        return r_size, r_stride

    def static_sizes_strides(
        self, ex: torch.Tensor
    ) -> tuple[list[sympy.Expr], list[sympy.Expr]]:
        """
        Primarily used to weights
        """
        size = [sympy.Integer(i) for i in ex.size()]
        stride = [sympy.Integer(i) for i in ex.stride()]
        return size, stride

    def __init__(
        self,
        gm: torch.fx.GraphModule,
        example_inputs: Optional[Sequence[object]] = None,
        shape_env: Optional[ShapeEnv] = None,
        graph_id: Optional[int] = None,
        cpp_wrapper: bool = False,
        aot_mode: bool = False,
        layout_opt: Optional[bool] = None,
        extern_node_serializer: Optional[
            Callable[[list[ir.ExternKernelNode]], Any]
        ] = None,
        is_inference: bool = False,
        is_backward: bool = False,
        is_const_graph: bool = False,
        const_output_index: Optional[dict[str, int]] = None,
        const_code: Optional[str] = None,
        const_module: Optional["GraphLowering"] = None,
        name: Optional[str] = None,
        inputs_to_check: Optional[Sequence[int]] = None,
    ) -> None:
        super().__init__(gm)
        self.example_inputs = example_inputs
        self.layout_opt = (
            layout_opt
            if layout_opt is not None
            else self.decide_layout_opt(gm, is_inference=is_inference)
        )
        self.num_channels_last_conv = 0
        self.is_inference = is_inference
        self.is_backward = is_backward
        self.is_const_graph = is_const_graph
        self.const_code = const_code
        self.const_module = const_module
        self.inputs_to_check = inputs_to_check

        self.extra_traceback = False  # we do our own error wrapping
        if shape_env is None:
            shape_env = ShapeEnv()
            self.reuse_shape_env = False
        else:
            self._shape_env = shape_env
            self.reuse_shape_env = True
        self._shape_env = shape_env
        # We are going to start code generating runtime asserts, so make sure
        # you don't start adding new ones in the lowering process
        shape_env.freeze_runtime_asserts()
        # We're going to mutate ras_by_symbol as we finish generating them
        self.ras_by_symbol: dict[
            Optional[sympy.Symbol], list[RuntimeAssert]
        ] = shape_env.deferred_runtime_asserts.copy()
        self.bound_unbacked_symbols = OrderedSet[sympy.Symbol]()
        self.sizevars = SizeVarAllocator(shape_env)
        self.graph_input_names: list[str] = []
        self.graph_inputs: dict[str, TensorBox] = {}
        self.graph_inputs_original: dict[str, InputBuffer] = {}
        self.zero_dim_cpu_tensor_list = OrderedSet[str]()
        self.device_types: OrderedSet[str] = (
            const_module.device_types if const_module else OrderedSet()
        )
        self.device_idxs: OrderedSet[int] = (
            const_module.device_idxs if const_module else OrderedSet()
        )
        self.device_type = "cpu"

        # Inplace padding may require Inductor to allocate slightly larger
        # tensor for padding.
        self.buffer_to_padded_size: dict[str, list[int]] = {}

        self.buffers: list[ir.Buffer] = []
        self.operations: list[ir.Operation] = []
        self.const_output_index: dict[str, int] = (
            const_output_index if const_output_index else {}
        )
        self.folded_constants: OrderedSet[str] = (
            OrderedSet(const_output_index.keys())
            if const_output_index
            else OrderedSet()
        )
        self.constants: dict[str, torch.Tensor] = (
            const_module.constants if const_module else {}
        )
        self.torchbind_constants: dict[str, torch._C.ScriptObject] = {}
        self.seen_subgraphs: dict[str, ir.Subgraph] = {}
        self.constant_reprs: dict[str, str] = {}
        self.removed_operations = OrderedSet[str]()
        self.removed_buffers = OrderedSet[str]()
        self.removed_inplace_buffers = OrderedSet[str]()
        self.mutated_buffers = OrderedSet[str]()
        self.never_reuse_buffers = OrderedSet[str]()
        self.inplaced_to_remove = OrderedSet[str]()
        self.device_ops: DeviceOpOverrides = None  # type: ignore[assignment]
        self.wrapper_code: PythonWrapperCodegen = None  # type: ignore[assignment]
        # See `ProxyExecutor Design Note` in ir.py for more details
        self.extern_kernel_nodes: list[ir.ExternKernelNode] = []

        from torch._inductor.extern_node_serializer import extern_node_json_serializer

        self.extern_node_serializer: Callable[[list[ir.ExternKernelNode]], Any] = (
            extern_node_serializer
            if config.is_fbcode() and extern_node_serializer
            else extern_node_json_serializer
        )

        self.current_node: torch.fx.Node = None  # type: ignore[assignment]
        self.lists: dict[str, list[str]] = {}
        self.mutated_inputs = OrderedSet[str]()
        self.mutated_input_idxs: list[int] = []
        self.name_to_buffer: dict[str, ir.Buffer] = {}
        self.name_to_users: defaultdict[str, list[ir.IRNode]] = defaultdict(list)
        self.name_to_op: dict[str, ir.Operation] = {}
        self.creation_time = time.time()
        self.name = name  # type: ignore[assignment]
        self.cpp_wrapper = cpp_wrapper

        # record multi_kernel choice for cpp_wrapper so the second pass knows
        # which sub-kernel is picked. Copy cpp_wrapper to another variable
        # since cpp_wrapper flag is OrderedSet to false for the first pass of codegen.
        self.record_multi_kernel_choice = cpp_wrapper
        self.multi_kernel_to_choice: dict[str, str] = {}

        self.aot_mode = aot_mode
        self.graph_id = graph_id
        self.post_grad_graph_id = next(_post_grad_graph_counter)
        self.scheduler: torch._inductor.scheduler.Scheduler = None  # type: ignore[assignment]

        # current_device is set only during codegen of a device-specific kernel
        # a graph can have many devices
        self.current_device: Optional[torch.device] = None

        self.nodes_prefer_channels_last = (
            self.find_nodes_prefer_channels_last() if self.layout_opt else OrderedSet()
        )
        self._warned_fallback = OrderedSet(["aten.convolution_backward"])
        self.user_visible_output_strides = get_user_visible_output_strides(gm.graph)
        mark_nodes_dislike_padding(gm.graph, self.user_visible_output_strides)
        self.cache_key: str = ""  # This is the cache key for the compiled artifact
        self.cache_path: str = ""  # This is the path in the filesystem where the compiled artifact is stored
        self.cache_linemap: list[
            tuple[int, str]
        ] = (
            []
        )  # This is the linemap used by the profiler to mark custom compiled kernels getting run
        # Used if lowering encounters cases where cudagraphs are not supported
        self.disable_cudagraphs_reason: Optional[str] = None

        # only keeping one node per device for stack trace purposes
        self.device_node_mapping: dict[torch.device, torch.fx.Node] = {}
        self.orig_gm: torch.fx.GraphModule = gm.__copy__()
        self.dynamo_flat_name_to_original_fqn = self.module.meta.get(  # type: ignore[operator, union-attr]
            "dynamo_flat_name_to_original_fqn", {}
        )
        self.allocated_constant_name: dict[str, str] = (
            const_module.allocated_constant_name if const_module is not None else {}
        )
        init_backend_registration()
        self.get_backend_features = functools.lru_cache(None)(get_backend_features)

        self.effectful_ops: dict[_EffectType, ir.Buffer] = {}
        self.aligned_inputs: OrderedSet[str] = OrderedSet()
        self.no_fuse_buffer_names = OrderedSet[str]()

        self.low_precision_codegen_ops: OrderedSet[str] = OrderedSet()
        # more aggressive prologue fusion
        self.invoke_quant_ops: OrderedSet[str] = OrderedSet()

        # Below field is related to printing debug intermediate tensor values info for debugging
        self.all_codegen_kernel_names = OrderedSet[str]()

        # state used by for Kernel.workspace
        self.workspace_id = itertools.count()

        # track the current placeholder index that we are processing
        self.placeholder_idx = -1

        self.bw_donated_idxs = get_donated_idxs()

    def get_allocation_size(
        self, node: Union[ir.TensorBox, ir.StorageBox, ir.Buffer, WorkspaceArg]
    ) -> Sequence[Expr]:
        if isinstance(node, ir.TensorBox):
            node = node.data  # type: ignore[assignment]
        if isinstance(node, ir.StorageBox):
            node = node.data  # type: ignore[assignment]
        if (
            isinstance(node, ir.ComputedBuffer)
            and node.name in self.buffer_to_padded_size
        ):
            return self.buffer_to_padded_size[node.name]
        else:
            return node.get_size()

    def get_allocation_storage_size(self, node: Union[ir.Buffer, WorkspaceArg]) -> Expr:
        layout = node.get_layout()
        size = self.get_allocation_size(node)  # consider inplace padding
        stride = layout.stride
        offset = layout.offset
        return compute_required_storage_length(size, stride, offset)  # type: ignore[arg-type]

    def has_feature(
        self,
        device: Union[torch._inductor.ir.IRNode, device, None],
        feature: BackendFeature,
    ) -> bool:
        assert isinstance(feature, BackendFeature), feature
        return feature in self.get_backend_features(get_device_type(device))

    def get_current_device_or_throw(self) -> torch.device:
        if device := self.current_device:
            return device
        else:
            raise RuntimeError("No current device")

    @contextlib.contextmanager
    def set_current_device(self, device: torch.device) -> Iterator[None]:
        prior = self.current_device
        self.current_device = device
        try:
            yield
        finally:
            self.current_device = prior

    def get_training_phase(self) -> str:
        if self.is_inference:
            return "inference"
        if self.is_backward:
            return "backward"
        return "forward"

    @staticmethod
    def decide_layout_opt(gm: GraphModule, *, is_inference: bool) -> bool:
        """
        Decide if we should enable layout optimization for this graph based on
        heuristics.
        """
        if not config.layout_optimization:
            return False

        if config.force_layout_optimization:
            return True

        conv_nodes = [
            n for n in gm.graph.nodes if n.target == torch.ops.aten.convolution.default
        ]
        nconv = len(conv_nodes)

        if nconv == 0:
            return False

        # For cpu backend and mkldnn enabled, we always use channels_last for better performance.
        if (
            torch.backends.mkldnn.enabled
            and torch.backends.mkldnn.is_available()
            and all(
                n.args[idx].meta["val"].device == torch.device("cpu")
                for n in conv_nodes
                for idx in [0, 1]
            )
        ):
            return True

        # Following models are skipped due to this:
        # jx_nest_base
        # volo_d1_224
        if len(list(gm.graph.nodes)) >= 300 * nconv:
            log.debug("Skipped layout opt because only a few conv")
            return False

        if any(
            has_free_symbols(n.args[idx].meta["val"])
            for n in conv_nodes
            for idx in [0, 1]
        ):
            log.debug(
                "See perf regression with dynamic shape. Follow up in https://github.com/pytorch/pytorch/issues/102670"
            )
            return False

        def is_grouped(n: Any) -> bool:
            meta_val = n.args[1].meta["val"]  # type: ignore[union-attr, operator]
            assert isinstance(meta_val, torch.Tensor)
            return n.args[-1] > 1 and meta_val.size(1) > 1  # type: ignore[union-attr, operator]

        def is_in_out_channel(n: torch.fx.Node) -> bool:
            return (
                n.args[1].meta["val"].size(0) * 2 <= n.args[1].meta["val"].size(1)  # type: ignore[union-attr, operator]
                and n.args[1].meta["val"].size(2) > 1  # type: ignore[union-attr, operator]
            )

        def is_small_channel(n: torch.fx.Node) -> bool:
            return (
                n.args[1].meta["val"].size(0) <= 64  # type: ignore[union-attr, operator]
                and n.args[1].meta["val"].size(1) <= 64  # type: ignore[union-attr, operator]
            )

        # only grouped convolutions benchmarked as slower in conv samples for inference only
        if is_inference:
            from torch.utils.flop_counter import FlopCounterMode

            flop_counts: dict[str, float] = defaultdict(float)
            for node in conv_nodes:
                success, args, kwargs = torch._inductor.fx_utils.get_fake_args_kwargs(
                    node
                )

                if success:
                    with FlopCounterMode(display=False) as flop_counter_mode:
                        with V.fake_mode:
                            node.target(*args, **kwargs)

                    counted_flops = flop_counter_mode.get_total_flops()
                    if is_grouped(node):
                        node_type = "grouped"
                    elif is_small_channel(node):
                        node_type = "small"
                    elif is_in_out_channel(node):
                        node_type = "in_out"
                    else:
                        node_type = "default"

                    flop_counts[node_type] += counted_flops
                else:
                    log.debug("Conv inputs meta not found")

            # average benchmarked channels last speedup / slowdown, < 1 is speedup.
            # taken from the set of convolution inputs in benchmarks/dynamo/microbenchmarks/operator_inp_logs/torchbench_train/
            # To regenerate these numbers follow https://gist.github.com/eellison/55d7a6ed6f39829d68ac56f95f4df5bb
            GROUPED_MULTIPLIER = 1.358
            DEFAULT_MULTIPLIER = 0.823
            IN_OUT_MULTIPLIER = 0.725
            SMALL_MULTIPLIER = 0.783

            total_flops = sum(flop_counts.values())
            # TODO - get different values per hardware
            weighted_flops = (
                flop_counts["grouped"] * GROUPED_MULTIPLIER
                + flop_counts["small"] * SMALL_MULTIPLIER
                + flop_counts["in_out"] * IN_OUT_MULTIPLIER
                + flop_counts["default"] * DEFAULT_MULTIPLIER
            )
            do_layout_opt = weighted_flops <= total_flops
            if not do_layout_opt:
                log.debug(
                    "Skipped layout opt in inference because weighted flops indicate slowdown, default: %d, channels last: %d",
                    total_flops,
                    weighted_flops,
                )
            return do_layout_opt

        # Channels last layout can dramatically hurt grouped conv perf. E.g.
        # Conv with arguments like
        #   {"input_shape": [32, 224, 112, 112], "weight_shape": [224, 112, 3, 3],
        #    "stride": [2, 2], "padding": [1, 1], "groups": 2}
        # slows down 31x using channels last..

        # But a lot of timm models use depthwise separable convolution which will
        # result in grouped convolution with in-channel size == 1.
        # For those grouped convolution, channels last still helps a lot.
        # E.g.
        # Conv with arguments
        #   {"input_shape": [128, 58, 56, 56], "weight_shape": [58, 1, 3, 3],
        #    "stride": [2, 2], "padding": [1, 1], "groups": 58}
        # get 1.86x speedup with channels last layout.
        #
        # The following heuristics skip using channels-last if the model contains
        # grouped convolution with in-channels > 1.
        if any(map(is_grouped, conv_nodes)):
            log.debug(
                "Skip layout opt because found grouped convolution with >1 in_channels!"
            )
            return False

        # For some models that contain convolution with larger in-channel than out-channel, applying
        # channels last hurts performance.
        # Following models are skipped due to this:
        # - pytorch_unet
        # - phlippe_densenet (slightly worse)
        # - Background_Matting (1.22x -> 0.821x)
        # - pytorch_CycleGAN_and_pix2pix (1.597x -> 1.294x)
        if any(map(is_in_out_channel, conv_nodes)):
            log.debug(
                "Skip layout opt because some convolutions have smaller out_channel"
            )
            return False

        # Following models are skipped due to this:
        # - functorch_maml_omniglot
        if all(map(is_small_channel, conv_nodes)):
            log.debug("Skip layout opt because all convolution channels are too small")
            return False

        return True

    def qualify_name(self, name: str) -> str:
        """Prepend the given name with the graph name if any."""
        if self.name is not None:
            return f"{self.name}_{name}"
        return name

    def make_subgraph(
        self,
        gm: torch.fx.GraphModule,
        example_inputs: list[torch.Tensor],
        subgraph_name: str,
    ) -> "SubgraphLowering":
        """
        Make a subgraph of the current graph with all inherited parts, except
        the graph module (`gm`) and `example_inputs`.  The subgraphs are lowered
        separately and lifted into a separate function in the parent output
        wrapper code.  The subgraph name is qualified by the parent graph's
        name. Note that the lifting of subgraph is supported for python wrapper
        only. For cpp wrapper, we inline the subgraphs in the parent wrapper.
        """
        return SubgraphLowering(
            parent=self,
            gm=gm,
            example_inputs=example_inputs,
            shape_env=self._shape_env,
            cpp_wrapper=self.cpp_wrapper,
            aot_mode=self.aot_mode,
            extern_node_serializer=self.extern_node_serializer,
            is_inference=self.is_inference,
            is_backward=self.is_backward,
            name=self.qualify_name(subgraph_name),
        )

    def find_nodes_prefer_channels_last(self) -> OrderedSet[Node]:
        """
        The rule to decide if an node prefer channels last is simple.
        1. if it's input/output of a convolution
        2. if one of its user prefers channels last

        We have rule 1 because cudnn runs a faster convolution kernel for channels last inputs;
        Rule 2 is also important. It makes sure that indirect inputs to convolution also prefers
        channels last.

        Consider the scenario: conv -> batch-norm -> relu -> conv
        Without rule 2, batch-norm output may use a contiguous layout. That will cause 2 extra copies:
        1. the output of batch-norm should be channels last initially since its input is a conv's output.
           Forcing the batch-norm's output to be contiguous results in the first copy
        2. The second conv's input is initially contiguous. This layout is propagated from the batch-norm's output.
           We need convert it to channels last layout which results in the second copy.
        With rule 2, we makes sure all the tensors in the chain uses channels last layout. So both copies
        can be saved.
        """
        output_set = OrderedSet[Node]()
        for n in reversed(self.module.graph.nodes):  # type: ignore[arg-type, union-attr]
            if n.target == torch.ops.aten.convolution.default:
                output_set.add(n)
                continue

            for user in n.users:
                if user in output_set:
                    output_set.add(n)
                    break

        # need a second pass to add downstream nodes of those channel last nodes to the sets.
        # This pass is especially needed to avoid mix-layout kernel inputs in backward pass.
        #
        # Let's say a conv-batchnorm 's output is passed to relu whose output is in turn returned
        # from the fwd graph. Without this second pass, we will force relu's output to be contiguous.
        # Then in the kernel in backward pass, the contiguous output of relu may be mix with other channels last
        # tensors and passed to a kernel.
        #
        # This pass improve yolov3 training speedup from 1.116x (worse than disabling layout optimization speedup 1.196x) to 1.457x.
        # It also improves dla102 training speedup from 1.240x (worse than disabling layout optimization speedup 1.523x) to 1.835x .
        # This also helps the following models:
        # - res2net101_26w_4s
        # - res2net50_14w_8s
        # - sebotnet33ts_256
        for n in self.module.graph.nodes:  # type: ignore[union-attr]
            if n in output_set:
                output_set.update(n.users)

        return output_set

    def warn_fallback(self, name: str) -> None:
        if name not in self._warned_fallback:
            self._warned_fallback.add(name)
            perf_hint_log.info("Using FallbackKernel: %s", name)

    def add_device_info(self, device: torch.device) -> None:
        self.device_types.add(device.type)
        if device.index is not None:
            self.device_idxs.add(device.index)
        if V.graph.current_node and device not in self.device_node_mapping:
            self.device_node_mapping[device] = V.graph.current_node

    @property
    def fake_mode(self) -> torch._subclasses.fake_tensor.FakeTensorMode:
        return V.fake_mode

    def try_get_buffer(
        self, buffer_name: str
    ) -> Optional[Union[ir.TensorBox, ir.Buffer]]:
        if buffer_name in self.name_to_buffer:
            return self.name_to_buffer[buffer_name]
        if buffer_name in self.graph_inputs:
            return self.graph_inputs[buffer_name]
        if buffer_name in self.constants:
            data = V.graph.constants[buffer_name]
            return ir.ConstantBuffer(
                name=buffer_name,
                layout=ir.FixedLayout(
                    data.device, data.dtype, *V.graph.static_sizes_strides(data)
                ),
            )

        return None

    def add_symbol_graph_input(self, symbol: sympy.Expr) -> None:
        raise RuntimeError("Should not be called for the main graph")

    def get_buffer(self, buffer_name: str) -> Union[ir.TensorBox, ir.Buffer]:
        buf = self.try_get_buffer(buffer_name)
        if buf is not None:
            return buf
        raise RuntimeError(f"Failed to find buffer matching name {buffer_name}")

    def get_dtype(self, buffer_name: str) -> torch.dtype:
        if buffer_name in self.constants:
            return self.constants[buffer_name].dtype
        # For a mutation op we should return the dtype of the buffer being mutated
        if (
            hasattr(self.scheduler, "mutation_real_name")
            and buffer_name in self.scheduler.mutation_real_name
        ):
            mutated_buf = self.scheduler.mutation_real_name[buffer_name]
            if mutated_buf in self.name_to_buffer:
                return self.name_to_buffer[mutated_buf].get_dtype()
            if mutated_buf in self.graph_inputs:
                return self.graph_inputs[mutated_buf].get_dtype()
        if buffer_name in self.name_to_buffer:
            return self.name_to_buffer[buffer_name].get_dtype()
        if buffer_name in self.graph_inputs:
            return self.graph_inputs[buffer_name].get_dtype()
        m = re.match(r"(as_strided|reinterpret_tensor)\(([a-zA-Z0-9_]+),", buffer_name)
        if m:
            return self.get_dtype(m.group(1))
        raise KeyError(f"could not find {buffer_name}")

    def get_numel(self, buffer_name: str) -> Union[int, Expr]:
        if buffer_name in self.constants:
            return self.constants[buffer_name].numel()
        if buffer_name in self.name_to_buffer:
            buf = self.name_to_buffer[buffer_name]
            if not buf.has_tensor_output():
                return 1
            return buf.get_numel()
        if buffer_name in self.graph_inputs:
            return self.graph_inputs[buffer_name].get_numel()
        raise KeyError(f"could not find {buffer_name}")

    def run(self, *args: Any) -> Any:  # type: ignore[override]
        with dynamo_timed("GraphLowering.run"):
            return super().run(*args)

    def register_operation(self, op: ir.Operation) -> str:
        assert op.operation_name is None, f"Operation registered twice: {op}"
        assert isinstance(op, ir.Operation)
        name = self.qualify_name(f"op{len(self.operations)}")
        self.operations.append(op)
        self.name_to_op[name] = op
        op.operation_name = name
        return name

    def register_buffer(self, buffer: ir.Buffer, *, set_name: bool = False) -> str:
        name = self.qualify_name(f"buf{len(self.buffers)}")
        self.buffers.append(buffer)
        self.name_to_buffer[name] = buffer
        device = buffer.get_device()
        if (
            # Skip empty CPU tensor so that CUDA graphs can succeed, see https://github.com/pytorch/pytorch/pull/114144
            device is not None
            and not (
                isinstance(buffer, ir.ComputedBuffer)
                and buffer.is_zero_elements()
                and device == torch.device("cpu")
            )
        ):
            self.add_device_info(device)

        if set_name:
            buffer.name = name
        return name

    def register_operation_list(self, operation_names: list[str]) -> str:
        name = self.qualify_name("list_" + "_".join(operation_names))
        self.lists[name] = operation_names
        return name

    def register_users_of(
        self, node_output: Union[Iterable[ir.IRNode], ir.IRNode]
    ) -> None:
        def register(value: Union[Iterable[ir.IRNode], ir.IRNode]) -> None:
            if isinstance(value, (list, tuple)):
                for x in value:
                    register(x)
            if isinstance(value, ir.TensorBox):
                for read_name in value.get_read_names():
                    self.name_to_users[read_name].append(value)

        register(node_output)

    def mark_buffer_mutated(self, name: str) -> None:
        """
        When a buffer is mutated we need to make sure all the reads to
        the old version are realized before the mutation happens.
        """
        assert isinstance(name, str)
        self.mutated_buffers.add(name)

        if name not in self.name_to_users:
            return

        for user in self.name_to_users[name]:
            user.realize()

    def get_original_value_of_constant(self, name: str) -> torch.Tensor:
        """
        In AOTI, module buffers may have been mutated during the tracing and compilation.
        Thus we need to read from previously stored original buffers, to make sure the
        generated model.so uses correct initial values.
        """
        assert name in self.allocated_constant_name and name in self.constants, (
            "Can not find the original value for " + name
        )
        orig_name = get_cloned_parameter_buffer_name(self.allocated_constant_name[name])
        return (
            self.module.meta[orig_name]  # type: ignore[index]
            if orig_name in self.module.meta  # type: ignore[operator]
            else self.constants[name]
        )

    def allocate_non_dup_const_name(
        self, name: Optional[str], data: Union[Tensor]
    ) -> str:
        if not config.aot_inductor.use_runtime_constant_folding:
            for constant_name, value in self.constants.items():
                if is_same_tensor(data, value):
                    return constant_name

        if name is None:
            name = f"constant{len(self.constants)}"
        orig_name = name
        if name[0].isdigit():
            name = f"constant_{name}"
        name = self.qualify_name(name)
        # We may generate a var name for each constant in the codegen.
        # Let's only keep sane characters.
        prefix = normalize_name(name)
        name = prefix
        cnt = 0
        while name in self.constants:
            name = f"{prefix}_{cnt}"
            cnt += 1
        self.constants[name] = data
        self.constant_reprs[name] = (
            f"{data.device!r} {data.dtype!r} "
            f"{tuple(data.size())!r} {tuple(data.stride())!r} "
            f"{hash(data):x}"
        )
        self.allocated_constant_name[name] = orig_name  # type: ignore[assignment]
        return name

    def add_tensor_constant(
        self, data: Tensor, name: Optional[str] = None
    ) -> TensorBox:
        new_name = self.allocate_non_dup_const_name(name, data)
        return TensorBox.create(
            ir.ConstantBuffer(
                name=new_name,
                layout=FixedLayout(
                    data.device, data.dtype, *self.static_sizes_strides(data)
                ),
            )
        )

    def constant_name(self, name: str, device_override: Optional[torch.device]) -> str:
        """
        We AOT copy constants to the devices they are needed on.
        If device_override doesn't match the constant's device, then
        copy it and return a different name.
        """
        if self.constants[name].device == device_override or device_override is None:
            return name
        with torch.utils._python_dispatch._disable_current_modes():
            # caller might have OrderedSet fake tensor mode which will create a fake tensor
            # when calling .to, so unset modes here
            return self.allocate_non_dup_const_name(
                f"{name}_{device_override.type}{device_override.index or 0}",
                self.constants[name].to(device_override),
            )

    def placeholder(
        self, target: str, args: tuple[object], kwargs: dict[str, object]  # type: ignore[override]
    ) -> Union[Expr, TensorBox, None]:
        self.placeholder_idx += 1
        example = super().placeholder(target, args, kwargs)  # type: ignore[arg-type]
        target = self.qualify_name(target)
        if isinstance(example, SymTypes):
            expr = example.node.expr
            self.graph_inputs[target] = expr
            self.graph_input_names.append(target)
            return expr
        elif isinstance(example, (int, bool, float)):
            expr = sympy.sympify(example)
            self.graph_inputs[target] = expr
            self.graph_input_names.append(target)
            return expr
        elif example is None:
            self.graph_input_names.append(target)
            return None
        if isinstance(example, BackwardState):
            # Ignored arg, must be unused
            # Alternately we could filter this out in AotAutograd
            self.graph_input_names.append(target)
            return None
        assert isinstance(example, torch.Tensor), example
        # todo(chilli): We can remove the last check once we turn buffers into
        # static shape tensors. That's a hack to workaround Inductor believing
        # the buffer should be static but us passing in a fake tensor with
        # symbolic shapes.
        if not example._has_symbolic_sizes_strides:
            # the first N inputs are weights
            sizes, strides = self.static_sizes_strides(example)
        else:
            sizes, strides = self.symbolic_sizes_strides(example)  # type: ignore[assignment]

        if (
            self.is_backward
            and self.bw_donated_idxs
            and self.placeholder_idx in self.bw_donated_idxs
        ):
            tensor = TensorBox.create(
                DonatedBuffer(
                    name=target,
                    layout=FixedLayout(example.device, example.dtype, sizes, strides),
                )
            )
        else:
            # TODO(jansel): handle input aliasing
            tensor = TensorBox.create(
                InputBuffer(
                    name=target,
                    layout=FixedLayout(example.device, example.dtype, sizes, strides),
                )
            )

        self.graph_inputs[target] = tensor
        self.graph_input_names.append(target)
        self.graph_inputs_original[target] = tensor.data.data
        if self.current_node.users:  # cudagraphs should work with an unused CPU input
            self.add_device_info(example.device)

        # Note: [Input Alignment handling in Inductor]
        # Alignment matters for generating efficient code. Some operations,
        # e.g. vectorized loads, can only be performed on aligned inputs.
        #
        # But if we codegen assuming aligned inputs and then get unaligned
        # inputs at runtime, then we are forced to clone - which is bad for
        # both perf and memory usage.
        #
        # One option would be to guard on storage_offset%ALIGNMENT, and then
        # codegen based on this. But storage_offset guards turned out to be
        # expensive and cause recompiles; Instead, we're generating code
        # based on the alignment of the example input without guarding.
        with maybe_get_suppress_shape_guards_ctx():
            if should_assume_input_aligned(example):
                self.aligned_inputs.add(target)
        return tensor

    def call_function(self, target: Callable, args: Any, kwargs: dict[str, Any]) -> Any:  # type: ignore[type-arg, override]
        if target is operator.getitem and isinstance(args[0], (list, tuple, dict)):
            return super().call_function(target, args, kwargs)

        # hasattr on OpOverloadPacket is slow, check isinstance first
        if not isinstance(target, torch._ops.OpOverloadPacket) and hasattr(
            target, "_inductor_lowering_function"
        ):
            # passthrough lowerings from .pattern_matcher
            return target(*args, **kwargs)

        if target not in lowerings:
            assert isinstance(
                target, torch._ops.OpOverload
            ), f"{target} is not an OpOverload"
            base_name = target.name().split(".")[0]
            if base_name in FALLBACK_ALLOW_LIST:
                make_fallback(target, warn=False, override_decomp=True)
            elif config.implicit_fallbacks:
                error = (
                    MissingOperatorWithDecomp
                    if get_decompositions([target])
                    else MissingOperatorWithoutDecomp
                )
                log.info(
                    "Creating implicit fallback for:\n%s",
                    error.operator_str(target, args, kwargs),
                )

                decided_constraint = require_contiguous

                # use contiguous unless the (custom) op asks something else
                # explicitly
                if torch._C.Tag.needs_fixed_stride_order in target.tags:
                    decided_constraint = constrain_to_fx_strides  # type: ignore[assignment]
                elif torch._C.Tag.flexible_layout in target.tags:
                    decided_constraint = None  # type: ignore[assignment]

                # for implicitly fallback ops, we conservatively requires
                # contiguous input since some eager kernels does not
                # support non-contiguous inputs. They may silently cause
                # accuracy problems. Check https://github.com/pytorch/pytorch/issues/140452
                make_fallback(target, layout_constraint=decided_constraint)

            elif get_decompositions([target]):
                # There isn't a good way to dynamically patch this in
                # since AOT Autograd already ran.  The error message tells
                # the user how to fix it.
                raise MissingOperatorWithDecomp(target, args, kwargs)
            else:
                raise MissingOperatorWithoutDecomp(target, args, kwargs)

        try:
            log.debug("  via %s", lowerings[target])  # type: ignore[index]

            n = self.current_node
            layout_constraints = maybe_layout_constraints(target)
            if layout_constraints:
                old_args, old_kwargs = args, kwargs
                args, kwargs = layout_constraints(n, *args, **kwargs)

            out = lowerings[target](*args, **kwargs)  # type: ignore[index]

            if layout_constraints:
                # layout_constraints are allowed to make new copies of the inputs.
                # if they do, and if the target is mutable, then we need to
                # write the new values back into the original inputs.
                self.propagate_mutation(n, old_args, old_kwargs, args, kwargs)  # type: ignore[possibly-undefined]

            return out
        except Exception as e:
            raise LoweringException(e, target, args, kwargs).with_traceback(
                e.__traceback__
            ) from None

    @staticmethod
    def can_inline_constant(t: torch.Tensor) -> bool:
        """
        True if this is a small constant attr that will be inlined.
        """
        return len(t.shape) == 1 and t.shape[0] <= 8

    def get_attr(
        self, target: str, args: tuple[()], kwargs: dict[str, object]  # type: ignore[override]
    ) -> Union[Constant, TensorBox, ir.Subgraph, TorchBindObject]:
        # this is a constant
        value = getattr_recursive(self.module, target)  # type: ignore[arg-type]

        if isinstance(value, torch.fx.GraphModule):
            # Reuse the existing subgraph if we have seen it before already.
            if target in self.seen_subgraphs:
                return self.seen_subgraphs[target]

            out = ir.Subgraph(name=target, graph_module=value)
            self.seen_subgraphs[target] = out
            return out

        if isinstance(value, torch._C.ScriptObject):
            self.torchbind_constants[target] = value
            self.constant_reprs[target] = ""
            return TorchBindObject(name=target, value=value)

        assert isinstance(value, torch.Tensor)
        if (
            config.aot_inductor.use_runtime_constant_folding
            or config.always_keep_tensor_constants
            or unsupported_output_tensor(value)
        ):
            return self.add_tensor_constant(value, target)

        with no_dispatch():
            if value.shape == ():
                return Constant(
                    value=value.item(), dtype=value.dtype, device=value.device
                )
            if self.can_inline_constant(value):
                log.debug("Inlining constant: %s ", str(target))
                # tensor lowering has constant inlining logic
                from .lowering import tensor

                return tensor(value.tolist(), dtype=value.dtype, device=value.device)

        return self.add_tensor_constant(value, target)

    def call_module(self, target: Any, args: Any, kwargs: Any) -> NoReturn:
        raise AssertionError

    def call_method(self, target: Any, args: Any, kwargs: Any) -> NoReturn:
        raise AssertionError

    def output(
        self, target: str, args: tuple[object], kwargs: dict[str, object]  # type: ignore[override]
    ) -> None:
        result = super().output(target, args, kwargs)  # type: ignore[arg-type]
        if not isinstance(result, (tuple, list)):
            # nested subgraphs can have singleton outputs
            result = (result,)
        assert isinstance(result, (tuple, list)), type(result)
        assert all(
            isinstance(
                x,
                (
                    TensorBox,
                    ir.Constant,
                    type(None),
                    ir.ConstantBuffer,
                    sympy.Expr,
                    sympy.logic.boolalg.Boolean,
                    int,
                    ir.EffectfulKernel,
                ),
            )
            for x in result
        ), result

        fx_node_args = V.graph.current_node.args[0]  # type: ignore[arg-type]
        if not isinstance(fx_node_args, (tuple, list)):
            # nested subgraphs can have singleton outputs
            fx_node_args = (fx_node_args,)
        result = [ir.ExternKernel.realize_input(x) for x in result]
        result_correct_strides = []

        assert len(fx_node_args) == len(result)
        for r, fx_node in zip(result, fx_node_args):
            if not isinstance(r, (ir.TensorBox, ir.BaseView)):
                result_correct_strides.append(r)
            elif isinstance(r.get_output_spec(), ir.CommBufferLayout):
                # Active references to persistent comm buffers are not allowed
                # outside of graphs
                result_correct_strides.append(ir.ExternKernel.copy_input(r))
            else:
                # AOT Autograd tries to detect stride divergence of inductor from output metadata.
                # Here, we try to avoid spurious divergence by matching insignificant strides such as

                # should have already been realized
                assert torch._inductor.ir.is_storage_and_layout(r)
                meta_strides = [
                    s.node.expr if isinstance(s, torch.SymInt) else s
                    for s in fx_node.meta["val"].stride()
                ]
                result_correct_strides.append(
                    ir.try_match_insignificant_strides(r, meta_strides)
                )

        self.graph_outputs = result_correct_strides
        value: ir.IRNode
        for name, value in self.graph_inputs.items():
            assert isinstance(
                value, (TensorBox, sympy.Expr)
            ), f"Unsupported inductor graph input type: {type(value)}"
            if not isinstance(value, TensorBox):
                continue
            value.realize()
            assert isinstance(value, TensorBox)
            value = value.data
            assert isinstance(value, ir.StorageBox)
            value_storage_box = value
            value = value.data
            if not isinstance(value, InputBuffer) or value.get_name() != name:
                # one of our inputs was mutated, need to turn that into a copy
                ir.MutationLayoutSHOULDREMOVE.realize_into(
                    value, self.graph_inputs_original[name]
                )
                # replace output with mutated input
                try:
                    ind = self.graph_outputs.index(value_storage_box)
                    self.graph_outputs[ind] = self.graph_inputs_original[name]
                except ValueError:
                    pass

        self.finalize()
        log.debug(
            "Force channels last inputs for %d conv for the current graph with id %d",
            self.num_channels_last_conv,
            self.graph_id if self.graph_id is not None else -1,
        )

    def finalize(self) -> None:
        for buf in self.buffers:
            buf.decide_layout()

    @contextmanager
    def set_current_node(self, node: torch.fx.Node):  # type: ignore[no-untyped-def]
        old = self.current_node
        try:
            self.current_node = node
            yield
        finally:
            self.current_node = old

    def propagate_mutation(
        self,
        fx_node: torch.fx.Node,
        old_args: tuple[Any],
        old_kwargs: dict[str, Any],
        new_args: tuple[Any],
        new_kwargs: dict[str, Any],
    ) -> None:
        """Propagate mutations on new_args/new_kwargs back to old_args/old_kwargs.

        Assumes we may have cloned old_args/old_kwargs into new_args/new_kwargs
        and then called fx_node(*new_args, **new_kwargs).

        If fx_node mutates any of new_args/new_kwargs, and they are different from
        old_args/old_kwargs, then we need to update the original tensor.
        """
        assert len(old_args) == len(new_args)
        assert len(old_kwargs) == len(new_kwargs)

        if fx_node.target is torch.ops.higher_order.triton_kernel_wrapper_mutation:
            kwargs = fx_node.kwargs["kwargs"]
            assert isinstance(kwargs, dict)
            mutated = torch._higher_order_ops.triton_kernel_wrap.get_mutated_tensors(
                old_kwargs["kernel_idx"],
                old_kwargs["constant_args_idx"],
                {
                    k: v.meta["val"] if isinstance(v, torch.fx.Node) else v
                    for k, v in kwargs.items()
                },
            )
            for name in mutated:
                old_arg = old_kwargs["kwargs"][name]
                new_arg = new_kwargs["kwargs"][name]
                if old_arg is new_args:
                    continue
                self.call_function(torch.ops.aten.copy_.default, (old_arg, new_arg), {})
            return

        assert isinstance(fx_node.target, torch._ops.OpOverload)

        def maybe_propagate(
            schema_arg: torch._C.Argument, old_arg: ir.IRNode, new_arg: ir.IRNode
        ) -> None:
            if old_arg is new_arg:
                return
            if schema_arg.alias_info is not None and schema_arg.alias_info.is_write:
                # The lowering for copy_ is smart enough to "replace" old_arg with
                # new_arg in all future uses so a copy_ kernel never gets emitted.
                # old_arg, new_arg may be immutable_list
                if isinstance(old_arg, ir.IRNode):
                    old_arg = (old_arg,)  # type: ignore[assignment]
                    new_arg = (new_arg,)  # type: ignore[assignment]

                for old_arg_item, new_arg_item in zip(old_arg, new_arg):  # type: ignore[call-overload]
                    if old_arg_item is new_arg_item:
                        continue
                    self.call_function(
                        torch.ops.aten.copy_.default, (old_arg_item, new_arg_item), {}
                    )

        schema = fx_node.target._schema
        for idx, (old_arg, new_arg) in enumerate(zip(old_args, new_args)):
            schema_arg = schema.arguments[idx]
            maybe_propagate(schema_arg, old_arg, new_arg)

        schema_kwargs = {arg.name: arg for arg in schema.arguments}

        for key in old_kwargs.keys():
            old_arg = old_kwargs[key]
            new_arg = new_kwargs[key]
            schema_arg = schema_kwargs[key]
            maybe_propagate(schema_arg, old_arg, new_arg)

    def run_node(self, n: torch.fx.Node) -> object:
        def debug(msg: str) -> None:
            log.debug("lowering %s %s", LazyString(n.format_node), msg)

        from torch._inductor.compiler_bisector import CompilerBisector

        buffer_watermark = len(self.buffers)
        operation_watermark = len(self.operations)

        # origins: OrderedSet[Union[Node, ir.IRNode]] = OrderedSet([n])
        origins: OrderedSet[Any] = OrderedSet([n])
        is_call_function = n.op == "call_function"
        if is_call_function:
            args, kwargs = self.fetch_args_kwargs_from_env(n)
            origins |= gather_origins(args, kwargs)
        with ir.IRNode.current_origins(origins), self.set_current_node(
            n
        ), V.set_current_node(n):
            if (
                n.op == "call_function"
                and n.target is not operator.getitem
                and (
                    fallback_node_due_to_unsupported_type(n)
                    or CompilerBisector.disable_subsystem(
                        "inductor", "lowerings", lambda: repr(n)
                    )
                )
            ):
                debug("fallback_handler")
                result = fallback_handler(n.target, add_to_fallback_set=False)(
                    *args, **kwargs  # type: ignore[possibly-undefined]
                )
            elif (
                n.op == "call_function"
                and n.target is torch.ops.higher_order.triton_kernel_wrapper_mutation
                and config.triton_kernel_default_layout_constraint != "flexible_layout"
            ):
                debug("user_defined_triton_kernel_layout_constraints")
                if (
                    config.triton_kernel_default_layout_constraint
                    == "needs_fixed_stride_order"
                ):
                    old_args = args  # type: ignore[possibly-undefined]
                    old_kwargs = kwargs  # type: ignore[possibly-undefined]
                    args, kwargs = constrain_to_fx_strides(n, *args, **kwargs)  # type: ignore[index]
                    result = self.call_function(n.target, args, kwargs)  # type: ignore[arg-type]
                    self.propagate_mutation(n, old_args, old_kwargs, args, kwargs)  # type: ignore[possibly-undefined]
                else:
                    raise RuntimeError(
                        f"Unknown triton_kernel_default_layout_constraint: {config.triton_kernel_default_layout_constraint}"
                    )
            elif is_magic_method(n.target):
                # TODO: this is sus, it probably should be handled in the
                # lowerings themselves similarly to sym_size/sym-stride
                # https://github.com/pytorch/pytorch/issues/127789
                debug("is_magic_method")
                if isinstance(
                    n.meta["val"], (torch.SymInt, torch.SymFloat, torch.SymBool)
                ):
                    result = n.meta["val"].node.expr
                else:
                    result = super().run_node(n)
            else:
                debug("")
                result = super().run_node(n)

            # require the same stride order for dense outputs,
            # 1. user-land view() will not throw because inductor
            # output different strides than eager
            # long term the solution is to make view() always succeed
            # with infallible strides.
            # 2: as_strided ops, we need make sure its input has same size/stride with
            # eager model to align with eager behavior.
            as_strided_ops = [
                torch.ops.aten.as_strided.default,
                torch.ops.aten.as_strided_.default,
                torch.ops.aten.as_strided_scatter.default,
                torch.ops.aten.resize.default,
                torch.ops.aten.resize_as.default,
            ]
            is_output = any(user.op == "output" for user in n.users)
            is_user_visible = n in self.user_visible_output_strides
            is_input_for_as_strided = any(
                user.target in as_strided_ops for user in n.users
            )

            if n.meta.get("inductor_realize_to_strides", False) and isinstance(
                result, TensorBox
            ):
                result.realize()
                strides = n.meta["val"].stride()
                sym_strides = torch._inductor.utils.any_is_symbolic(*strides)
                if result.maybe_get_stride() != strides and not sym_strides:
                    stride_order = ir.get_stride_order(strides)
                    result = ir.ExternKernel.require_stride_order(result, stride_order)
            if (
                is_output
                and isinstance(result, TensorBox)
                and isinstance(result.data, ir.BaseView)
            ):
                # Realize so that outputs are correctly aliased
                result.realize()

            if (is_output or is_input_for_as_strided) and isinstance(
                n.meta["val"], torch.Tensor
            ):
                if is_user_visible:
                    strides = self.user_visible_output_strides.get(n)
                else:
                    strides = n.meta["val"].stride()

                if strides is not None and len(strides) > 0:
                    allow_padding = (
                        config.pad_outputs or not is_user_visible
                    ) and not is_input_for_as_strided
                    dense = torch._prims_common.is_non_overlapping_and_dense(
                        n.meta["val"]
                    )
                    unbacked_symbols_in_strides = (
                        len(free_unbacked_symbols(strides)) > 0
                    )
                    if (
                        not unbacked_symbols_in_strides
                        and dense
                        and len(result.get_size()) == 4
                        and n in self.nodes_prefer_channels_last
                        and not is_user_visible
                        and not is_input_for_as_strided
                    ):
                        strides = ir.FlexibleLayout.stride_ordered_for_memory_format(
                            result.get_size(), torch.channels_last
                        )
                    if not unbacked_symbols_in_strides and len(strides):
                        # To avoid converting possible view ops to a copy kernel, we use the previous
                        # require_exact_strides to handle views. But ultimately it's better to require
                        # the right strides at the tensor definition.
                        if n.meta["val"]._is_view() or isinstance(
                            result.data, ir.BaseView
                        ):
                            result = ir.ExternKernel.require_stride_order(
                                result,
                                ir.get_stride_order(strides),
                                allow_padding=allow_padding,
                            )
                        else:
                            strides = [
                                s.node.expr if isinstance(s, torch.SymInt) else s
                                for s in strides
                            ]
                            result = ir.ExternKernel.require_exact_strides(
                                result, strides, allow_padding=allow_padding
                            )

            # Realize if (1) any user need inputs realized, or (2) there is
            # already too many reads and rematerializing can be bad.
            num_users = len(OrderedSet(n.users))
            if num_users > 1 and isinstance(result, TensorBox):
                for user in n.users:
                    if user.target in needs_realized_inputs:
                        result.realize_hint()
                        # This inclusion is somewhat controversial (from
                        # discussion between Horace, Natalia, and Elias).
                        # Currently, it's not very clear why this is helpful.
                        # The general idea here is that even though a node may
                        # have FlexibleLayout, we still often *treat* it as if
                        # it was contiguous. This appears to sometimes result in
                        # suboptimal behavior.
                        #
                        # When we do a better job selecting layout, we should
                        # revisit this.
                        need_fixed_layout = [
                            torch.ops.aten.convolution_backward.default,
                            torch.ops.aten.mm.default,
                            torch.ops.aten._int_mm.default,
                        ]
                        need_fixed_channels_last_layout = []
                        if not self.layout_opt:
                            need_fixed_layout.append(torch.ops.aten.convolution.default)
                        if torch._C._has_mkldnn:
                            need_fixed_layout += [
                                torch.ops.mkldnn._linear_pointwise.default,
                                torch.ops.mkldnn._linear_pointwise.binary,
                                torch.ops.aten.mkldnn_rnn_layer.default,
                                torch.ops.onednn.qlinear_pointwise.default,
                                torch.ops.onednn.qlinear_pointwise.tensor,
                                torch.ops.onednn.qlinear_pointwise.binary,
                                torch.ops.onednn.qlinear_pointwise.binary_tensor,
                            ]
                            need_fixed_channels_last_layout += [
                                torch.ops.mkldnn._convolution_pointwise.default,
                                torch.ops.mkldnn._convolution_pointwise.binary,
                                torch.ops.mkldnn._convolution_pointwise_.binary,
                                torch.ops.mkldnn._convolution_transpose_pointwise.default,
                                torch.ops.onednn.qconv2d_pointwise.default,
                                torch.ops.onednn.qconv2d_pointwise.binary,
                            ]
                            if torch._C.has_mkl:
                                need_fixed_layout += [torch.ops.mkl._mkl_linear.default]
                        if user.target in need_fixed_layout:
                            result = ir.ExternKernel.require_stride_order(
                                result,
                                ir.get_stride_order(n.meta["val"].stride()),
                                allow_padding=True,
                            )
                        if (
                            user.target in need_fixed_channels_last_layout
                            and n is user.args[0]
                        ):
                            result = ir.ExternKernel.require_stride_order(
                                result,
                                ir.get_stride_order(
                                    make_channels_last_strides_for(n.meta["val"].shape)
                                ),
                            )
                    if user.op == "output":
                        if isinstance(result.data.data, (Pointwise, Reduction)):
                            result.realize()

                # TODO(jansel): introduce a store vs inline choice
                result.mark_reuse(len(n.users))

            # Realize if the IRNode already has accumulated lots of reads
            if isinstance(result, TensorBox) and result.has_exceeded_max_reads():
                # Prevent excessive accumulation in a computed buffer, when
                # there are multiple branches each with small number of memory
                # reads, but they converge to a user.
                result.realize_hint()

            # Realize if a Pointwise has too much stuff to be inlined.
            # As this may cause RecursionError during Inductor's evaluation.
            if isinstance(result, TensorBox) and isinstance(result.data, StorageBox):
                curr = result.data.data
                if isinstance(curr, Pointwise):
                    # Use inner fn as a rough proxy. Good enough.
                    if curr.has_large_inner_fn(threshold=100):
                        result.realize()

        # This is not complete, but it doesn't have to be: origin_node
        # tracking is best effort.  The logic here critically relies on direct
        # TensorBox -> StorageBox denoting a non-view; we don't bother trying
        # to get views to work.  Feel free to add any extra cases as needed.
        #
        # Note: we can't YOLO tree_map over this result, because if there are
        # buffers or a view involved, we might not be able to validly assign
        # the origin_node here.
        if isinstance(result, TensorBox) and isinstance(result.data, ir.StorageBox):
            if isinstance(result.data.data, ir.Loops):
                result.data.data._post_init_setattr("origin_node", n)
            elif isinstance(result.data.data, ir.Buffer):
                result.data.data._post_init_setattr("origin_node", n)
                if isinstance(result.data.data, ir.ComputedBuffer) and isinstance(
                    result.data.data.data, ir.Loops
                ):
                    result.data.data.data._post_init_setattr("origin_node", n)
                # Not really multi-output, can straightforwardly recurse in
                elif (
                    isinstance(result.data.data, ir.MultiOutput)
                    and not result.data.data.indices
                ):
                    if isinstance(result.data.data.inputs[0], ir.Buffer):
                        result.data.data.inputs[0]._post_init_setattr("origin_node", n)

        self.register_users_of(result)

        new_unbacked_defs = OrderedSet[sympy.Symbol]()
        for buf in self.buffers[buffer_watermark:]:
            new_unbacked_defs |= buf.get_unbacked_symbol_defs()
        for op in self.operations[operation_watermark:]:
            new_unbacked_defs |= op.get_unbacked_symbol_defs()

        def format_new_defs() -> str:
            r = [
                f"unbacked_symbol_defs={buf.get_unbacked_symbol_defs()} in:\n{buf}\n"
                for buf in self.buffers[buffer_watermark:]
            ]
            r.extend(
                f"unbacked_symbol_defs={op.get_unbacked_symbol_defs()} in:\n{op}\n"
                for op in self.operations[operation_watermark:]
            )
            return "***\n".join(r)

        if n.op != "placeholder":
            # Note [Backwards runtime asserts]
            # Backwards poses an interesting problem for deferred runtime
            # asserts.  In the easy case, we may solely close over data
            # dependent sized tensors, and there are no binding sites for
            # unbacked SymInts.  In this case, we can just drop all the
            # runtime asserts on the floor: no non-placeholder bindings, no
            # problem.
            #
            # However, it is *possible* for a fresh runtime assert to show up
            # between forwards and backwards.  Right now, the freezing process
            # that happens when we lower forwards means that we will freeze
            # runtime asserts, and then the moment the backwards lowering
            # process attempts to add a new deferred runtime assert, we will
            # fail.  Let's say you remove that assert.  Now when we get here,
            # we need to make sure we actually emit these asserts (because we
            # can't emit them in forwards, we already compiled it).  So we
            # have to do something here.  But we don't want to reemit ALL
            # deferred runtime asserts, we only want to emit the NEW ones.
            # Therefore needing some sort of stratification in the ShapeEnv.
            # This is all doable, it just hasn't been done yet.
            shape_env = V.graph.sizevars.shape_env

            def make_assert(expr: SympyBoolean, msg: str) -> None:
                assert_op = ir.AssertScalar(expr, msg)
                self.register_buffer(assert_op, set_name=True)
                self.register_operation(assert_op)

            for i0 in new_unbacked_defs:
                ras = self.ras_by_symbol.pop(i0, [])
                # NB: size-like not needed, we won't retrace
                vr = shape_env.var_to_range[i0]
                if not shape_env._default_unspecified_value_range().issubset(vr):

                    def is_convertible(s: Expr) -> bool:
                        if s in (int_oo, -int_oo):
                            return False
                        try:
                            int(s)
                            return True
                        except TypeError:
                            return False

                    if is_convertible(vr.lower):
                        make_assert(i0 >= vr.lower, f"{i0} >= {vr.lower}")
                    if is_convertible(vr.upper):
                        make_assert(i0 <= vr.upper, f"{i0} <= {vr.upper}")

                for ra in ras:
                    fvs = free_unbacked_symbols(ra.expr)
                    missing = fvs - self.bound_unbacked_symbols
                    if missing:
                        i1 = min(missing, key=str)
                        self.ras_by_symbol.setdefault(i1, []).append(ra)
                    else:
                        make_assert(ra.expr, f"{ra.expr}")

            self.bound_unbacked_symbols |= new_unbacked_defs

            unbacked_bindings = resolve_unbacked_bindings(
                V.graph.sizevars.shape_env, n.meta.get("unbacked_bindings", {})
            )
            assert unbacked_bindings is not None
            # When we do lowering, it is possible we reallocate unbacked SymInts.
            # So we need to line up the unbacked SymInts when performing the test
            # here
            #
            # In principle, we could permit lowering to introduce MORE unbacked
            # SymInts: as long as all the old unbacked ones are accounted for,
            # it's fine for inductor to introduce extra calls to item()/unbacked()
            # whatever.  This actually happens in practice when an unbacked SymInt
            # gets memoized away; naively, when Inductor reprocesses a kernel, it
            # doesn't know that the memo still applies, and ends up allocating a
            # new symbol.  However, this is generally a bad thing: we may still
            # end up needing to test equalities on the symbols, and a fresh
            # symbol is likely to hit lots of GuardOnDataDependent errors that
            # we already know facts for.
            renamed_unbacked_bindings = OrderedSet(
                V.fake_mode.shape_env.unbacked_renamings.get(s, s)
                for s in unbacked_bindings.keys()
            )
            assert new_unbacked_defs >= renamed_unbacked_bindings, (
                f"failed {new_unbacked_defs} >= {renamed_unbacked_bindings} (inductor >= fx)\n"
                f"fx node is: {n.format_node()}\n"
                f"new operations are:\n\n{format_new_defs()}"
            )

        return result

    def validate_can_generate_cpp_wrapper(self) -> None:
        if config.disable_cpp_codegen:
            raise CppWrapperCodegenError("C++ codegen is disabled")

        if sys.platform not in ("linux", "darwin", "win32"):
            raise CppWrapperCodegenError(f"Unsupported platform {sys.platform}")

    def init_wrapper_code(
        self,
        is_subgraph: bool = False,
        subgraph_name: Optional[str] = None,
        parent_wrapper_code: Optional[PythonWrapperCodegen] = None,
    ) -> None:
        device_types = self.device_types.copy()
        device_types.discard("cpu")
        device_types.discard("meta")
        # TODO(Eikan): Only support mixing cpu and other device now.
        assert len(device_types) <= 1, "Does not support mixing {}".format(
            "+".join(device_types)
        )
        only_cpu = len(device_types) == 0
        self.device_type = "cpu" if only_cpu else device_types.pop()

        if self.cpp_wrapper:
            self.validate_can_generate_cpp_wrapper()

        self.device_ops = get_device_op_overrides(self.device_type)
        wrapper_code_gen_cls = get_wrapper_codegen_for_device(
            self.device_type, self.cpp_wrapper
        )
        assert (
            wrapper_code_gen_cls is not None
        ), f"Device {self.device_type} not supported"
        self.wrapper_code = wrapper_code_gen_cls.create(
            is_subgraph, subgraph_name, parent_wrapper_code
        )

        if self.const_module:
            # If we have const module, we could reuse the kernels
            # This could avoid duplication and save time on doing recompilation (if Triton.)
            self.wrapper_code._names_iter = self.const_module.wrapper_code._names_iter
            self.wrapper_code.src_to_kernel = (
                self.const_module.wrapper_code.src_to_kernel
            )

    def codegen_with_cpp_wrapper(self) -> tuple[str, list[tuple[int, Node]]]:
        """
        For GPU, Triton kernels are autotuned and stored as cubin files
        """
        if any(device in self.device_types for device in ["cuda", "xpu"]):
            if config.triton.autotune_at_compile_time:
                # If autotune_at_compile_time is True, we can do the codegen in one-pass
                # TODO: once autotune_at_compile_time is stable, we should delete the else branch
                return self.codegen()
            else:
                # first pass
                self.cpp_wrapper = False
                compiled = self.compile_to_module().call

                def materialize(
                    x: Union[torch.SymInt, torch.SymFloat, torch.Tensor]
                ) -> Union[int, float, torch.Tensor]:
                    if x is None:
                        return None
                    elif isinstance(x, (torch.SymInt, torch.SymFloat)):
                        # Need concrete value to run dynamic shapes and tune the result
                        return x.node.hint
                    elif isinstance(x, FakeTensor):
                        return defake(x)
                    else:
                        assert isinstance(
                            x, torch.Tensor
                        ), "Unknown type when creating real inputs" + str(type(x))
                        return x

                tracing_context = torch._guards.TracingContext.try_get()
                if tracing_context is not None and not isinstance(
                    V.real_inputs, NullHandler
                ):
                    if tracing_context.output_strides:
                        tracing_context.output_strides.clear()

                    params_flat = [
                        param
                        for param in tracing_context.params_flat  # type: ignore[union-attr]
                        if param is not None
                    ]
                    real_inputs = [
                        materialize(x)
                        for x in itertools.chain(params_flat, V.real_inputs)
                    ]
                else:
                    # In the backward pass, V.real_inputs is not OrderedSet.
                    # Generating random inputs based on self.example_inputs sometimes can be problematic,
                    # e.g. illegal memory access. A comprehensive fix is to autotune in a separate process.
                    real_inputs = [
                        materialize(x)  # type:ignore[arg-type]
                        for x in (
                            self.example_inputs  # type:ignore[union-attr]
                            if isinstance(V.real_inputs, NullHandler)
                            else V.real_inputs
                        )
                    ]

                if self.mutated_inputs:
                    from .compile_fx import clone_preserve_strides

                    mutated_input_idxs = [
                        idx
                        for idx, name in enumerate(self.graph_inputs)
                        if name in self.mutated_inputs
                        and isinstance(real_inputs[idx], torch.Tensor)
                    ]
                    for idx in mutated_input_idxs:
                        # clone mutated Tensor inputs to avoid mutating them in
                        # the first pass of the CPP wrapper-based compilation, as
                        # this will lead to a side effect on the example inputs:
                        # e.g. if torch.compile(f)(x) if called on input-mutating
                        # f, the inputs x will be mutated twice in the process:
                        # once here, and again when running the compiled model;
                        # this will also lead to a numerically incorrect output
                        mutated_inp = real_inputs[idx]
                        assert isinstance(mutated_inp, torch.Tensor)
                        real_inputs[idx] = clone_preserve_strides(mutated_inp)
                        del mutated_inp

                with torch.utils._python_dispatch._disable_current_modes():
                    compiled(real_inputs)
                del real_inputs

                # second pass
                self.cpp_wrapper = True
                self.removed_buffers.clear()
                self.removed_operations.clear()
                self.inplaced_to_remove.clear()
                V.graph.sizevars.precomputed_replacements.clear()
                V.graph.sizevars.inv_precomputed_replacements.clear()
                metrics.reset()
                with config.patch({"triton.autotune_at_compile_time": False}):
                    return self.codegen()
        else:
            # cpu
            return self.codegen()

    def _update_scheduler(self) -> None:
        """
        (Re)initializes the scheduler member.  When initializing the scheduler, no CUBIN
        files should be generated (to avoid biasing any benchmarks and pessimizing
        fusion decisions).
        """
        from .scheduler import Scheduler

        with config.patch("triton.store_cubin", False):
            self.scheduler = Scheduler(self.operations)

    def codegen(self) -> tuple[str, list[tuple[int, Node]]]:
        with dynamo_timed("GraphLowering.codegen", log_pt2_compile_event=True):
            self.init_wrapper_code()

            self._update_scheduler()
            V.debug.draw_orig_fx_graph(self.orig_gm, self.scheduler.nodes)

            self.wrapper_code.push_codegened_graph(self)
            self.scheduler.codegen()

            log.debug(
                "Finished codegen for all nodes. The list of kernel names available: %s",
                V.graph.all_codegen_kernel_names,
            )
            # Dump provenance artifacts for debugging trace
            provenance_info = (
                V.debug.log_inductor_triton_kernel_to_post_grad_node_info()
            )
            # provenance_info might be None if config.trace.enabled is not set
            if provenance_info:
                (
                    debug_info,
                    node_mappings,
                ) = provenance_info
                trace_structured(
                    "artifact",
                    metadata_fn=lambda: {
                        "name": "inductor_triton_kernel_to_post_grad_nodes",
                        "encoding": "json",
                    },
                    payload_fn=lambda: json.dumps(debug_info),
                )
                trace_structured(
                    "artifact",
                    metadata_fn=lambda: {
                        "name": "inductor_provenance_tracking_node_mappings",
                        "encoding": "json",
                    },
                    payload_fn=lambda: json.dumps(node_mappings),
                )

            result = self.wrapper_code.generate(self.is_inference)
            self.wrapper_code.pop_codegened_graph()
            return result

    def codegen_subgraph(self, parent_graph: "GraphLowering") -> None:
        """
        This is a more compact version of the `codegen()` above
        where we codegen this graph as a subgraph of some parent
        graph. The parent graph is passed as an argument: the
        intention is to inline codegening of the subgraph in
        the parent graph's wrapper code (including the generated
        kerenls). The wrapper code is not finalized (via `.generate()`
        call), as this will be done in the parent graph's `codegen()`.
        """
        with dynamo_timed("GraphLowering.codegen_subgraph", log_pt2_compile_event=True):
            self.wrapper_code = parent_graph.wrapper_code
            self.device_ops = parent_graph.device_ops
            self.cpp_wrapper = parent_graph.cpp_wrapper

            self._update_scheduler()
            self.scheduler.codegen()

    def count_bytes(
        self,
    ) -> tuple[
        int, list[tuple[BaseSchedulerNode, int]], list[tuple[BaseSchedulerNode, float]]
    ]:
        total_bytes = 0
        node_counts = []
        node_runtimes = []
        for node in self.scheduler.nodes:
            num_bytes = node.get_read_write_buffers_sizes()
            total_bytes += num_bytes
            node_counts.append((node, num_bytes // 4))
            node_runtimes.append((node, node.get_estimated_runtime()))

        return total_bytes, node_counts, node_runtimes

    # No-op to be patched for unit tests
    save_output_code: Optional[Callable[[str], None]] = None

    def compile_to_module(self) -> ModuleType:
        with dynamo_timed(
            "GraphLowering.compile_to_module",
            phase_name="code_gen",
            log_pt2_compile_event=True,
            dynamo_compile_column_us="inductor_code_gen_cumulative_compile_time_us",
        ):
            return self._compile_to_module()

    def _compile_to_module(self) -> ModuleType:
        from .codecache import PyCodeCache

        code, linemap = (
            self.codegen_with_cpp_wrapper() if self.cpp_wrapper else self.codegen()
        )
        if config.triton.autotune_at_compile_time:
            tuning_code = (
                '"""\n'
                + "Compile-time auto-tuning block: \n"
                + self.wrapper_code.kernel_autotune_defs.getvalue()
                + self.wrapper_code.kernel_autotune_calls.getvalue()
                + '"""\n'
            )
            code = tuning_code + code
        if GraphLowering.save_output_code is not None:
            GraphLowering.save_output_code(code)
        output_code_log.debug("Output code: \n%s", code)

        inductor_meta = autotune_cache.inductor_meta_from_config()
        AutotuneCacheBundler.begin_compile(inductor_meta, code=code)

        try:
            linemap = [(line_no, node.stack_trace) for line_no, node in linemap]  # type: ignore[misc]
            key, path = PyCodeCache.write(code)
            output_code_log.debug("Output code written to: %s", path)
        except Exception:
            trace_structured(
                "inductor_output_code",
                # Just omit the filename, I still want the code though!
                payload_fn=lambda: code,
            )
            raise
        else:
            trace_structured(
                "inductor_output_code",
                lambda: {"filename": path},
                payload_fn=lambda: code,
            )
        with dynamo_timed("PyCodeCache.load_by_key_path", log_pt2_compile_event=True):
            mod = PyCodeCache.load_by_key_path(
                key,
                path,
                linemap=linemap,  # type: ignore[arg-type]
                attrs={**self.constants, **self.torchbind_constants},
            )
        self.cache_key = key
        self.cache_path = path
        self.cache_linemap = linemap  # type: ignore[assignment]

        if config.benchmark_harness and config.profile_bandwidth_output:
            # run the inputs code gen to get the bandwidth info
            mod.benchmark_compiled_module(times=1, repeat=1)
        # Logged twice as per https://github.com/pytorch/pytorch/pull/99038#discussion_r1167826029
        # TODO. Revisit this once the logging API is more mature
        assert mod.__file__ is not None

        log_module_code(mod.__file__)
        log.debug("Output code written to: %s", mod.__file__)
        output_code_log.info("Output code written to: %s", mod.__file__)
        if config.benchmark_kernel:
            print(f"Compiled module path: {mod.__file__}", file=sys.stderr)
        V.debug.output_code(mod.__file__)
        V.debug.copy(os.path.splitext(mod.__file__)[0] + ".debug")
        return mod

<<<<<<< HEAD
    def get_output_names(self) -> List[str]:
=======
    def get_output_names(self) -> list[str]:
>>>>>>> 302f56a1
        names = []
        shape_counter = itertools.count(0)
        none_counter = itertools.count(0)
        for node in self.graph_outputs:
            if isinstance(node, ir.NoneAsConstantBuffer):
                names.append(f"{self.name}_none{next(none_counter)}")
            elif isinstance(node, ir.ShapeAsConstantBuffer):
                names.append(f"{self.name}_shape{next(shape_counter)}")
            else:
                names.append(node.get_name())
        return names

    def is_unspec_arg(self, name: str) -> bool:
        # dynamo wraps unspec variable as 0d CPU tensor,
        # need to convert to scalar during codegen (triton only)
        return (
            name in self.graph_inputs.keys()
            and self.graph_inputs[name].get_numel() == 1
            and len(self.graph_inputs[name].get_size()) == 0
            and get_device_type(self.graph_inputs[name]) == "cpu"
        ) or name in self.zero_dim_cpu_tensor_list


class SubgraphLowering(GraphLowering):
    """
    Mostly a helper class for the subgraph lowering. The main goal is to call
    init_wrapper_code with the subgraph related arguments.
    """

    def __init__(self, parent: GraphLowering, *args: Any, **kwargs: Any) -> None:
        self.parent = parent
        super().__init__(*args, **kwargs)

    def init_wrapper_code(
        self,
        is_subgraph: bool = False,
        subgraph_name: Optional[str] = None,
        parent_wrapper_code: Optional[PythonWrapperCodegen] = None,
    ) -> None:
        super().init_wrapper_code(
            is_subgraph=True,
            subgraph_name=self.name,
            parent_wrapper_code=self.parent.wrapper_code,
        )<|MERGE_RESOLUTION|>--- conflicted
+++ resolved
@@ -2054,11 +2054,7 @@
         V.debug.copy(os.path.splitext(mod.__file__)[0] + ".debug")
         return mod
 
-<<<<<<< HEAD
-    def get_output_names(self) -> List[str]:
-=======
     def get_output_names(self) -> list[str]:
->>>>>>> 302f56a1
         names = []
         shape_counter = itertools.count(0)
         none_counter = itertools.count(0)
