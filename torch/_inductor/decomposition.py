# mypy: allow-untyped-decorators
import functools
import logging
import math
import sys
import typing
from typing import Any, Callable, Optional, TypeVar, Union
from typing_extensions import ParamSpec

import torch
import torch._decomp as decomp
import torch._prims_common as utils
import torch.ao.quantization.fx._decomposed
from torch._decomp import (
    core_aten_decompositions,
    get_decompositions,
    remove_decompositions,
)
from torch._decomp.decompositions import (
    _grid_sampler_2d as decomp_grid_sampler_2d,
    _index_add,
    pw_cast_for_opmath,
)
from torch._decomp.decompositions_for_rng import extra_random_decomps
from torch._dynamo.utils import counters
from torch._environment import is_fbcode
from torch._higher_order_ops.out_dtype import out_dtype
from torch._inductor.utils import pad_listlike
from torch._prims_common import (
    elementwise_dtypes,
    ELEMENTWISE_TYPE_PROMOTION_KIND,
    type_to_dtype,
)
from torch.fx.experimental.symbolic_shapes import definitely_true, guard_size_oblivious

from . import config, inductor_prims
from .utils import (
    is_gpu,
    needs_fallback_due_to_atomic_add_limitations,
    use_scatter_fallback,
)


_T = TypeVar("_T")
_P = ParamSpec("_P")

log = logging.getLogger(__name__)
aten = torch.ops.aten
prims = torch.ops.prims
quantized = torch.ops.quantized
_quantized = torch.ops._quantized
quantized_decomposed = torch.ops.quantized_decomposed

inductor_decompositions = get_decompositions(
    [
        aten._adaptive_avg_pool2d_backward,
        aten.index_select,
        aten.addmv,
        aten.arange,
        aten.bitwise_and_,
        aten.bitwise_or_,
        aten.clamp_min_,
        aten.dist,
        aten.empty_like,
        aten.flip,
        aten.gelu,
        aten.hardtanh,
        aten.lcm,
        aten.leaky_relu,
        aten.linalg_vector_norm,
        aten._log_softmax,
        aten.max_pool2d_with_indices_backward,
        aten._native_batch_norm_legit,
        aten._native_batch_norm_legit_functional,
        aten._native_batch_norm_legit_no_training,
        aten._batch_norm_with_update,
        aten._batch_norm_with_update_functional,
        aten._batch_norm_no_update,
        aten.batch_norm_backward,
        aten.native_batch_norm,
        aten.native_group_norm,
        aten.native_layer_norm,
        aten.nll_loss2d_backward,
        aten.permute_copy,
        aten.rrelu_with_noise_backward,
        aten._softmax,
        aten.sin_,
        aten.sqrt_,
        out_dtype,
        aten._to_copy,
        aten.tril_indices,
        aten.triu_indices,
        aten.unbind_copy.int,
        aten.upsample_bilinear2d.vec,
        quantized.linear_dynamic_fp16_unpacked_weight,
        _quantized.wrapped_quantized_linear,
    ]
)
decompositions = {**core_aten_decompositions(), **inductor_decompositions}

# Remove unwanted decompositions included via the core ATen decompositions from
# the Inductor decomp table.
decomps_to_exclude = [
    aten._unsafe_index,
    aten._unsafe_masked_index,
    aten._unsafe_masked_index_put_accumulate,
    aten._scaled_dot_product_flash_attention_for_cpu.default,  # See comments in torch/_decomp/decompositions.py
    aten._softmax_backward_data,
    aten.clamp_max,
    aten.clamp_min,
    aten.index_add,  # we conditionally call this decomp
    aten.glu,  # inductor lowers this directly
    aten.select_scatter,  # need to be in the ATen graph in order for it to work with the re-inplacing pass
    aten.slice_scatter,  # need to be in the ATen graph in order for it to work with the re-inplacing pass
    aten.split.Tensor,  # inductor lowers this directly
    aten.squeeze,  # inductor lowers this directly
    aten.sum,  # inductor lowers this directly
    aten.unbind,  # inductor lowers this directly
    aten.baddbmm,  # upcasts to fp32, perf issue
]

remove_decompositions(decompositions, decomps_to_exclude)


def register_decomposition(
<<<<<<< HEAD
    ops: List[Union[torch._ops.OperatorBase, torch._ops.OpOverloadPacket]],
=======
    ops: list[Union[torch._ops.OperatorBase, torch._ops.OpOverloadPacket]]
>>>>>>> d48eb58d
) -> Callable[[Callable[_P, _T]], Callable[_P, _T]]:
    for op in [ops] if callable(ops) else ops:  # type: ignore[attr-defined]
        if op in decompositions:
            log.warning("duplicate decomp: %s", ops)
    return decomp.register_decomposition(ops, decompositions)


# TODO: for now, inductor doesn't handle asserts
# because the condition is symbol -> tensor in the graph.
@register_decomposition([aten._assert_async.msg])
def assert_async_msg_decomp(tensor: torch.Tensor, msg: str) -> None:
    return


# Following `assert_async_msg_decomp` and implement as non-op.
@register_decomposition([aten._functional_assert_async.msg])
def functional_assert_async_msg_decomp(tensor: torch.Tensor, msg: str) -> None:
    return


@register_decomposition([aten.sym_constrain_range_for_size.default])
def sym_constrain_range_for_size(
    symbol: torch.SymInt,
    *,
    min: Optional[torch.types.Number] = None,
    max: Optional[torch.types.Number] = None,
) -> None:
    return


@register_decomposition([aten.clamp])
@pw_cast_for_opmath
def clamp(
    x: torch.Tensor,
    min: Optional[torch.types.Number] = None,
    max: Optional[torch.types.Number] = None,
) -> torch.Tensor:
    if min is not None:
        x = x.clamp_min(min)
    if max is not None:
        x = x.clamp_max(max)
    return x


@register_decomposition([aten.full])
def full(
    size: list[Union[int, torch.SymInt]],
    fill_value: torch.types.Number,
    **kwargs: Any,
) -> torch.Tensor:
    dtype = kwargs.get("dtype")
    if dtype is None:
        kwargs["dtype"] = type_to_dtype(type(fill_value))
        return torch.full(size, fill_value, **kwargs)
    return NotImplemented


@register_decomposition([aten.index_add])
def index_add(
    x: torch.Tensor,
    dim: int,
    index: torch.Tensor,
    tensor: torch.Tensor,
    *,
    alpha: torch.types.Number = 1,
) -> torch.Tensor:
    # If we are not in fbcode and dtype is bfloat16
    # fallback to index_add kernel
    # see https://github.com/pytorch/pytorch/issues/137425 for details
    if not is_fbcode() and x.dtype == torch.bfloat16:
        return NotImplemented
    else:
        return _index_add(x, dim, index, tensor, inplace=False, alpha=alpha)


# Not really sure how to put this into the main library.  PrimTorch wants
# empty_permuted to go to the prim, and typically users don't really want
# to decompose to empty_strided (but inductor is OK with it, because we are
# cool with strides and everything goes to empty_strided)
@register_decomposition([aten.empty_permuted.default])
def empty_permuted(
    size: list[Union[int, torch.SymInt]],
    physical_layout: list[int],
    **kwargs: Any,
) -> torch.Tensor:
    perm = [0] * len(size)
    for p, l in enumerate(physical_layout):
        perm[l] = p
    return torch.empty([size[l] for l in physical_layout], **kwargs).permute(perm)


@register_decomposition([aten.convolution_backward])
def convolution_backward(
    grad_output: torch.Tensor,
    input: torch.Tensor,
    weight: torch.Tensor,
    bias_sizes: list[int],
    stride: Union[int, list[int]],
    padding: Union[int, list[int]],
    dilation: Union[int, list[int]],
    transposed: bool,
    output_padding: list[int],
    groups: int,
    output_mask: list[bool],
) -> tuple[torch.Tensor, torch.Tensor, torch.Tensor]:
    if not output_mask[2] or not is_gpu(grad_output.device.type):
        return NotImplemented
    grad_bias = aten.sum(grad_output, [0] + list(range(2, grad_output.dim())))
    grad_inp, grad_weight, _ = aten.convolution_backward(
        grad_output,
        input,
        weight,
        bias_sizes,
        stride,
        padding,
        dilation,
        transposed,
        output_padding,
        groups,
        [output_mask[0], output_mask[1], False],
    )
    return (grad_inp, grad_weight, grad_bias)


@register_decomposition([aten.round.decimals])
def round_dec(x: torch.Tensor, decimals: int = 0) -> torch.Tensor:
    ten_pow_decimals = 10.0**decimals
    return aten.round(x * ten_pow_decimals) * (1.0 / ten_pow_decimals)


@register_decomposition([aten.bmm])
@pw_cast_for_opmath
def bmm(
    self: torch.Tensor,
    batch2: torch.Tensor,
) -> torch.Tensor:
    if config.coordinate_descent_tuning and self.device.type != "cpu":
        if guard_size_oblivious(self.shape[1] == 1) or guard_size_oblivious(
            batch2.shape[2] == 1
        ):
            out = (self.unsqueeze(-1) * batch2.unsqueeze(1)).sum(dim=2)
            return out
    if self.device.type == "cpu":
        if guard_size_oblivious(self.size(1) == 1) and guard_size_oblivious(
            batch2.size(-1) == 1
        ):
            counters["inductor"]["decompose_bmm"] += 1
            return torch.sum(
                self.squeeze(1) * batch2.squeeze(-1), dim=1, keepdim=True
            ).unsqueeze(1)
    return NotImplemented


@register_decomposition([aten.addmm])
@pw_cast_for_opmath
def addmm(
    self: torch.Tensor,
    mat1: torch.Tensor,
    mat2: torch.Tensor,
    beta: torch.types.Number = 1,
    alpha: torch.types.Number = 1,
) -> torch.Tensor:
    if self.device.type == "cpu":
        if guard_size_oblivious(mat1.size(0) == 1) and guard_size_oblivious(
            mat2.size(-1) == 1
        ):
            counters["inductor"]["decompose_addmm"] += 1
            out = torch.sum(
                mat1.squeeze(0) * mat2.squeeze(-1), dim=0, keepdim=True
            ).unsqueeze(0)
            return alpha * out + beta * self
        if (
            guard_size_oblivious(mat1.size(0) == 1)
            and definitely_true(mat2.size(0) <= 16)
            and definitely_true(mat2.size(1) <= 16)
        ):
            counters["inductor"]["decompose_addmm"] += 1
            out = (mat1.T * mat2).sum(dim=0, keepdim=True)
            return alpha * out + beta * self
    return NotImplemented


@register_decomposition([aten.mm])
@pw_cast_for_opmath
def mm(
    self: torch.Tensor,
    input2: torch.Tensor,
) -> torch.Tensor:
    # Our matrix vector multiplies only achieve peak bandwidth with coordinate descent tuning.
    # todo: Look into why and fix it (hopefully)
    if config.coordinate_descent_tuning and self.device.type != "cpu":
        if guard_size_oblivious(self.shape[0] == 1) or guard_size_oblivious(
            input2.shape[1] == 1
        ):
            return (self.unsqueeze(2) * input2.unsqueeze(0)).sum(dim=1)
    if self.device.type == "cpu":
        if (
            guard_size_oblivious(self.size(-1) == 1)
            and guard_size_oblivious(self.size(0) > 0)
            and guard_size_oblivious(input2.size(0) == 1)
            and (self.dtype == input2.dtype)
            and definitely_true((torch.numel(self) + torch.numel(input2)) <= 32)
        ):
            counters["inductor"]["decompose_mm"] += 1
            return torch.cat([self[i, :] * input2 for i in range(self.size(0))])
        if guard_size_oblivious(self.size(0) == 1) and guard_size_oblivious(
            input2.size(-1) == 1
        ):
            counters["inductor"]["decompose_mm"] += 1
            return torch.sum(
                self.squeeze(0) * input2.squeeze(-1), dim=0, keepdim=True
            ).unsqueeze(0)
    return NotImplemented


# This pass does two things:
# - Eliminate cat when there is only one tensor input
# - Normalize cat calls, so that legacy empty 1-D tensors are removed (NB: we
#   don't remove ALL empty tensors, only the naughty ones)
@register_decomposition([aten.cat.default])
def cat(
    tensors: list[torch.Tensor],
    dim: int = 0,
) -> torch.Tensor:
    from torch.fx.experimental.symbolic_shapes import guard_size_oblivious

    def non_empty_tensor(x: torch.Tensor) -> bool:
        # For better or worse, this is a valid cat:
        #
        #   torch.cat([torch.randn(2, 2, 4), torch.randn(0), torch.randn(3, 2, 4)])
        #
        # We'd like to eliminate naughtiness like this for downstream passes
        # like split_cat.  The easiest way is to just drop such inputs
        # (guarding that they are non-zero).
        #
        # Is it permissible for this filtering to be size-oblivious?  A case
        # where this could matter is cat([(2, 2), (u0,)], dim=0); if u0
        # happened to be zero, we would have liked to have filtered it out.
        # But actually, the ONLY way this could have passed is if u0 == 0,
        # so by the time we get here we have already installed a deferred
        # runtime assert forcing u0 to be zero.  So if this hasn't happened,
        # we know that the unbacked SymInt has appropriate size and there are
        # no problems.
        if len(x.shape) == 1 and guard_size_oblivious(x.shape[0] == 0):
            return False

        if dim < len(x.shape) and guard_size_oblivious(x.shape[dim] == 0):
            return False

        return True

    filtered_tensors = list(filter(non_empty_tensor, tensors))

    if len(filtered_tensors) == 1:
        return filtered_tensors[0].clone()
    elif 1 < len(filtered_tensors) < len(tensors):
        # on the first call, when we remove empty tensors, we redispatch recursively
        return aten.cat.default(filtered_tensors, dim)

    # optimization, avoid concat for single, repeated input
    if len(filtered_tensors) > 1 and all(
        t is filtered_tensors[0] for t in filtered_tensors
    ):
        inp = filtered_tensors[0]
        shape = list(inp.shape)
        dim = dim + len(inp.shape) if dim < 0 else dim
        shape.insert(dim, len(filtered_tensors))
        return inp.unsqueeze(dim).expand(*shape).flatten(dim, dim + 1).clone()

    # when no 'filtering' has occurred, we raise to prevent infinite recursion (no more decomposition needed)
    return NotImplemented


@register_decomposition([aten.angle])
def angle(x: torch.Tensor) -> torch.Tensor:
    if x.is_complex():
        return torch.where(
            torch.isnan(x.real), float("nan"), torch.atan2(x.imag, x.real)
        )

    # when x is real number
    #   if x >= 0, return 0
    #   if x < 0, return pi
    #   if x is nan, return nan
    _, dtype = elementwise_dtypes(
        x,
        type_promotion_kind=ELEMENTWISE_TYPE_PROMOTION_KIND.INT_TO_FLOAT,
    )
    pi = torch.scalar_tensor(math.pi, dtype=dtype, device=x.device)
    ret = torch.where(x < 0, pi, 0.0)
    return torch.where(torch.isnan(x), float("nan"), ret)


@register_decomposition([aten.add])
def add(
    x: torch.Tensor,
    y: torch.Tensor,
    *,
    alpha: Optional[torch.types.Number] = None,
) -> torch.Tensor:
    # Require both x and y to be complex tensors.
    x_is_complex_tensor = torch.is_tensor(x) and x.is_complex()
    y_is_complex_tensor = torch.is_tensor(y) and y.is_complex()
    if not x_is_complex_tensor or not y_is_complex_tensor:
        return NotImplemented
    z = y
    if alpha is not None:
        z = alpha * y
    complex_type = torch.promote_types(x.dtype, y.dtype)

    # For complex typed `x`, `x.view(x.real.dtype)` doubles the last dimension and can cause problem
    # when broadcasting the add.
    def reshape_tensor_complex(tensor: torch.Tensor) -> torch.Tensor:
        """Reshape tensor from [*initial_dims, last_dim] to *initial_dims, last_dim/2, 2]"""
        # Get the current shape of the tensor
        *initial_dims, last_dim = tensor.shape

        # Check if the last dimension is even. We should never reach here since `x.view(x.real.dtype)`
        # doubles the last dimension for complex numbers.
        if last_dim % 2 != 0:
            raise AssertionError(
                "The size of the last dimension must be even to reshape it to [..., last_dim/2, 2]"
            )

        # Reshape the tensor
        new_shape = (*initial_dims, last_dim // 2, 2)
        reshaped_tensor = tensor.view(new_shape)
        return reshaped_tensor

    x_reshaped = reshape_tensor_complex(x.view(x.real.dtype))
    z_reshaped = reshape_tensor_complex(z.view(y.real.dtype))
    result = torch.flatten(x_reshaped + z_reshaped, start_dim=-2).view(complex_type)
    return result


@register_decomposition([aten.conj_physical])
def conj_physical(self: torch.Tensor) -> torch.Tensor:
    assert not self.is_complex(), "TODO: implement this"
    return self


@register_decomposition([aten.lift, aten.detach_])
def lift(self: torch.Tensor) -> torch.Tensor:
    return self


@register_decomposition([aten.fmin, prims.fmin])
def fmin(self: torch.Tensor, other: torch.Tensor) -> torch.Tensor:
    return torch.where(torch.isnan(other) | (other > self), self, other)


@register_decomposition([aten.fmax, prims.fmax])
def fmax(self: torch.Tensor, other: torch.Tensor) -> torch.Tensor:
    return torch.where(torch.isnan(other) | (other < self), self, other)


@register_decomposition(aten.amax)
def amax(
    self: torch.Tensor,
    dim: Optional[int] = None,
    keepdim: bool = False,
) -> torch.Tensor:
    if self.dtype == torch.bool:
        return torch.any(self, dim=dim, keepdim=keepdim)
    return NotImplemented


@register_decomposition(aten.amin)
def amin(
    self: torch.Tensor,
    dim: Optional[int] = None,
    keepdim: bool = False,
) -> torch.Tensor:
    if self.dtype == torch.bool:
        return torch.all(self, dim=dim, keepdim=keepdim)
    return NotImplemented


@register_decomposition([aten.narrow_copy])
def narrow_copy(
    self: torch.Tensor,
    dim: int,
    start: int,
    length: int,
) -> torch.Tensor:
    return torch.narrow(self, dim, start, length).clone()


@register_decomposition([aten.view_copy.default])
def view_copy_default(
    self: torch.Tensor,
    size: list[Union[int, torch.SymInt]],
) -> torch.Tensor:
    return aten.view(self, size).clone()


@register_decomposition([aten.view_copy.dtype])
def view_copy_dtype(
    self: torch.Tensor,
    dtype: torch.dtype,
) -> torch.Tensor:
    return self.to(dtype).clone()


def get_like_layout(
    tensor: torch.Tensor,
    memory_format: Optional[torch.memory_format] = None,
) -> torch.memory_format:
    # TODO: _to_copy tensor to stride permutation
    if memory_format is torch.preserve_format or memory_format is None:
        return utils.suggest_memory_format(tensor)
    else:
        return memory_format


@register_decomposition(aten.rand_like)
def rand_like(
    self: torch.Tensor,
    *,
    dtype: Optional[torch.dtype] = None,
    device: Optional[torch.device] = None,
    memory_format: Optional[torch.memory_format] = None,
    **kwargs: Any,
) -> torch.Tensor:
    return torch.rand(
        [*self.size()],
        dtype=dtype or self.dtype,
        device=device or self.device,
        **kwargs,
    ).to(memory_format=get_like_layout(self, memory_format))


@register_decomposition(aten.randn_like)
def randn_like(
    self: torch.Tensor,
    *,
    dtype: Optional[torch.dtype] = None,
    device: Optional[torch.device] = None,
    memory_format: Optional[torch.memory_format] = None,
    **kwargs: Any,
) -> torch.Tensor:
    return torch.randn(
        [*self.size()],
        dtype=dtype or self.dtype,
        device=device or self.device,
        **kwargs,
    ).to(memory_format=get_like_layout(self, memory_format))


@register_decomposition(aten.full_like)
def full_like(
    self: torch.Tensor,
    fill_value: Union[int, float],
    *,
    dtype: Optional[torch.dtype] = None,
    layout: Optional[torch.layout] = None,
    device: Optional[torch.device] = None,
    pin_memory: bool = False,
    requires_grad: bool = False,
    memory_format: torch.memory_format = torch.preserve_format,
) -> torch.Tensor:
    return torch.full(
        [*self.size()],
        fill_value,
        dtype=dtype or self.dtype,
        layout=layout or self.layout,
        device=device or self.device,
        requires_grad=requires_grad,
    ).to(memory_format=get_like_layout(self, memory_format))


@register_decomposition(aten.randint_like.default)
def randint_like(
    self: torch.Tensor,
    high: int,
    *,
    dtype: Optional[torch.dtype] = None,
    device: Optional[torch.device] = None,
    memory_format: Optional[torch.memory_format] = None,
    **kwargs: Any,
) -> torch.Tensor:
    return aten.randint.low(
        0,
        high,
        [*self.size()],
        dtype=dtype or self.dtype,
        device=device or self.device,
        **kwargs,
    ).to(memory_format=get_like_layout(self, memory_format))


@register_decomposition(aten.randint_like.low_dtype)
def randint_like_low(
    self: torch.Tensor,
    low: int,
    high: int,
    *,
    dtype: Optional[torch.dtype] = None,
    device: Optional[torch.device] = None,
    memory_format: Optional[torch.memory_format] = None,
    **kwargs: Any,
) -> torch.Tensor:
    return aten.randint.low(
        low,
        high,
        [*self.size()],
        dtype=dtype or self.dtype,
        device=device or self.device,
        **kwargs,
    ).to(memory_format=get_like_layout(self, memory_format))


@register_decomposition(aten.randint.default)
def randint(
    high: int,
    size: list[Union[int, torch.SymInt]],
    **kwargs: Any,
) -> torch.Tensor:
    return aten.randint.low(0, high, size, **kwargs)


@register_decomposition(quantized.linear_dynamic_fp16_unpacked_weight.default)
def linear_dynamic_fp16_unpacked_weight(
    input: torch.Tensor,
    weight: torch.Tensor,
    bias: torch.Tensor,
) -> torch.Tensor:
    packed_weight = torch.ops._quantized.wrapped_fbgemm_pack_gemm_matrix_fp16(weight)
    return torch.ops._quantized.wrapped_fbgemm_linear_fp16_weight(
        input, packed_weight, bias, weight.size()[0]
    )


@register_decomposition(_quantized.wrapped_quantized_linear.default)
def wrapped_quantized_linear(
    input: torch.Tensor,
    input_scale: torch.Tensor,
    input_zero_point: torch.Tensor,
    weight: torch.Tensor,
    weight_scale: torch.Tensor,
    weight_zero_point: torch.Tensor,
    bias: torch.Tensor,
    out_scale: torch.Tensor,
    out_zero_point: torch.Tensor,
    out_channel: int,
) -> torch.Tensor:
    packed_weight = torch.ops._quantized._wrapped_linear_prepack(
        weight, weight_scale, weight_zero_point, bias
    )
    return torch.ops._quantized._wrapped_quantized_linear_prepacked(
        input,
        input_scale,
        input_zero_point,
        packed_weight,
        out_scale,
        out_zero_point,
        out_channel,
    )


@register_decomposition(torch.ops.quantized.embedding_bag_byte_unpack)
def q_embedding_bag_byte_unpack_decomp(packed: torch.Tensor) -> torch.Tensor:
    def bitcast_u8_to_f32(u8: torch.Tensor) -> torch.Tensor:
        x, y, z, w = (u8[..., n].to(torch.int32) for n in (0, 1, 2, 3))
        if sys.byteorder == "little":
            return (x + (y << 8) + (z << 16) + (w << 24)).view(torch.float32)[..., None]
        else:
            return ((x << 24) + (y << 16) + (z << 8) + w).view(torch.float32)[..., None]

    scales = bitcast_u8_to_f32(packed[..., -8:-4])
    offsets = bitcast_u8_to_f32(packed[..., -4:])
    return packed[..., :-8].to(torch.float32) * scales + offsets


@register_decomposition([aten.grid_sampler_2d])
@pw_cast_for_opmath
def grid_sampler_2d(
    a: torch.Tensor,
    grid: torch.Tensor,
    interpolation_mode: int = 0,
    padding_mode: int = 0,
    align_corners: bool = False,
) -> torch.Tensor:
    # We do not expand the grid (_expand_grid=False) on cpu for performance reasons
    # Experimenting locally it was found that compiled CUDA code is accelerated by ~5x
    # and CPU code by ~2x on bicubic mode, if we expand the grid from (N, H, W, 2) into (N, C, H, W, 2)
    # However, this leads to a slowdown around ~0.8x on CPU bilinear mode, channels first.
    # Thus we apply this hack to not expand the grid for this case.
    _expand_grid = not (
        a.device == torch.device("cpu")
        and interpolation_mode == 0
        and a.is_contiguous(memory_format=torch.contiguous_format)
    )

    output = decomp_grid_sampler_2d(
        a,
        grid=grid,
        interpolation_mode=interpolation_mode,
        padding_mode=padding_mode,
        align_corners=align_corners,
        _expand_grid=_expand_grid,
    )
    return output


@register_decomposition(aten._foreach_addcmul.Scalar)
def _foreach_addcmul_scalar(
    self: list[torch.Tensor],
    left_tensors: list[torch.Tensor],
    right_tensors: list[torch.Tensor],
    scalar: float = 1,
) -> list[torch.Tensor]:
    return aten._foreach_add.List(
        self, aten._foreach_mul.List(left_tensors, right_tensors), alpha=scalar
    )


@register_decomposition(aten._foreach_addcdiv.Scalar)
def _foreach_addcdiv_scalar(
    self: list[torch.Tensor],
    left_tensors: list[torch.Tensor],
    right_tensors: list[torch.Tensor],
    scalar: float = 1,
) -> list[torch.Tensor]:
    return aten._foreach_add.List(
        self, aten._foreach_div.List(left_tensors, right_tensors), alpha=scalar
    )


@register_decomposition(aten._foreach_lerp.Scalar)
def _foreach_lerp_scalar(
    start_tensors: list[torch.Tensor],
    end_tensors: list[torch.Tensor],
    weight: torch.types.Number,
) -> list[torch.Tensor]:
    return aten._foreach_add.List(
        start_tensors,
        aten._foreach_mul.Scalar(
            aten._foreach_sub.List(end_tensors, start_tensors), weight
        ),
    )


@register_decomposition(aten._foreach_lerp.ScalarList)
def _foreach_lerp_scalarlist(
    start_tensors: list[torch.Tensor],
    end_tensors: list[torch.Tensor],
    scalars: list[torch.types.Number],
) -> list[torch.Tensor]:
    return aten._foreach_add.List(
        start_tensors,
        aten._foreach_mul.ScalarList(
            aten._foreach_sub.List(end_tensors, start_tensors), scalars
        ),
    )


@aten.miopen_batch_norm.default.py_impl(torch._C.DispatchKey.Autograd)
@register_decomposition(aten.miopen_batch_norm)
def miopen_batch_norm(
    input: torch.Tensor,
    weight: torch.Tensor,
    bias: typing.Optional[torch.Tensor],
    running_mean: typing.Optional[torch.Tensor],
    running_var: typing.Optional[torch.Tensor],
    training: bool,
    exponential_average_factor: float,
    epsilon: float,
) -> tuple[torch.Tensor, torch.Tensor, torch.Tensor]:
    a, b, c = aten.native_batch_norm(
        input,
        weight,
        bias,
        running_mean,
        running_var,
        training,
        exponential_average_factor,
        epsilon,
    )

    if training:
        return (a, b, c)
    return (
        a,
        weight.new_zeros((0,)),
        weight.new_zeros((0,)),
    )


@functools.lru_cache(None)
def fast_random_decomps() -> dict[Any, Callable[..., Any]]:
    return {**decompositions, **extra_random_decomps}


# TODO(aakhundov): replace this (and the above) Any by more
# specific type and fix all the cascading mypy errors
def select_decomp_table() -> dict[Any, Callable[..., Any]]:
    """decomps can change based on config"""
    if config.fallback_random:
        return decompositions
    return fast_random_decomps()


@register_decomposition(aten.masked_scatter)
def masked_scatter(
    self: torch.Tensor,
    mask: torch.Tensor,
    source: torch.Tensor,
) -> torch.Tensor:
    from .codegen.common import BackendFeature, has_backend_feature

    if has_backend_feature(self.device, BackendFeature.MASKED_SCATTER_WITH_INDEX):
        # This two-step algorithm is the same as eager CUDA, for eager CPU we
        # use a 1-shot serial iteration.
        self, mask = aten.broadcast_tensors([self, mask])
        source_idx = mask.reshape(-1).cumsum(0) - 1
        self_flat, mask_flat, source_flat = (x.flatten() for x in (self, mask, source))
        result = aten._unsafe_masked_index(source_flat, mask_flat, [source_idx], 0)
        return torch.where(mask_flat, result, self_flat).view(self.shape)
    return NotImplemented


@register_decomposition(quantized_decomposed.choose_qparams.tensor)
def choose_qparams_tensor(
    input: torch.Tensor,
    quant_min: int,
    quant_max: int,
    eps: float,
    dtype: torch.dtype,
) -> tuple[torch.Tensor, torch.Tensor]:
    min_val, max_val = torch.aminmax(input)
    scale = (max_val - min_val) / float(quant_max - quant_min)
    scale = torch.max(scale, torch.Tensor([eps]))
    zero_point = quant_min - torch.round(min_val / scale).to(torch.int)
    zero_point = torch.clamp(zero_point, quant_min, quant_max)
    return scale.to(torch.float64), zero_point.to(torch.int64)


@register_decomposition(aten.put)
def put(
    self: torch.Tensor,
    index: torch.Tensor,
    source: torch.Tensor,
    accumulate: bool = False,
) -> torch.Tensor:
    flattened = self.flatten()
    flattened = torch.index_put(
        flattened, [index], source.reshape(index.shape), accumulate
    )
    return flattened.reshape(self.shape)


@register_decomposition(aten.put_)
def put_(
    self: torch.Tensor,
    index: torch.Tensor,
    source: torch.Tensor,
    accumulate: bool = False,
) -> torch.Tensor:
    out = aten.put(self, index, source, accumulate=accumulate)
    return self.copy_(out)


@register_decomposition(aten._softmax_backward_data.default)
@pw_cast_for_opmath
def _softmax_backward_data(
    grad_output: torch.Tensor,
    output: torch.Tensor,
    dim: int,
    input_dtype: torch.dtype,
) -> torch.Tensor:
    new_grad_output = grad_output * output
    sum_new_grad = torch.sum(new_grad_output, dim=dim, keepdim=True)
    # grad_input = new_grad_output - output * sum_new_grad
    grad_input = inductor_prims.fma(-output, sum_new_grad, new_grad_output)

    # CPU kernel doesn't respect input_dtype, but following check doesn't work for meta tensor
    # if grad_output.device == torch.device("cpu"):
    #     return grad_input.contiguous()

    if grad_output.dtype != input_dtype:
        grad_input = grad_input.to(input_dtype)
    return grad_input.contiguous()


@register_decomposition(aten.index_reduce)
def index_reduce(
    self: torch.Tensor,
    dim: int,
    index: torch.Tensor,
    src: torch.Tensor,
    reduction_type: str,
    *,
    include_self: bool = True,
) -> torch.Tensor:
    if reduction_type == "mean" and not needs_fallback_due_to_atomic_add_limitations(
        self.dtype
    ):
        true_division = self.dtype.is_floating_point or self.dtype.is_complex
        ones = torch.ones_like(src)
        if include_self:
            out = self
            counts = torch.ones_like(self).index_add(dim, index, ones)
        else:
            out = self.index_fill(dim, index, 0)
            counts = torch.zeros_like(self).index_add(dim, index, ones)
            counts = counts.masked_fill(counts < 1, 1)
        out = out.index_add(dim, index, src)
        return out / counts if true_division else out // counts

    if use_scatter_fallback(
        aten.scatter_reduce_.two,
        reduction_type,
        self.dtype,
        src.dtype,
        src.device.type,
        True,
    ):
        return NotImplemented

    repeats = self.shape[dim + 1 :].numel() * self.shape[:dim].numel()
    index_shape = (index.numel(), *self.shape[dim + 1 :], *self.shape[:dim])
    perm = (*range(self.ndim - dim, self.ndim), 0, *range(1, self.ndim - dim))
    scatter_index = (
        index.to(torch.int64)
        .repeat_interleave(repeats)
        .reshape(index_shape)
        .permute(perm)
    )
    return self.scatter_reduce(
        dim,
        scatter_index,
        src,
        reduction_type,
        include_self=include_self,
    )


@register_decomposition(aten.max_pool2d_with_indices)
def max_pool2d_with_indices(
    x: torch.Tensor,
    kernel_size: list[int],
    stride: Optional[Union[int, list[int]]] = None,
    padding: Union[int, list[int]] = 0,
    dilation: Union[int, list[int]] = 1,
    ceil_mode: bool = False,
) -> tuple[torch.Tensor, torch.Tensor]:
    if dilation == 1:
        dilation = [1, 1]

    if padding == 0:
        padding = [0, 0]

    if not stride:
        stride = kernel_size

    kernel_size = pad_listlike(kernel_size, 2)
    dilation = pad_listlike(dilation, 2)
    padding = pad_listlike(padding, 2)
    stride = pad_listlike(stride, 2)

    window_size = kernel_size[0] * kernel_size[1]
    # We fallback when using non-default dilation or when the window size is too large
    if (
        torch._inductor.lowering.should_fallback_max_pool2d_with_indices(
            kernel_size, dilation
        )
        or window_size > torch.iinfo(torch.int8).max
    ):
        return NotImplemented

    vals, offsets = prims._low_memory_max_pool2d_with_offsets(
        x,
        kernel_size,
        stride,
        padding,
        dilation,
        ceil_mode,
    )
    indices = prims._low_memory_max_pool2d_offsets_to_indices(
        offsets,
        kernel_size[1],
        x.size(-1),
        stride,
        padding,
    )
    return vals, indices


@register_decomposition(aten.adaptive_max_pool2d)
def adaptive_max_pool2d(
    x: torch.Tensor, output_size: list[int]
) -> tuple[torch.Tensor, torch.Tensor]:
    *batch, h_in, w_in = x.shape
    h_out, w_out = output_size

    if h_out == 0 or w_out == 0:
        o_size = [*batch, h_out, w_out]
        return x.new_empty(o_size), x.new_empty(o_size, dtype=torch.int64)

    if h_in % h_out == 0 and w_in % w_out == 0:
        kernel_size = [h_in // h_out, w_in // w_out]
        return aten.max_pool2d_with_indices(x, kernel_size)

    return NotImplemented


@register_decomposition(aten.searchsorted.Scalar)
def searchsorted_scalar(
    sorted_sequence: torch.Tensor,
    self: torch.types.Number,
    *,
    out_int32: bool = False,
    right: bool = False,
    side: Optional[str] = None,
    sorter: Optional[torch.Tensor] = None,
) -> torch.Tensor:
    return aten.searchsorted(
        sorted_sequence,
        torch.tensor([self], device=sorted_sequence.device),
        out_int32=out_int32,
        right=right,
        side=side,
        sorter=sorter,
    )[0]


@register_decomposition(aten.rrelu_with_noise_functional)
def rrelu_with_noise_functional(
    self: torch.Tensor,
    noise: torch.Tensor,
    lower: float = 0.125,
    upper: float = 0.3333333333333333,
    training: bool = False,
    generator: Optional[torch.Generator] = None,
) -> tuple[torch.Tensor, torch.Tensor]:
    if training:
        not_positive = self <= 0
        r = aten.uniform(self, lower, upper, generator=generator)
        output = torch.where(not_positive, self * r, self)
        noise_out = torch.where(not_positive, r, 1)
        return output, noise_out
    else:
        negative_slope = (lower + upper) / 2
        return aten.leaky_relu(self, negative_slope), torch.Tensor()<|MERGE_RESOLUTION|>--- conflicted
+++ resolved
@@ -123,11 +123,7 @@
 
 
 def register_decomposition(
-<<<<<<< HEAD
-    ops: List[Union[torch._ops.OperatorBase, torch._ops.OpOverloadPacket]],
-=======
-    ops: list[Union[torch._ops.OperatorBase, torch._ops.OpOverloadPacket]]
->>>>>>> d48eb58d
+    ops: list[Union[torch._ops.OperatorBase, torch._ops.OpOverloadPacket]],
 ) -> Callable[[Callable[_P, _T]], Callable[_P, _T]]:
     for op in [ops] if callable(ops) else ops:  # type: ignore[attr-defined]
         if op in decompositions:
