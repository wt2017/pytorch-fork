import time
from functools import cached_property, wraps
from itertools import chain
from random import randint
from statistics import mean, median
from typing import Any, Callable, Dict, List, Tuple, Union
from typing_extensions import Concatenate, ParamSpec, Self, TypeVar

import torch
from torch._dynamo.utils import counters, dynamo_timed
from torch._inductor.config import use_experimental_benchmarker


logger = torch._logging.getArtifactLogger(__name__, "benchmarking")


MILLISECONDS_PER_SECOND = 1000

P = ParamSpec("P")
T = TypeVar("T")


def time_and_count(
    fn: Callable[Concatenate[Any, P], T]
) -> Callable[Concatenate[Any, P], T]:
    """Wraps `fn` with `dynamo_timed` context, and increments the appropriate dynamo
    counters. It is expected that `fn` is a method of `Benchmarker` or one of its
    subclasses; typing limitations prevent us from declaring this directly.
    """

    @wraps(fn)
    def wrapper(self: Any, *args: P.args, **kwargs: P.kwargs) -> T:
        fn_qual_name = f"{self.__class__.__name__}.{fn.__name__}"
        counters["inductor"][f"benchmarking.{fn_qual_name}"] += 1
        with dynamo_timed(fn_qual_name, log_pt2_compile_event=True):
            return fn(self, *args, **kwargs)

    return wrapper


class LazyBenchmark:
    def __init__(self: Self, benchmark: Callable[[], float]) -> None:
        self.benchmark = benchmark

    @cached_property
    @time_and_count
    def timing(self: Self) -> float:
        timing = self.benchmark()
        # I don't think this helps with saving memory at all,
        # but at least it gives good signal if we ever try
        # to call self.benchmark again
        del self.benchmark
        return timing

    def __float__(self: Self) -> float:
        return float(self.timing)


class Benchmarker:
    def __init__(self: Self) -> None:
        pass

    def infer_device_type(
        self: Self, fn_args: Tuple[Any, ...], fn_kwargs: Dict[str, Any]
    ) -> Any:
        inferred_device = None
        for arg_or_kwarg in chain(fn_args, fn_kwargs.values()):
            if not isinstance(arg_or_kwarg, torch.Tensor):
                continue
            if inferred_device is None:
                inferred_device = arg_or_kwarg.device
            elif arg_or_kwarg.device != inferred_device:
                raise ValueError(
                    "Can't safely infer the device type of `fn` with multiple device types in `fn_args` and `fn_kwargs`!"
                )
        if inferred_device is None:
            raise ValueError(
                "Can't safely infer the device type of `fn` with no device types in `fn_args` or `fn_kwargs`! You should be calling `.benchmark_cpu` or `.benchmark_gpu` directly."  # noqa: B950
            )
        return inferred_device

    @time_and_count
    def benchmark(
        self: Self,
        fn: Callable[..., Any],
        fn_args: Tuple[Any, ...],
        fn_kwargs: Dict[str, Any],
        **kwargs: Any,
    ) -> float:
        """Benchmark `fn(*fn_args, *fn_kwargs)` and return the runtime, in milliseconds (the
        actual runtime calculation is dictated by the benchmarking implementation, but may be
        one of [mean, median, minimum, etc.]). Functions as a convenience wrapper around
        device-specific implementations, like `benchmark_cpu` and `benchmark_gpu`. Raises
        `ValueError(...)` if we can't safely infer the device type of `fn`; for example,
        if multiple device types are found in `fn_args` and `fn_kwargs`, or if no device
        types are found.

        Arguments:
        - fn: The function to benchmark.
        - fn_args: The function's arguments.
        - fn_kwargs: The function's kwargs.

        Keyword Arguments:
        - **kwargs: The benchmarking implementation's kwargs.

        Returns:
        - The runtime of `fn(*fn_args, **fn_kwargs)`, in milliseconds.
        """
        inferred_device = self.infer_device_type(fn_args, fn_kwargs)
        _callable = lambda: fn(*fn_args, **fn_kwargs)  # noqa: E731
        if inferred_device == torch.device("cpu"):
            return self.benchmark_cpu(_callable, **kwargs)
        # TODO(nmacchioni): For non-CPU functions we default to using the GPU-specific benchmarking
        # implementation which was written specifically with CUDA devices in mind, we may want to
        # explore alternate implementations for other device types.
        return self.benchmark_gpu(_callable, **kwargs)

    @time_and_count
    def benchmark_cpu(
        self: Self, _callable: Callable[[], Any], warmup: int = 20, rep: int = 100
    ) -> float:
        """Benchmark the CPU callable, `_callable`, and return the median runtime,
        in milliseconds.

        Arguments:
        - _callable: The CPU callable to benchmark.

        Keyword Arguments:
        - warmup: Optionally, the duration, in milliseconds, to run `_callable`
        before benchmarking starts.
        - rep: Optionally, the duration, in milliseconds, to run `_callable`
        during benchmarking.

        Returns:
        - The median runtime of `_callable`, in milliseconds.
        """

        def run_for(ms: int) -> List[float]:
            timings = []
            run_start_t = time.perf_counter()
            while True:
                start_t = time.perf_counter()
                _callable()
                end_t = time.perf_counter()
                timings.append((end_t - start_t) * MILLISECONDS_PER_SECOND)
                if ((end_t - run_start_t) * MILLISECONDS_PER_SECOND) > ms:
                    break
            return timings

        run_for(warmup)
        return median(run_for(rep))

    @time_and_count
    def benchmark_gpu(self: Self, *args: Any, **kwargs: Any) -> float:
        raise NotImplementedError

    @time_and_count
    def benchmark_many(
        self: Self,
        fns: List[Callable[..., Any]],
        fns_args: List[Tuple[Any, ...]],
        fns_kwargs: List[Dict[str, Any]],
        **kwargs: Any,
    ) -> List[float]:
        """Benchmark `fn(*fn_args, *fn_kwargs)` for `fn`, `fn_args`, and `fn_kwargs` in `fns`,
        `fns_args`, and `fns_kwargs`, and return the runtimes, in milliseconds (the actual runtime
        calculation is dictated by the benchmarking implementation, but may be one of [mean, median,
        minimum, etc.]). Functions as a convenience wrapper around device-specific implementations,
        like `benchmark_many_cpu` and `benchmark_many_gpu`. Raises `ValueError(...)` if we can't safely
        infer the device type of any `fn` in `fns`, or if there is more than one device type in `fns`;
        for example, if multiple device types are found in the `fn_args` and `fn_kwargs` of a given `fn`
        from `fns`, or if no device types are found, or if some `fn1` and `fn2` from `fns` have different
        inferred device types.

        Arguments:
        - fns: The list of functions to benchmark.
        - fns_args: The list of functions' arguments.
        - fns_kwargs: The list of functions' kwargs.

        Keyword Arguments:
        - **kwargs: The benchmarking implementation's kwargs.

        Returns:
        - The runtimes of `fn(*fn_args, **fn_kwargs)`, for `fn`, `fn_args`, and `fn_kwargs` in `fns`,
        in milliseconds.
        """
        inferred_device = None
        for fn_args, fn_kwargs in zip(fns_args, fns_kwargs):
            this_inferred_device = self.infer_device_type(fn_args, fn_kwargs)
            if inferred_device is None:
                inferred_device = this_inferred_device
            elif this_inferred_device != inferred_device:
                raise ValueError("Multiple device types inferred from `fns`.")
        callables = [
            lambda: fn(*fn_args, **fn_kwargs)
            for fn, fn_args, fn_kwargs in zip(fns, fns_args, fns_kwargs)
        ]  # noqa: E731
        if inferred_device == torch.device("cpu"):
            return self.benchmark_many_cpu(callables, **kwargs)
        # TODO(nmacchioni): For non-CPU functions we default to using the GPU-specific benchmarking
        # implementation which was written specifically with CUDA devices in mind, we may want to
        # explore alternate implementations for other device types.
        return self.benchmark_many_gpu(callables, **kwargs)

    @time_and_count
    def benchmark_many_cpu(
        self: Self, callables: List[Callable[[], Any]], *args: Any, **kwargs: Any
    ) -> List[float]:
        return [
            self.benchmark_cpu(_callable, *args, **kwargs) for _callable in callables
        ]

    @time_and_count
    def benchmark_many_gpu(
        self: Self, callables: List[Callable[[], Any]], *args: Any, **kwargs: Any
    ) -> List[float]:
        return [
            self.benchmark_gpu(_callable, *args, **kwargs) for _callable in callables
        ]

    @time_and_count
    def lazy_benchmark(
        self: Self,
        fn: Callable[..., Any],
        fn_args: Tuple[Any],
        fn_kwargs: Dict[str, Any],
        **kwargs: Any,
    ) -> Union[LazyBenchmark, float]:
        """Lazily enque `fn(*fn_args, *fn_kwargs)` for benchmarking. Follows the same
        principles as `Benchmarking.benchmark` except that the benchmarking is delayed,
        in the form of returning a `LazyBenchmark` object, such that benchmarking does
        not occur until the benchmarking results are required. This allows us to have
        better benchmark grouping (i.e. we can utilize `GroupedInductorBenchmarker`)
        without having to refactor user callsites.
        Arguments:
        - fn: The function to benchmark.
        - fn_args: The function's arguments.
        - fn_kwargs: The function's kwargs.
        Keyword Arguments:
        - **kwargs: The benchmarking implementation's kwargs.
        Returns:
        - A `LazyBenchmark`, `x`, that evaluates to the actual benchmark result
        when `float(x)` or `x.timing` is executed.
        """
        inferred_device = self.infer_device_type(fn_args, fn_kwargs)
        _callable = lambda: fn(*fn_args, **fn_kwargs)  # noqa: E731
        if inferred_device == torch.device("cpu"):
            return self.lazy_benchmark_cpu(_callable, **kwargs)
        return self.lazy_benchmark_gpu(_callable, **kwargs)

    @time_and_count
    def lazy_benchmark_cpu(self: Self, *args: Any, **kwargs: Any) -> LazyBenchmark:
        return LazyBenchmark(lambda: self.benchmark_cpu(*args, **kwargs))

    @time_and_count
    def lazy_benchmark_gpu(self: Self, *args: Any, **kwargs: Any) -> LazyBenchmark:
        return LazyBenchmark(lambda: self.benchmark_gpu(*args, **kwargs))


class TritonBenchmarker(Benchmarker):
    @cached_property
    def triton_do_bench(self: Self) -> Callable[..., Any]:
        """Lazily import Triton's `do_bench`."""
        try:
            from triton.testing import do_bench
        except ImportError as e:
            raise NotImplementedError("requires Triton") from e
        return do_bench

    @time_and_count
    def benchmark_gpu(self: Self, _callable: Callable[[], Any], **kwargs: Any) -> float:
        """Benchmark the GPU callable, `_callable`, and return the runtime, in milliseconds.

        Arguments:
        - _callable: The GPU callable to benchmark.

        Keyword Arguments:
        - quantiles: Optionally, a tuple of floats denoting the requested quantiles.
        - return_mode: Optionally, the requested return mode. Currently, Triton's
        `do_bench` supports min, max, mean, and median return modes.
        - **kwargs: Additional kwargs passed to Triton's `do_bench`.

        Returns:
        - The runtime of `callable`, in milliseconds. If `kwargs["quantiles"]` is specified,
        this is the first requested quantile. Else, if `kwargs["return_mode"]` is specified,
        this is the requested return mode. Otherwise, this is the median.
        """
        if "quantiles" in kwargs:
            return self.triton_do_bench(_callable, **kwargs)[0]
        elif "return_mode" in kwargs:
            return self.triton_do_bench(_callable, **kwargs)
        return self.triton_do_bench(_callable, **kwargs, return_mode="median")


class InductorBenchmarker(TritonBenchmarker):
    @cached_property
    def L2_cache_size(self: Self) -> int:
        """Get the L2 cache size, in bytes, of the current device."""
        device = torch.cuda.current_device()
        props = torch.cuda.get_device_properties(device)
        return props.L2_cache_size

    def get_event_pairs(
        self: Self, iters: int
    ) -> List[Tuple[torch.cuda.Event, torch.cuda.Event]]:
        """Get `iters` pairs of CUDA events."""
        return [
            (
                torch.cuda.Event(enable_timing=True),
                torch.cuda.Event(enable_timing=True),
            )
            for _ in range(iters)
        ]

    def get_event_pairs_min_timing(
        self: Self, event_pairs: List[Tuple[torch.cuda.Event, torch.cuda.Event]]
    ) -> float:
        """Get the minimum timing, in milliseconds, for a group of CUDA event pairs."""
        return min(
            [
                start_event.elapsed_time(end_event)
                for start_event, end_event in event_pairs
            ]
        )

    @time_and_count
    def benchmark_gpu(
        self: Self,
        _callable: Callable[[], Any],
        estimation_iters: int = 5,
        memory_warmup_iters: int = 100,
        benchmark_iters: int = 100,
        max_benchmark_duration: int = 25,
        **kwargs: Any,
    ) -> float:
        """Benchmark a GPU callable using a custom benchmarking implementation.

        Arguments:
        - _callable: The callable to benchmark.

        Keyword Arguments:
        - estimation_iters: Optionally, the number of iterations to run `_callable`
        during runtime estimation.
        - memory_warmup_iters: Optionally, the number of iterations to flush the L2
        cache before starting benchmarking.
        - benchmark_iters: Optionally, the number of iterations to run `_callable`
        during the benchmarking.
        - max_benchmark_duration: Optionally, the maximum duration of the benchmarking,
        in milliseconds. An estimated duration is calculated based on the values
        of `memory_warmup_iters` and `benchmark_iters`, along with the estimated
        runtime of `_callable` and various other factors, and we then shrink
        `benchmark_iters` to fit in the alloted maximum duration.
        - **kwargs: Additional kwargs that may be passed to the fallback.

        Returns:
        - The minimum runtime of `_callable`, in milliseconds.
        """
        # we don't want any outside errors propagating into benchmarking
        torch.cuda.synchronize()

        # warmup `_callable` (and catches any failures in the process)
        _callable()
        torch.cuda.synchronize()

        # see https://github.com/triton-lang/triton/pull/840 for why `dtype=torch.int`
        buffer = torch.empty(self.L2_cache_size // 4, dtype=torch.int, device="cuda")
        buffer.zero_()

        # estimate the runtime of `_callable`
        event_pairs = self.get_event_pairs(estimation_iters)
        for start_event, end_event in event_pairs:
            buffer.zero_()
            start_event.record()
            _callable()
            end_event.record()
        torch.cuda.synchronize()
        estimated_timing = self.get_event_pairs_min_timing(event_pairs)

        # adjust `benchmark_iters` to fit in the maximum benchmarking duration
        benchmark_iters = max(
            min(benchmark_iters, int(max_benchmark_duration // estimated_timing)), 1
        )

        # do the memory warmup
        for _ in range(memory_warmup_iters):
            buffer.zero_()

        # benchmark `_callable`
        event_pairs = self.get_event_pairs(benchmark_iters)
        for start_event, end_event in event_pairs:
            buffer.zero_()
            start_event.record()
            _callable()
            end_event.record()
        torch.cuda.synchronize()
        benchmarked_timing = self.get_event_pairs_min_timing(event_pairs)

        # explicitly delete the buffer, sometimes helps memory
        # footprint metrics in OSS Inductor performance benchmarks
        del buffer

        # return the minimum of `estimated_timing` and `benchmarked_timing`,
        # we just want the minimum timing overall so we might as well check both
        return min(estimated_timing, benchmarked_timing)


class GroupedInductorBenchmarker(InductorBenchmarker):
    def get_interleaved_event_pairs(
        self: Self, num_callables: int, iters: int
    ) -> List[List[Tuple[torch.cuda.Event, torch.cuda.Event]]]:
        """Get `iters` interleaved `num_callables` pairs of CUDA events."""
        return [self.get_event_pairs(num_callables) for _ in range(iters)]

    def get_interleaved_event_pairs_min_timing(
        self: Self,
        interleaved_event_pairs: List[List[Tuple[torch.cuda.Event, torch.cuda.Event]]],
    ) -> List[float]:
        """Get the interleaved minimum timings, in milliseconds, for an interleaved
        grouping of CUDA event pairs.
        """
        return [
            self.get_event_pairs_min_timing(list(event_pairs))
            for event_pairs in zip(*interleaved_event_pairs)
        ]

    @time_and_count
    def benchmark_many_gpu(
        self: Self,
        callables: List[Callable[[], Any]],
        estimation_iters: int = 5,
        memory_warmup_iters: int = 100,
        benchmark_iters: int = 100,
        max_benchmark_duration: int = 25,
        **kwargs: Any,
    ) -> List[float]:
        """Benchmark many GPU callables using a custom benchmarking implementation.

        Arguments:
        - callables: The callables to benchmark.

        Keyword Arguments:
        - estimation_iters: The number of iterations to run `_callable` during
        runtime estimation.
        - memory_warmup_iters: The number of iterations to flush the L2 cache
        before benchmarking.
        - benchmark_iters: The number of iterations to run `_callable` during
        benchmarking.
        - max_benchmark_duration: The maximum duration of the benchmarking per
        callable, in milliseconds. An estimated duration is calculated based on
        the values of `memory_warmup_iters` and `benchmark_iters`, along with the
        estimated runtime of `_callable` and various other factors, and we then
        shrink `benchmark_iters` to fit in the alloted maximum duration.
        - **kwargs: Additional kwargs that may be passed to the fallback.

        Returns:
        - The minimum runtime of each callable in `callables`, in milliseconds.
        """
        # we don't want any outside errors propagating into benchmarking
        torch.cuda.synchronize()

        # warmup each callable in `callables` (and catches any failures in the process)
        for _callable in callables:
            _callable()
        torch.cuda.synchronize()

        # see https://github.com/triton-lang/triton/pull/840 for why `dtype=torch.int`
        buffer = torch.empty(self.L2_cache_size // 4, dtype=torch.int, device="cuda")
        buffer.zero_()

        # estimate the runtime of `_callable`
        interleaved_event_pairs = self.get_interleaved_event_pairs(
            len(callables), estimation_iters
        )
        for event_pairs in interleaved_event_pairs:
            for _callable, (start_event, end_event) in zip(callables, event_pairs):
                buffer.zero_()
                start_event.record()
                _callable()
                end_event.record()
        torch.cuda.synchronize()
        estimated_timings = self.get_interleaved_event_pairs_min_timing(
            interleaved_event_pairs
        )

        # adjust `benchmark_iters` to fit in the maximum benchmarking duration, we're
        # alloted `max_benchmark_duration` per-callable, so we can just take the average
        # of the estimated timings
        benchmark_iters = max(
            min(
                benchmark_iters, int(max_benchmark_duration // mean(estimated_timings))
            ),
            1,
        )

        # do the memory warmup
        for _ in range(memory_warmup_iters):
            buffer.zero_()

        # benchmark `_callable`
        interleaved_event_pairs = self.get_interleaved_event_pairs(
            len(callables), benchmark_iters
        )
        for event_pairs in interleaved_event_pairs:
            for _callable, (start_event, end_event) in zip(callables, event_pairs):
                buffer.zero_()
                start_event.record()
                _callable()
                end_event.record()
        torch.cuda.synchronize()
        benchmarked_timings = self.get_interleaved_event_pairs_min_timing(
            interleaved_event_pairs
        )

        # explicitly delete the buffer, sometimes helps memory
        # footprint metrics in OSS Inductor performance benchmarks
        del buffer

        # return the minimum of estimated_timing and benchmarked_timing, since
        # we just want the minimum timing overall we might check both
        return [
            min(estimated_timing, benchmarked_timing)
            for estimated_timing, benchmarked_timing in zip(
                estimated_timings, benchmarked_timings
            )
        ]


class LazyInductorBenchmarker(GroupedInductorBenchmarker):
    def __init__(self: Self) -> None:
        self.memory_cache: Dict[str, float] = {}
        self.kwargs_hash_to_futures_gpu: Dict[
            str, List[Tuple[Callable[[], Any], str]]
        ] = {}

    @time_and_count
    def lazy_benchmark_gpu(
        self: Self,
        _callable: Callable[[], Any],
        **kwargs: Any,
    ) -> LazyBenchmark:
        # we should try the callable before queueing it for benchmarking, in
        # case it throws an exception. we could catch and handle any exception
        # later on, but some codepaths expect and handle certain exceptions
        _callable()
        torch.cuda.synchronize()

        # we want to group benchmarks based on the kwargs hash, this handles
        # grouping benchmarks by ranking keys and pruning keys, and also ensures
        # that we only benchmark callables that should run under the same conditions
        # with respect to warmup, benchmarking, etc.
        kwargs_hash = str(hash(tuple(sorted(kwargs.items()))))
        # we've seen that just hash(_callable) and the kwargs_hash are not enough to
        # differentiate callables; if _callable is something like a lambda, which then
        # goes out of scope and gets garbage collected, its memory address may be later
        # reused for a different _callable. if this is the case, the latter _callable would
        # incorrectly exist in the memory cache, which could lead to memory leaks if we
        # have a lazy benchmark grouping of one, because we would never remove _callable
        # from the lazy benchmark queue and as such any memory referenced by _callable
        # would remain allocated
        key = str(hash(_callable) + randint(-(2**100), 2**100)) + kwargs_hash
        self.kwargs_hash_to_futures_gpu.setdefault(kwargs_hash, []).append(
            (_callable, key)
        )

        def benchmark() -> float:
            # all but the first benchmark in a grouping of lazy benchmarks
            # should be cached in memory, so we should return that cached timing
            if key in self.memory_cache:
                return self.memory_cache[key]

            futures_gpu = self.kwargs_hash_to_futures_gpu.pop(kwargs_hash)
            callables, keys = zip(*futures_gpu)
            callables, keys = list(callables), list(keys)

            try:
                timings = self.benchmark_many_gpu(callables, **kwargs)
            except Exception as e:  # noqa: TRY302
                raise e
            else:
                self.memory_cache.update(zip(keys, timings))
                return self.memory_cache[key]
            finally:
                # we have seen cases where not explicitly deleting the GPU futures
                # can prevent the memory allocated for the callables from being
                # properly and timely cleaned up, which can have fatal interactions
                # in cudagraphs mode
                del futures_gpu

        return LazyBenchmark(benchmark)


benchmarker = (
<<<<<<< HEAD
    LazyInductorBenchmarker() if use_experimental_benchmarker else TritonBenchmarker()
=======
    GroupedInductorBenchmarker()
    if use_experimental_benchmarker
    else TritonBenchmarker()
>>>>>>> c8f4b6f3
)<|MERGE_RESOLUTION|>--- conflicted
+++ resolved
@@ -590,11 +590,7 @@
 
 
 benchmarker = (
-<<<<<<< HEAD
-    LazyInductorBenchmarker() if use_experimental_benchmarker else TritonBenchmarker()
-=======
-    GroupedInductorBenchmarker()
+    LazyInductorBenchmarker()
     if use_experimental_benchmarker
     else TritonBenchmarker()
->>>>>>> c8f4b6f3
 )