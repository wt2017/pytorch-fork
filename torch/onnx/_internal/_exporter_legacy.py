--- conflicted
+++ resolved
@@ -5,10 +5,7 @@
 __all__ = [
     "ExportOptions",
     "ONNXRuntimeOptions",
-    "InvalidExportOptionsError",
     "OnnxRegistry",
-    "UnsatisfiedDependencyError",
-    "dynamo_export",
     "enable_fake_mode",
 ]
 
@@ -19,22 +16,14 @@
 import logging
 import warnings
 from collections import defaultdict
-from typing import Any, Callable, TYPE_CHECKING, TypeVar
+from typing import Any, Callable, TYPE_CHECKING
 from typing_extensions import deprecated
 
 import torch
 import torch._ops
-import torch.utils._pytree as pytree
-from torch.onnx import errors
 from torch.onnx._internal import io_adapter
-<<<<<<< HEAD
-from torch.onnx._internal._lazy_import import onnxscript_apis, onnxscript_ir as ir
-from torch.onnx._internal.diagnostics import infra
-from torch.onnx._internal.exporter import _constants, _onnx_program
-=======
 from torch.onnx._internal._lazy_import import onnxscript_apis
 from torch.onnx._internal.exporter import _constants
->>>>>>> 039ebdc1
 from torch.onnx._internal.fx import (
     decomposition_table,
     patcher as patcher,
@@ -53,14 +42,6 @@
     import onnxscript
 
     from torch._subclasses import fake_tensor
-    from torch.onnx._internal.fx import diagnostics
-
-_PYTORCH_GITHUB_ISSUES_URL = "https://github.com/pytorch/pytorch/issues"
-"""The URL to the PyTorch GitHub issues page."""
-
-_DEFAULT_FAILED_EXPORT_SARIF_LOG_PATH = "report_dynamo_export.sarif"
-"""The default path to write the SARIF log to if the export fails."""
-
 
 log = logging.getLogger(__name__)
 
@@ -250,27 +231,10 @@
         onnx_registry: The ONNX registry used to register ATen operators to ONNX functions.
     """
 
-    dynamic_shapes: bool | None = None
-    """Shape information hint for input/output tensors.
-
-    - ``None``: the exporter determines the most compatible setting.
-    - ``True``: all input shapes are considered dynamic.
-    - ``False``: all input shapes are considered static.
-    """
-
-    diagnostic_options: DiagnosticOptions
-    """The diagnostic options for the exporter."""
-
-    fake_context: ONNXFakeContext | None = None
-    """The fake context used for symbolic tracing."""
-
-    onnx_registry: OnnxRegistry | None = None
-    """The ONNX registry used to register ATen operators to ONNX functions."""
-
     def __init__(
         self,
         *,
-        dynamic_shapes: bool | None = None,
+        dynamic_shapes: bool | None = True,
         fake_context: ONNXFakeContext | None = None,
         onnx_registry: OnnxRegistry | None = None,
     ):
@@ -289,98 +253,12 @@
     This is an internal class and its API may be changed at any time without notice.
     """
 
-<<<<<<< HEAD
-    # Public attributes MUST be redefined below without ``Optional[]`` from ``ExportOptions``
-    dynamic_shapes: bool
-    diagnostic_options: DiagnosticOptions
-    fake_context: ONNXFakeContext
-    onnx_registry: OnnxRegistry
-
-    # Private only attributes
-    decomposition_table: dict[torch._ops.OpOverload, Callable]
-    """A dictionary that maps operators to their decomposition functions."""
-
-    onnxfunction_dispatcher: (
-        torch.onnx._internal.fx.onnxfunction_dispatcher.OnnxFunctionDispatcher
-    )
-    """The ONNX dispatcher used to dispatch ATen operators to ONNX functions."""
-
-    fx_tracer: FXGraphExtractor
-    """The FXGraphExtractor instance used to extract the FX graph from the model."""
-
-    diagnostic_context: diagnostics.DiagnosticContext
-    """The diagnostics context for the export. Responsible for recording diagnostics,
-    logging diagnostics, and generating the SARIF log."""
-
-    def __init__(
-        self,
-        options: ExportOptions | ResolvedExportOptions,
-        model: torch.nn.Module | Callable | None = None,  # type: ignore[name-defined]
-    ):
-        from torch.onnx._internal.fx import (  # TODO: Prevent circular dep
-            diagnostics,
-=======
     def __init__(self):
         from torch.onnx._internal.fx import (
->>>>>>> 039ebdc1
             dynamo_graph_extractor,
-        )
-
-<<<<<<< HEAD
-        if isinstance(options, ResolvedExportOptions):
-            self.dynamic_shapes = options.dynamic_shapes
-            self.diagnostic_options = options.diagnostic_options
-            self.fake_context = options.fake_context
-            self.fx_tracer = options.fx_tracer
-            self.onnx_registry = options.onnx_registry
-            self.onnxfunction_dispatcher = options.onnxfunction_dispatcher
-            self.decomposition_table = options.decomposition_table
-            self.diagnostic_context = options.diagnostic_context
-        else:
-            T = TypeVar("T")
-
-            def resolve(value: T | None, fallback: T | Callable[[], T]) -> T:
-                if value is not None:
-                    return value
-                if callable(fallback):
-                    return fallback()
-                return fallback
-
-            self.dynamic_shapes = resolve(options.dynamic_shapes, False)
-
-            self.diagnostic_options = resolve(
-                options.diagnostic_options, DiagnosticOptions()
-            )
-
-            self.fx_tracer = dynamo_graph_extractor.DynamoExport()
-
-            self.fake_context = resolve(options.fake_context, None)  # type: ignore[arg-type]
-            self.diagnostic_context = diagnostics.DiagnosticContext(
-                "torch.onnx.dynamo_export",
-                torch.__version__,
-                self.diagnostic_options,
-            )
-
-            self.onnx_registry = resolve(options.onnx_registry, OnnxRegistry())
-            self.decomposition_table = (
-                decomposition_table.create_onnx_friendly_decomposition_table(  # type: ignore[assignment]
-                    self.onnx_registry
-                )
-            )
-
-            from torch.onnx._internal.fx import onnxfunction_dispatcher
-
-            self.onnxfunction_dispatcher = (
-                onnxfunction_dispatcher.OnnxFunctionDispatcher(
-                    self.onnx_registry,
-                    self.diagnostic_context,
-                )
-            )
-
-            for key in dir(options):
-                if not key.startswith("_"):  # skip private attributes
-                    assert hasattr(self, key), f"Unresolved option '{key}'"
-=======
+            onnxfunction_dispatcher,
+        )
+
         self.dynamic_shapes: bool = True
         self.fx_tracer: dynamo_graph_extractor.DynamoExport = (
             dynamo_graph_extractor.DynamoExport()
@@ -395,7 +273,6 @@
         self.onnxfunction_dispatcher = onnxfunction_dispatcher.OnnxFunctionDispatcher(
             self.onnx_registry,
         )
->>>>>>> 039ebdc1
 
 
 @contextlib.contextmanager
@@ -556,296 +433,6 @@
         ...
 
 
-class Exporter:
-    def __init__(
-        self,
-        options: ResolvedExportOptions,
-        model: torch.nn.Module | Callable,
-        model_args: Sequence[Any],
-        model_kwargs: Mapping[str, Any],
-    ):
-        self.options = options
-        assert self.options is not None
-
-        self.model = model
-        self.model_args = model_args
-        self.model_kwargs = model_kwargs
-
-        # TODO: https://github.com/pytorch/pytorch/issues/107714
-        # NOTE: FXSymbolicTracer would fail in this assert, as it does not use `enable_fake_mode`
-        from torch.onnx._internal.fx import fx_symbolic_graph_extractor
-
-        if not isinstance(
-            self.options.fx_tracer, fx_symbolic_graph_extractor.FXSymbolicTracer
-        ):
-            self._assert_fake_tensor_mode()
-
-    def export(self) -> _onnx_program.ONNXProgram:
-        from torch.export._trace import (  # TODO: Prevent circular dependency
-            DEFAULT_EXPORT_DYNAMO_CONFIG,
-        )
-
-        # TODO: Defer `import onnxscript` out of `import torch` path
-        # https://github.com/pytorch/pytorch/issues/103764
-        from torch.onnx._internal.fx import decomposition_skip
-
-        with (
-            self.options.diagnostic_context,
-            decomposition_skip.enable_decomposition_skips(self.options),
-            torch._dynamo.config.patch(
-                dataclasses.asdict(DEFAULT_EXPORT_DYNAMO_CONFIG)
-            ),
-        ):
-            graph_module = self.options.fx_tracer.generate_fx(
-                self.options, self.model, self.model_args, self.model_kwargs
-            )
-            # TODO: Defer `import onnxscript` out of `import torch` path
-            # https://github.com/pytorch/pytorch/issues/103764
-            from torch.onnx._internal.fx import fx_onnx_interpreter
-
-            fx_interpreter = fx_onnx_interpreter.FxOnnxInterpreter(
-                diagnostic_context=self.options.diagnostic_context
-            )
-            onnxscript_graph = fx_interpreter.run(
-                fx_graph_module=graph_module,
-                onnxfunction_dispatcher=self.options.onnxfunction_dispatcher,
-            )
-
-            # NOTE: Filter out the initializers with fake tensors when it's fake_mode exporting.
-            # Otherwise, the ONNX exporter will fail: RuntimeError: basic_string::_M_construct null
-            # not valid.
-            # Concrete data is expected to be filled for those initializers later during `ONNXProgram.save`.
-            if self.options.fake_context is not None:
-                initializers_with_real_tensors: dict[str, torch.Tensor] = {}
-                for (
-                    initializer_name,
-                    initializer,
-                ) in onnxscript_graph.initializers.items():
-                    if not isinstance(initializer, torch._subclasses.FakeTensor):
-                        initializers_with_real_tensors[initializer_name] = initializer
-                onnxscript_graph.initializers = initializers_with_real_tensors
-
-            # Export TorchScript graph to ONNX ModelProto.
-            onnx_model = onnxscript_graph.to_model_proto(
-                self.options.onnx_registry.opset_version,
-            )
-            ir_model = ir.serde.deserialize_model(onnx_model)
-
-            try:
-                ir_model = onnxscript_apis.optimize(ir_model)
-            except Exception as e:
-                warnings.warn(
-                    "ONNXScript optimizer failed. Skipping optimization. "
-                    "\n\nPLEASE REPORT A BUG AT https://github.com/microsoft/onnxscript/issues "
-                    f"\n\nDetail:\n{e}"
-                )
-
-            return _onnx_program.ONNXProgram(ir_model, None)
-
-    def _assert_fake_tensor_mode(self):
-        """Asserts that the model and its input do not contain fake tensors."""
-
-        # Case 1: Model with fake inputs/weights and without enabling fake mode
-        has_any_fake_tensor = pytree.tree_any(
-            lambda x: isinstance(x, torch._subclasses.FakeTensor),
-            (self.model_args, self.model_kwargs),
-        )
-        has_any_fake_param_or_buffer = False
-        if isinstance(self.model, torch.nn.Module):
-            has_any_fake_param_or_buffer = pytree.tree_any(
-                lambda x: isinstance(x, torch._subclasses.FakeTensor),
-                (self.model.parameters(), self.model.buffers()),
-            )
-        if (
-            has_any_fake_tensor or has_any_fake_param_or_buffer
-        ) and not self.options.fake_context:
-            raise RuntimeError(
-                "Cannot export a model with fake inputs/weights without enabling fake mode.",
-            )
-        # Case 2: Model with non fake inputs/weights and enabled fake mode
-        has_any_non_fake_tensors = pytree.tree_any(
-            lambda x: isinstance(x, torch.Tensor)
-            and not isinstance(x, torch._subclasses.FakeTensor),
-            (self.model_args, self.model_kwargs),
-        )
-        has_any_non_fake_param_or_buffer = False
-        if isinstance(self.model, torch.nn.Module):
-            has_any_non_fake_param_or_buffer = pytree.tree_any(
-                lambda x: isinstance(x, torch.Tensor)
-                and not isinstance(x, torch._subclasses.FakeTensor),
-                (self.model.parameters(), self.model.buffers()),
-            )
-        if (
-            has_any_non_fake_tensors or has_any_non_fake_param_or_buffer
-        ) and self.options.fake_context:
-            raise RuntimeError(
-                "Cannot export a model with non fake inputs/weights and enabled fake mode.",
-            )
-
-
-class UnsatisfiedDependencyError(RuntimeError):
-    """Raised when an ONNX exporter dependency cannot be satisfied."""
-
-    def __init__(self, package_name: str, message: str):
-        super().__init__(message)
-        self.package_name = package_name
-
-
-class InvalidExportOptionsError(RuntimeError):
-    """Raised when user specified an invalid value for the :class:`ExportOptions`."""
-
-
-def _assert_dependencies(export_options: ResolvedExportOptions):
-    opset_version = export_options.onnx_registry.opset_version
-
-    def missing_package(package_name: str, exc_info: logging._ExcInfoType):
-        message = (
-            f"Please install the `{package_name}` package "
-            f"(e.g. `python -m pip install {package_name}`)."
-        )
-        log.fatal(message, exc_info=exc_info)
-        return UnsatisfiedDependencyError(package_name, message)
-
-    def missing_opset(package_name: str):
-        message = (
-            f"The installed `{package_name}` does not support the specified ONNX opset "
-            f"version {opset_version}. Install a newer `{package_name}` package or "
-            f"specify an older opset version."
-        )
-        log.fatal(message)
-        return UnsatisfiedDependencyError(package_name, message)
-
-    try:
-        import onnx
-    except ImportError as e:
-        raise missing_package("onnx", e) from e
-
-    if onnx.defs.onnx_opset_version() < opset_version:
-        raise missing_opset("onnx")
-
-    try:
-        # PyTorch runs lintrunner in CI without onnxscript installed
-        import onnxscript  # type: ignore[import]
-    except ImportError as e:
-        raise missing_package("onnxscript", e) from e
-
-    if not isinstance(
-        onnxscript.onnx_opset.all_opsets[("", opset_version)],
-        onnxscript.values.Opset,
-    ):
-        raise missing_opset("onnxscript")
-
-
-def dynamo_export(
-    model: torch.nn.Module | Callable,
-    /,
-    *model_args,
-    export_options: ExportOptions | None = None,
-    **model_kwargs,
-) -> _onnx_program.ONNXProgram:
-    """Export a torch.nn.Module to an ONNX graph.
-
-    .. deprecated:: 2.7
-        Please use ``torch.onnx.export(..., dynamo=True)`` instead.
-
-    Args:
-        model: The PyTorch model to be exported to ONNX.
-        model_args: Positional inputs to ``model``.
-        model_kwargs: Keyword inputs to ``model``.
-        export_options: Options to influence the export to ONNX.
-
-    Returns:
-        An in-memory representation of the exported ONNX model.
-
-    **Example 1 - Simplest export**
-    ::
-
-        class MyModel(torch.nn.Module):
-            def __init__(self) -> None:
-                super().__init__()
-                self.linear = torch.nn.Linear(2, 2)
-
-            def forward(self, x, bias=None):
-                out = self.linear(x)
-                out = out + bias
-                return out
-
-
-        model = MyModel()
-        kwargs = {"bias": 3.0}
-        args = (torch.randn(2, 2, 2),)
-        onnx_program = torch.onnx.dynamo_export(model, *args, **kwargs).save(
-            "my_simple_model.onnx"
-        )
-
-    **Example 2 - Exporting with dynamic shapes**
-    ::
-
-        # The previous model can be exported with dynamic shapes
-        export_options = torch.onnx.ExportOptions(dynamic_shapes=True)
-        onnx_program = torch.onnx.dynamo_export(
-            model, *args, **kwargs, export_options=export_options
-        )
-        onnx_program.save("my_dynamic_model.onnx")
-
-
-    By printing input dynamic dimensions we can see the input shape is no longer (2,2,2)
-    ::
-
-        >>> print(onnx_program.model_proto.graph.input[0])
-        name: "arg0"
-        type {
-          tensor_type {
-            elem_type: 1
-            shape {
-              dim {
-                dim_param: "arg0_dim_0"
-              }
-              dim {
-                dim_param: "arg0_dim_1"
-              }
-              dim {
-                dim_param: "arg0_dim_2"
-              }
-            }
-          }
-        }
-    """
-
-    if export_options is not None:
-        resolved_export_options = (
-            export_options
-            if isinstance(export_options, ResolvedExportOptions)
-            else ResolvedExportOptions(export_options, model=model)
-        )
-    else:
-        resolved_export_options = ResolvedExportOptions(ExportOptions(), model=model)
-
-    _assert_dependencies(resolved_export_options)
-
-    try:
-        from torch._dynamo import config as _dynamo_config
-
-        with _dynamo_config.patch(do_not_emit_runtime_asserts=True):
-            return Exporter(
-                options=resolved_export_options,
-                model=model,
-                model_args=model_args,
-                model_kwargs=model_kwargs,
-            ).export()
-    except Exception as e:
-        sarif_report_path = _DEFAULT_FAILED_EXPORT_SARIF_LOG_PATH
-        resolved_export_options.diagnostic_context.dump(sarif_report_path)
-        message = (
-            f"Failed to export the model to ONNX. Generating SARIF report at '{sarif_report_path}'. "
-            "SARIF is a standard format for the output of static analysis tools. "
-            "SARIF logs can be loaded in VS Code SARIF viewer extension, "
-            "or SARIF web viewer (https://microsoft.github.io/sarif-web-component/). "
-            f"Please report a bug on PyTorch Github: {_PYTORCH_GITHUB_ISSUES_URL}"
-        )
-        raise errors.OnnxExporterError(message) from e
-
-
 def common_pre_export_passes(
     options: ResolvedExportOptions,
     original_model: torch.nn.Module | Callable,
@@ -858,7 +445,7 @@
     # Apply decomposition table to the input graph.
     module = passes.Decompose(
         fx_module,
-        options.decomposition_table,
+        options.decomposition_table,  # type: ignore[arg-type]
         enable_dynamic_axes=options.dynamic_shapes,
         allow_fake_constant=options.fake_context is not None,
     ).run(*fx_module_args)
