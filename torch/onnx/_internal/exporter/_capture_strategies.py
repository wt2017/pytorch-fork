--- conflicted
+++ resolved
@@ -317,72 +317,6 @@
         )
 
 
-<<<<<<< HEAD
-class LegacyDynamoStrategy(CaptureStrategy):
-    """Strategy implemented by the ONNX team using internal dynamo APIs and custom fx passes."""
-
-    def _capture(
-        self, model, args, kwargs, dynamic_shapes
-    ) -> torch.export.ExportedProgram:
-        # NOTE: Import here to prevent circular dependency
-        from torch.onnx._internal.fx import diagnostics, passes
-
-        graph_module, _ = torch._dynamo.export(
-            model,
-            tracing_mode="symbolic",
-            dynamic_shapes=dynamic_shapes,
-        )(
-            *args,
-            **kwargs,
-        )
-        torch._dynamo.reset()
-
-        diagnostic_context = diagnostics.DiagnosticContext(
-            "torch.onnx.export",
-            torch.__version__,
-        )
-
-        flattened_args = tuple(pytree.tree_iter((args, kwargs)))
-
-        # ONNX does not support views and mutations.
-        # Functionalize to get a semantically equivalent graph without mutations.
-        graph_module = passes.Functionalize(
-            diagnostic_context,
-            graph_module,
-            enable_dynamic_axes=bool(dynamic_shapes),
-        ).run(*flattened_args)
-
-        # Input mutations are detected and distilled after `Functionalize` pass.
-        # Remove them since ONNX inference does not need them.
-        graph_module = passes.RemoveInputMutation(diagnostic_context, graph_module).run(
-            *flattened_args
-        )
-
-        # Use torch.export to recapture the GraphModule into an ExportedProgram.
-        return torch.export.export(graph_module, flattened_args, strict=True)
-
-    def _enter(self, model) -> None:
-        model_repr = _take_first_line(repr(model))
-        self._verbose_print(
-            f"Obtain model graph for `{model_repr}` with internal Dynamo apis..."
-        )
-
-    def _success(self, model) -> None:
-        model_repr = _take_first_line(repr(model))
-        self._verbose_print(
-            f"Obtain model graph for `{model_repr}` with internal Dynamo apis... ✅"
-        )
-
-    def _failure(self, model, e) -> None:
-        del e  # Unused
-        model_repr = _take_first_line(repr(model))
-        self._verbose_print(
-            f"Obtain model graph for `{model_repr}` with internal Dynamo apis... ❌"
-        )
-
-
-=======
->>>>>>> e0f22e54
 CAPTURE_STRATEGIES = (
     TorchExportNonStrictStrategy,  # strict=False is preferred over strict=True because it does not have dynamo issues
     TorchExportStrategy,
