--- conflicted
+++ resolved
@@ -295,11 +295,11 @@
 class GraphModule(torch.nn.Module):
     def forward(self, primals_1: "f32[8]", primals_2: "f32[8]"):
         repeated_subgraph0 = self.repeated_subgraph0
-        invoke_subgraph = torch.ops.higher_order.invoke_subgraph(repeated_subgraph0, '___forward_invoke_subgraph_0', (primals_1, primals_2));  repeated_subgraph0 = None
+        invoke_subgraph = torch.ops.higher_order.invoke_subgraph(repeated_subgraph0, 'repeated_subgraph0', (primals_1, primals_2));  repeated_subgraph0 = None
         getitem: "f32[8]" = invoke_subgraph[0];  invoke_subgraph = None
 
         repeated_subgraph0_1 = self.repeated_subgraph0
-        invoke_subgraph_1 = torch.ops.higher_order.invoke_subgraph(repeated_subgraph0_1, '___forward_invoke_subgraph_0', (getitem, primals_2));  repeated_subgraph0_1 = None
+        invoke_subgraph_1 = torch.ops.higher_order.invoke_subgraph(repeated_subgraph0_1, 'repeated_subgraph0', (getitem, primals_2));  repeated_subgraph0_1 = None
         getitem_1: "f32[8]" = invoke_subgraph_1[0];  invoke_subgraph_1 = None
         return (getitem_1, primals_1, primals_2, getitem)
 
@@ -687,8 +687,8 @@
                 x = gn(x, y)
                 return x
 
-        x = torch.randn(8, requires_grad=True)
-        y = torch.randn(8, requires_grad=True)
+        x = torch.randn(8)
+        y = torch.randn(8)
 
         ep = torch.export.export(M(), (x, y), strict=self.strict)
         self.assertTrue(torch.allclose(ep.module()(x, y), M()(x, y)))
@@ -720,15 +720,14 @@
 
     def test_pending_unbacked(self):
         class M(torch.nn.Module):
-            @mark_compile_region
-            # @export_cache("gn")
+            @export_cache("gn")
             def gn(self, x):
                 u = x[0].item()
-                return x * u
+                return (x * u,)
 
             def forward(self, x):
                 for _ in range(4):
-                    x = self.gn(x)
+                    x = self.gn(x)[0]
                 return x
 
         ep = torch.export.export(
@@ -762,8 +761,8 @@
                 x = self.gn(x, y)
                 return x
 
-        x = torch.randn(8, requires_grad=True)
-        y = torch.randn(8, requires_grad=True)
+        x = torch.randn(8)
+        y = torch.randn(8)
 
         ep = torch.export.export(M(), (x, y), strict=self.strict)
         self.assertTrue(torch.allclose(ep.module()(x, y), M()(x, y)))
@@ -777,11 +776,7 @@
                 super().__init__()
                 self.register_buffer("buf", b)
 
-<<<<<<< HEAD
             @export_cache("n")
-=======
-            @mark_compile_region
->>>>>>> e6713b42
             def forward(self, x, y):
                 return x * y + self.buf
 
@@ -795,8 +790,8 @@
                     x = m(x, y)
                 return x
 
-        x = torch.randn(8, requires_grad=True)
-        y = torch.randn(8, requires_grad=True)
+        x = torch.randn(8)
+        y = torch.randn(8)
 
         ep = torch.export.export(M(), (x, y), strict=self.strict)
         self.assertTrue(torch.allclose(ep.module()(x, y), M()(x, y)))
