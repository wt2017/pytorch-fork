# Owner(s): ["module: dynamo"]
<<<<<<< HEAD
# ruff: noqa: F841
"""Test functions for linalg module"""
=======
""" Test functions for linalg module
>>>>>>> d48eb58d

import functools
import itertools
import os
import subprocess
import sys
import textwrap
import traceback
from unittest import expectedFailure as xfail, skipIf as skipif, SkipTest

import numpy
import pytest
from numpy.linalg.linalg import _multi_dot_matrix_chain_order
from pytest import raises as assert_raises

from torch.testing._internal.common_utils import (
    instantiate_parametrized_tests,
    parametrize,
    run_tests,
    slowTest as slow,
    TEST_WITH_TORCHDYNAMO,
    TestCase,
    xpassIfTorchDynamo_np,
)


# If we are going to trace through these, we should use NumPy
# If testing on eager mode, we use torch._numpy
if TEST_WITH_TORCHDYNAMO:
    import numpy as np
    from numpy import (
        array,
        asarray,
        atleast_2d,
        cdouble,
        csingle,
        dot,
        double,
        identity,
        inf,
        linalg,
        matmul,
        single,
        swapaxes,
    )
    from numpy.linalg import LinAlgError, matrix_power, matrix_rank, multi_dot, norm
    from numpy.testing import (  # assert_raises_regex, HAS_LAPACK64, IS_WASM
        assert_,
        assert_allclose,
        assert_almost_equal,
        assert_array_equal,
        assert_equal,
        suppress_warnings,
    )

else:
    import torch._numpy as np
    from torch._numpy import (
        array,
        asarray,
        atleast_2d,
        cdouble,
        csingle,
        dot,
        double,
        identity,
        inf,
        linalg,
        matmul,
        single,
        swapaxes,
    )
    from torch._numpy.linalg import (
        LinAlgError,
        matrix_power,
        matrix_rank,
        multi_dot,
        norm,
    )
    from torch._numpy.testing import (
        assert_,
        assert_allclose,
        assert_almost_equal,
        assert_array_equal,
        assert_equal,
        suppress_warnings,
    )


skip = functools.partial(skipif, True)

IS_WASM = False
HAS_LAPACK64 = False


def consistent_subclass(out, in_):
    # For ndarray subclass input, our output should have the same subclass
    # (non-ndarray input gets converted to ndarray).
    return type(out) is (type(in_) if isinstance(in_, np.ndarray) else np.ndarray)


old_assert_almost_equal = assert_almost_equal


def assert_almost_equal(a, b, single_decimal=6, double_decimal=12, **kw):
    if asarray(a).dtype.type in (single, csingle):
        decimal = single_decimal
    else:
        decimal = double_decimal
    old_assert_almost_equal(a, b, decimal=decimal, **kw)


def get_real_dtype(dtype):
    return {single: single, double: double, csingle: single, cdouble: double}[dtype]


def get_complex_dtype(dtype):
    return {single: csingle, double: cdouble, csingle: csingle, cdouble: cdouble}[dtype]


def get_rtol(dtype):
    # Choose a safe rtol
    if dtype in (single, csingle):
        return 1e-5
    else:
        return 1e-11


# used to categorize tests
all_tags = {
    "square",
    "nonsquare",
    "hermitian",  # mutually exclusive
    "generalized",
    "size-0",
    "strided",  # optional additions
}


class LinalgCase:
    def __init__(self, name, a, b, tags=None):
        """
        A bundle of arguments to be passed to a test case, with an identifying
        name, the operands a and b, and a set of tags to filter the tests
        """
        if tags is None:
            tags = set()
        assert_(isinstance(name, str))
        self.name = name
        self.a = a
        self.b = b
        self.tags = frozenset(tags)  # prevent shared tags

    def check(self, do):
        """
        Run the function `do` on this test case, expanding arguments
        """
        do(self.a, self.b, tags=self.tags)

    def __repr__(self):
        return f"<LinalgCase: {self.name}>"


def apply_tag(tag, cases):
    """
    Add the given tag (a string) to each of the cases (a list of LinalgCase
    objects)
    """
    assert tag in all_tags, "Invalid tag"
    for case in cases:
        case.tags = case.tags | {tag}
    return cases


#
# Base test cases
#

np.random.seed(1234)

CASES = []

# square test cases
CASES += apply_tag(
    "square",
    [
        LinalgCase(
            "single",
            array([[1.0, 2.0], [3.0, 4.0]], dtype=single),
            array([2.0, 1.0], dtype=single),
        ),
        LinalgCase(
            "double",
            array([[1.0, 2.0], [3.0, 4.0]], dtype=double),
            array([2.0, 1.0], dtype=double),
        ),
        LinalgCase(
            "double_2",
            array([[1.0, 2.0], [3.0, 4.0]], dtype=double),
            array([[2.0, 1.0, 4.0], [3.0, 4.0, 6.0]], dtype=double),
        ),
        LinalgCase(
            "csingle",
            array([[1.0 + 2j, 2 + 3j], [3 + 4j, 4 + 5j]], dtype=csingle),
            array([2.0 + 1j, 1.0 + 2j], dtype=csingle),
        ),
        LinalgCase(
            "cdouble",
            array([[1.0 + 2j, 2 + 3j], [3 + 4j, 4 + 5j]], dtype=cdouble),
            array([2.0 + 1j, 1.0 + 2j], dtype=cdouble),
        ),
        LinalgCase(
            "cdouble_2",
            array([[1.0 + 2j, 2 + 3j], [3 + 4j, 4 + 5j]], dtype=cdouble),
            array(
                [[2.0 + 1j, 1.0 + 2j, 1 + 3j], [1 - 2j, 1 - 3j, 1 - 6j]], dtype=cdouble
            ),
        ),
        LinalgCase(
            "0x0",
            np.empty((0, 0), dtype=double),
            np.empty((0,), dtype=double),
            tags={"size-0"},
        ),
        LinalgCase("8x8", np.random.rand(8, 8), np.random.rand(8)),
        LinalgCase("1x1", np.random.rand(1, 1), np.random.rand(1)),
        LinalgCase("nonarray", [[1, 2], [3, 4]], [2, 1]),
    ],
)

# non-square test-cases
CASES += apply_tag(
    "nonsquare",
    [
        LinalgCase(
            "single_nsq_1",
            array([[1.0, 2.0, 3.0], [3.0, 4.0, 6.0]], dtype=single),
            array([2.0, 1.0], dtype=single),
        ),
        LinalgCase(
            "single_nsq_2",
            array([[1.0, 2.0], [3.0, 4.0], [5.0, 6.0]], dtype=single),
            array([2.0, 1.0, 3.0], dtype=single),
        ),
        LinalgCase(
            "double_nsq_1",
            array([[1.0, 2.0, 3.0], [3.0, 4.0, 6.0]], dtype=double),
            array([2.0, 1.0], dtype=double),
        ),
        LinalgCase(
            "double_nsq_2",
            array([[1.0, 2.0], [3.0, 4.0], [5.0, 6.0]], dtype=double),
            array([2.0, 1.0, 3.0], dtype=double),
        ),
        LinalgCase(
            "csingle_nsq_1",
            array(
                [[1.0 + 1j, 2.0 + 2j, 3.0 - 3j], [3.0 - 5j, 4.0 + 9j, 6.0 + 2j]],
                dtype=csingle,
            ),
            array([2.0 + 1j, 1.0 + 2j], dtype=csingle),
        ),
        LinalgCase(
            "csingle_nsq_2",
            array(
                [[1.0 + 1j, 2.0 + 2j], [3.0 - 3j, 4.0 - 9j], [5.0 - 4j, 6.0 + 8j]],
                dtype=csingle,
            ),
            array([2.0 + 1j, 1.0 + 2j, 3.0 - 3j], dtype=csingle),
        ),
        LinalgCase(
            "cdouble_nsq_1",
            array(
                [[1.0 + 1j, 2.0 + 2j, 3.0 - 3j], [3.0 - 5j, 4.0 + 9j, 6.0 + 2j]],
                dtype=cdouble,
            ),
            array([2.0 + 1j, 1.0 + 2j], dtype=cdouble),
        ),
        LinalgCase(
            "cdouble_nsq_2",
            array(
                [[1.0 + 1j, 2.0 + 2j], [3.0 - 3j, 4.0 - 9j], [5.0 - 4j, 6.0 + 8j]],
                dtype=cdouble,
            ),
            array([2.0 + 1j, 1.0 + 2j, 3.0 - 3j], dtype=cdouble),
        ),
        LinalgCase(
            "cdouble_nsq_1_2",
            array(
                [[1.0 + 1j, 2.0 + 2j, 3.0 - 3j], [3.0 - 5j, 4.0 + 9j, 6.0 + 2j]],
                dtype=cdouble,
            ),
            array([[2.0 + 1j, 1.0 + 2j], [1 - 1j, 2 - 2j]], dtype=cdouble),
        ),
        LinalgCase(
            "cdouble_nsq_2_2",
            array(
                [[1.0 + 1j, 2.0 + 2j], [3.0 - 3j, 4.0 - 9j], [5.0 - 4j, 6.0 + 8j]],
                dtype=cdouble,
            ),
            array(
                [[2.0 + 1j, 1.0 + 2j], [1 - 1j, 2 - 2j], [1 - 1j, 2 - 2j]],
                dtype=cdouble,
            ),
        ),
        LinalgCase("8x11", np.random.rand(8, 11), np.random.rand(8)),
        LinalgCase("1x5", np.random.rand(1, 5), np.random.rand(1)),
        LinalgCase("5x1", np.random.rand(5, 1), np.random.rand(5)),
        LinalgCase("0x4", np.random.rand(0, 4), np.random.rand(0), tags={"size-0"}),
        LinalgCase("4x0", np.random.rand(4, 0), np.random.rand(4), tags={"size-0"}),
    ],
)

# hermitian test-cases
CASES += apply_tag(
    "hermitian",
    [
        LinalgCase("hsingle", array([[1.0, 2.0], [2.0, 1.0]], dtype=single), None),
        LinalgCase("hdouble", array([[1.0, 2.0], [2.0, 1.0]], dtype=double), None),
        LinalgCase(
            "hcsingle", array([[1.0, 2 + 3j], [2 - 3j, 1]], dtype=csingle), None
        ),
        LinalgCase(
            "hcdouble", array([[1.0, 2 + 3j], [2 - 3j, 1]], dtype=cdouble), None
        ),
        LinalgCase("hempty", np.empty((0, 0), dtype=double), None, tags={"size-0"}),
        LinalgCase("hnonarray", [[1, 2], [2, 1]], None),
        LinalgCase("matrix_b_only", array([[1.0, 2.0], [2.0, 1.0]]), None),
        LinalgCase("hmatrix_1x1", np.random.rand(1, 1), None),
    ],
)


#
# Gufunc test cases
#
def _make_generalized_cases():
    new_cases = []

    for case in CASES:
        if not isinstance(case.a, np.ndarray):
            continue

        a = np.stack([case.a, 2 * case.a, 3 * case.a])
        if case.b is None:
            b = None
        else:
            b = np.stack([case.b, 7 * case.b, 6 * case.b])
        new_case = LinalgCase(
            case.name + "_tile3", a, b, tags=case.tags | {"generalized"}
        )
        new_cases.append(new_case)

        a = np.array([case.a] * 2 * 3).reshape((3, 2) + case.a.shape)
        if case.b is None:
            b = None
        else:
            b = np.array([case.b] * 2 * 3).reshape((3, 2) + case.b.shape)
        new_case = LinalgCase(
            case.name + "_tile213", a, b, tags=case.tags | {"generalized"}
        )
        new_cases.append(new_case)

    return new_cases


CASES += _make_generalized_cases()


#
# Test different routines against the above cases
#
class LinalgTestCase:
    TEST_CASES = CASES

    def check_cases(self, require=None, exclude=None):
        """
        Run func on each of the cases with all of the tags in require, and none
        of the tags in exclude
        """
        if require is None:
            require = set()
        if exclude is None:
            exclude = set()
        for case in self.TEST_CASES:
            # filter by require and exclude
            if case.tags & require != require:
                continue
            if case.tags & exclude:
                continue

            try:
                case.check(self.do)
            except Exception as e:
                msg = f"In test case: {case!r}\n\n"
                msg += traceback.format_exc()
                raise AssertionError(msg) from e


class LinalgSquareTestCase(LinalgTestCase):
    def test_sq_cases(self):
        self.check_cases(require={"square"}, exclude={"generalized", "size-0"})

    def test_empty_sq_cases(self):
        self.check_cases(require={"square", "size-0"}, exclude={"generalized"})


class LinalgNonsquareTestCase(LinalgTestCase):
    def test_nonsq_cases(self):
        self.check_cases(require={"nonsquare"}, exclude={"generalized", "size-0"})

    def test_empty_nonsq_cases(self):
        self.check_cases(require={"nonsquare", "size-0"}, exclude={"generalized"})


class HermitianTestCase(LinalgTestCase):
    def test_herm_cases(self):
        self.check_cases(require={"hermitian"}, exclude={"generalized", "size-0"})

    def test_empty_herm_cases(self):
        self.check_cases(require={"hermitian", "size-0"}, exclude={"generalized"})


class LinalgGeneralizedSquareTestCase(LinalgTestCase):
    @slow
    def test_generalized_sq_cases(self):
        self.check_cases(require={"generalized", "square"}, exclude={"size-0"})

    @slow
    def test_generalized_empty_sq_cases(self):
        self.check_cases(require={"generalized", "square", "size-0"})


class LinalgGeneralizedNonsquareTestCase(LinalgTestCase):
    @slow
    def test_generalized_nonsq_cases(self):
        self.check_cases(require={"generalized", "nonsquare"}, exclude={"size-0"})

    @slow
    def test_generalized_empty_nonsq_cases(self):
        self.check_cases(require={"generalized", "nonsquare", "size-0"})


class HermitianGeneralizedTestCase(LinalgTestCase):
    @slow
    def test_generalized_herm_cases(self):
        self.check_cases(require={"generalized", "hermitian"}, exclude={"size-0"})

    @slow
    def test_generalized_empty_herm_cases(self):
        self.check_cases(
            require={"generalized", "hermitian", "size-0"}, exclude={"none"}
        )


def dot_generalized(a, b):
    a = asarray(a)
    if a.ndim >= 3:
        if a.ndim == b.ndim:
            # matrix x matrix
            new_shape = a.shape[:-1] + b.shape[-1:]
        elif a.ndim == b.ndim + 1:
            # matrix x vector
            new_shape = a.shape[:-1]
        else:
            raise ValueError("Not implemented...")
        r = np.empty(new_shape, dtype=np.common_type(a, b))
        for c in itertools.product(*map(range, a.shape[:-2])):
            r[c] = dot(a[c], b[c])
        return r
    else:
        return dot(a, b)


def identity_like_generalized(a):
    a = asarray(a)
    if a.ndim >= 3:
        r = np.empty(a.shape, dtype=a.dtype)
        r[...] = identity(a.shape[-2])
        return r
    else:
        return identity(a.shape[0])


class SolveCases(LinalgSquareTestCase, LinalgGeneralizedSquareTestCase):
    # kept apart from TestSolve for use for testing with matrices.
    def do(self, a, b, tags):
        x = linalg.solve(a, b)
        assert_almost_equal(b, dot_generalized(a, x))
        assert_(consistent_subclass(x, b))


@instantiate_parametrized_tests
class TestSolve(SolveCases, TestCase):
    @parametrize("dtype", [single, double, csingle, cdouble])
    def test_types(self, dtype):
        x = np.array([[1, 0.5], [0.5, 1]], dtype=dtype)
        assert_equal(linalg.solve(x, x).dtype, dtype)

    @skip(reason="subclass")
    def test_0_size(self):
        class ArraySubclass(np.ndarray):
            pass

        # Test system of 0x0 matrices
        a = np.arange(8).reshape(2, 2, 2)
        b = np.arange(6).reshape(1, 2, 3).view(ArraySubclass)

        expected = linalg.solve(a, b)[:, 0:0, :]
        result = linalg.solve(a[:, 0:0, 0:0], b[:, 0:0, :])
        assert_array_equal(result, expected)
        assert_(isinstance(result, ArraySubclass))

        # Test errors for non-square and only b's dimension being 0
        assert_raises(linalg.LinAlgError, linalg.solve, a[:, 0:0, 0:1], b)
        assert_raises(ValueError, linalg.solve, a, b[:, 0:0, :])

        # Test broadcasting error
        b = np.arange(6).reshape(1, 3, 2)  # broadcasting error
        assert_raises(ValueError, linalg.solve, a, b)
        assert_raises(ValueError, linalg.solve, a[0:0], b[0:0])

        # Test zero "single equations" with 0x0 matrices.
        b = np.arange(2).reshape(1, 2).view(ArraySubclass)
        expected = linalg.solve(a, b)[:, 0:0]
        result = linalg.solve(a[:, 0:0, 0:0], b[:, 0:0])
        assert_array_equal(result, expected)
        assert_(isinstance(result, ArraySubclass))

        b = np.arange(3).reshape(1, 3)
        assert_raises(ValueError, linalg.solve, a, b)
        assert_raises(ValueError, linalg.solve, a[0:0], b[0:0])
        assert_raises(ValueError, linalg.solve, a[:, 0:0, 0:0], b)

    @skip(reason="subclass")
    def test_0_size_k(self):
        # test zero multiple equation (K=0) case.
        class ArraySubclass(np.ndarray):
            pass

        a = np.arange(4).reshape(1, 2, 2)
        b = np.arange(6).reshape(3, 2, 1).view(ArraySubclass)

        expected = linalg.solve(a, b)[:, :, 0:0]
        result = linalg.solve(a, b[:, :, 0:0])
        assert_array_equal(result, expected)
        assert_(isinstance(result, ArraySubclass))

        # test both zero.
        expected = linalg.solve(a, b)[:, 0:0, 0:0]
        result = linalg.solve(a[:, 0:0, 0:0], b[:, 0:0, 0:0])
        assert_array_equal(result, expected)
        assert_(isinstance(result, ArraySubclass))


class InvCases(LinalgSquareTestCase, LinalgGeneralizedSquareTestCase):
    def do(self, a, b, tags):
        a_inv = linalg.inv(a)
        assert_almost_equal(dot_generalized(a, a_inv), identity_like_generalized(a))
        assert_(consistent_subclass(a_inv, a))


@instantiate_parametrized_tests
class TestInv(InvCases, TestCase):
    @parametrize("dtype", [single, double, csingle, cdouble])
    def test_types(self, dtype):
        x = np.array([[1, 0.5], [0.5, 1]], dtype=dtype)
        assert_equal(linalg.inv(x).dtype, dtype)

    @skip(reason="subclass")
    def test_0_size(self):
        # Check that all kinds of 0-sized arrays work
        class ArraySubclass(np.ndarray):
            pass

        a = np.zeros((0, 1, 1), dtype=np.int_).view(ArraySubclass)
        res = linalg.inv(a)
        assert_(res.dtype.type is np.float64)
        assert_equal(a.shape, res.shape)
        assert_(isinstance(res, ArraySubclass))

        a = np.zeros((0, 0), dtype=np.complex64).view(ArraySubclass)
        res = linalg.inv(a)
        assert_(res.dtype.type is np.complex64)
        assert_equal(a.shape, res.shape)
        assert_(isinstance(res, ArraySubclass))


class EigvalsCases(LinalgSquareTestCase, LinalgGeneralizedSquareTestCase):
    def do(self, a, b, tags):
        ev = linalg.eigvals(a)
        evalues, evectors = linalg.eig(a)
        assert_almost_equal(ev, evalues)


@instantiate_parametrized_tests
class TestEigvals(EigvalsCases, TestCase):
    @parametrize("dtype", [single, double, csingle, cdouble])
    def test_types(self, dtype):
        x = np.array([[1, 0.5], [0.5, 1]], dtype=dtype)
        assert_equal(linalg.eigvals(x).dtype, dtype)
        x = np.array([[1, 0.5], [-1, 1]], dtype=dtype)
        assert_equal(linalg.eigvals(x).dtype, get_complex_dtype(dtype))

    @skip(reason="subclass")
    def test_0_size(self):
        # Check that all kinds of 0-sized arrays work
        class ArraySubclass(np.ndarray):
            pass

        a = np.zeros((0, 1, 1), dtype=np.int_).view(ArraySubclass)
        res = linalg.eigvals(a)
        assert_(res.dtype.type is np.float64)
        assert_equal((0, 1), res.shape)
        # This is just for documentation, it might make sense to change:
        assert_(isinstance(res, np.ndarray))

        a = np.zeros((0, 0), dtype=np.complex64).view(ArraySubclass)
        res = linalg.eigvals(a)
        assert_(res.dtype.type is np.complex64)
        assert_equal((0,), res.shape)
        # This is just for documentation, it might make sense to change:
        assert_(isinstance(res, np.ndarray))


class EigCases(LinalgSquareTestCase, LinalgGeneralizedSquareTestCase):
    def do(self, a, b, tags):
        evalues, evectors = linalg.eig(a)
        assert_allclose(
            dot_generalized(a, evectors),
            np.asarray(evectors) * np.asarray(evalues)[..., None, :],
            rtol=get_rtol(evalues.dtype),
        )
        assert_(consistent_subclass(evectors, a))


@instantiate_parametrized_tests
class TestEig(EigCases, TestCase):
    @parametrize("dtype", [single, double, csingle, cdouble])
    def test_types(self, dtype):
        x = np.array([[1, 0.5], [0.5, 1]], dtype=dtype)
        w, v = np.linalg.eig(x)
        assert_equal(w.dtype, dtype)
        assert_equal(v.dtype, dtype)

        x = np.array([[1, 0.5], [-1, 1]], dtype=dtype)
        w, v = np.linalg.eig(x)
        assert_equal(w.dtype, get_complex_dtype(dtype))
        assert_equal(v.dtype, get_complex_dtype(dtype))

    @skip(reason="subclass")
    def test_0_size(self):
        # Check that all kinds of 0-sized arrays work
        class ArraySubclass(np.ndarray):
            pass

        a = np.zeros((0, 1, 1), dtype=np.int_).view(ArraySubclass)
        res, res_v = linalg.eig(a)
        assert_(res_v.dtype.type is np.float64)
        assert_(res.dtype.type is np.float64)
        assert_equal(a.shape, res_v.shape)
        assert_equal((0, 1), res.shape)
        # This is just for documentation, it might make sense to change:
        assert_(isinstance(a, np.ndarray))

        a = np.zeros((0, 0), dtype=np.complex64).view(ArraySubclass)
        res, res_v = linalg.eig(a)
        assert_(res_v.dtype.type is np.complex64)
        assert_(res.dtype.type is np.complex64)
        assert_equal(a.shape, res_v.shape)
        assert_equal((0,), res.shape)
        # This is just for documentation, it might make sense to change:
        assert_(isinstance(a, np.ndarray))


@instantiate_parametrized_tests
class SVDBaseTests:
    hermitian = False

    @parametrize("dtype", [single, double, csingle, cdouble])
    def test_types(self, dtype):
        x = np.array([[1, 0.5], [0.5, 1]], dtype=dtype)
        u, s, vh = linalg.svd(x)
        assert_equal(u.dtype, dtype)
        assert_equal(s.dtype, get_real_dtype(dtype))
        assert_equal(vh.dtype, dtype)
        s = linalg.svd(x, compute_uv=False, hermitian=self.hermitian)
        assert_equal(s.dtype, get_real_dtype(dtype))


class SVDCases(LinalgSquareTestCase, LinalgGeneralizedSquareTestCase):
    def do(self, a, b, tags):
        u, s, vt = linalg.svd(a, False)
        assert_allclose(
            a,
            dot_generalized(
                np.asarray(u) * np.asarray(s)[..., None, :], np.asarray(vt)
            ),
            rtol=get_rtol(u.dtype),
        )
        assert_(consistent_subclass(u, a))
        assert_(consistent_subclass(vt, a))


class TestSVD(SVDCases, SVDBaseTests, TestCase):
    def test_empty_identity(self):
        """Empty input should put an identity matrix in u or vh"""
        x = np.empty((4, 0))
        u, s, vh = linalg.svd(x, compute_uv=True, hermitian=self.hermitian)
        assert_equal(u.shape, (4, 4))
        assert_equal(vh.shape, (0, 0))
        assert_equal(u, np.eye(4))

        x = np.empty((0, 4))
        u, s, vh = linalg.svd(x, compute_uv=True, hermitian=self.hermitian)
        assert_equal(u.shape, (0, 0))
        assert_equal(vh.shape, (4, 4))
        assert_equal(vh, np.eye(4))


class SVDHermitianCases(HermitianTestCase, HermitianGeneralizedTestCase):
    def do(self, a, b, tags):
        u, s, vt = linalg.svd(a, False, hermitian=True)
        assert_allclose(
            a,
            dot_generalized(
                np.asarray(u) * np.asarray(s)[..., None, :], np.asarray(vt)
            ),
            rtol=get_rtol(u.dtype),
        )

        def hermitian(mat):
            axes = list(range(mat.ndim))
            axes[-1], axes[-2] = axes[-2], axes[-1]
            return np.conj(np.transpose(mat, axes=axes))

        assert_almost_equal(
            np.matmul(u, hermitian(u)), np.broadcast_to(np.eye(u.shape[-1]), u.shape)
        )
        assert_almost_equal(
            np.matmul(vt, hermitian(vt)),
            np.broadcast_to(np.eye(vt.shape[-1]), vt.shape),
        )
        assert_equal(np.sort(s), np.flip(s, -1))
        assert_(consistent_subclass(u, a))
        assert_(consistent_subclass(vt, a))


class TestSVDHermitian(SVDHermitianCases, SVDBaseTests, TestCase):
    hermitian = True


class CondCases(LinalgSquareTestCase, LinalgGeneralizedSquareTestCase):
    # cond(x, p) for p in (None, 2, -2)

    def do(self, a, b, tags):
        c = asarray(a)  # a might be a matrix
        if "size-0" in tags:
            assert_raises(LinAlgError, linalg.cond, c)
            return

        # +-2 norms
        s = linalg.svd(c, compute_uv=False)
        assert_almost_equal(
            linalg.cond(a), s[..., 0] / s[..., -1], single_decimal=5, double_decimal=11
        )
        assert_almost_equal(
            linalg.cond(a, 2),
            s[..., 0] / s[..., -1],
            single_decimal=5,
            double_decimal=11,
        )
        assert_almost_equal(
            linalg.cond(a, -2),
            s[..., -1] / s[..., 0],
            single_decimal=5,
            double_decimal=11,
        )

        # Other norms
        cinv = np.linalg.inv(c)
        assert_almost_equal(
            linalg.cond(a, 1),
            abs(c).sum(-2).max(-1) * abs(cinv).sum(-2).max(-1),
            single_decimal=5,
            double_decimal=11,
        )
        assert_almost_equal(
            linalg.cond(a, -1),
            abs(c).sum(-2).min(-1) * abs(cinv).sum(-2).min(-1),
            single_decimal=5,
            double_decimal=11,
        )
        assert_almost_equal(
            linalg.cond(a, np.inf),
            abs(c).sum(-1).max(-1) * abs(cinv).sum(-1).max(-1),
            single_decimal=5,
            double_decimal=11,
        )
        assert_almost_equal(
            linalg.cond(a, -np.inf),
            abs(c).sum(-1).min(-1) * abs(cinv).sum(-1).min(-1),
            single_decimal=5,
            double_decimal=11,
        )
        assert_almost_equal(
            linalg.cond(a, "fro"),
            np.sqrt((abs(c) ** 2).sum(-1).sum(-1) * (abs(cinv) ** 2).sum(-1).sum(-1)),
            single_decimal=5,
            double_decimal=11,
        )


class TestCond(CondCases, TestCase):
    def test_basic_nonsvd(self):
        # Smoketest the non-svd norms
        A = array([[1.0, 0, 1], [0, -2.0, 0], [0, 0, 3.0]])
        assert_almost_equal(linalg.cond(A, inf), 4)
        assert_almost_equal(linalg.cond(A, -inf), 2 / 3)
        assert_almost_equal(linalg.cond(A, 1), 4)
        assert_almost_equal(linalg.cond(A, -1), 0.5)
        assert_almost_equal(linalg.cond(A, "fro"), np.sqrt(265 / 12))

    def test_singular(self):
        # Singular matrices have infinite condition number for
        # positive norms, and negative norms shouldn't raise
        # exceptions
        As = [np.zeros((2, 2)), np.ones((2, 2))]
        p_pos = [None, 1, 2, "fro"]
        p_neg = [-1, -2]
        for A, p in itertools.product(As, p_pos):
            # Inversion may not hit exact infinity, so just check the
            # number is large
            assert_(linalg.cond(A, p) > 1e15)
        for A, p in itertools.product(As, p_neg):
            linalg.cond(A, p)

    @skip(reason="NP_VER: fails on CI")  # (
    #    True, run=False, reason="Platform/LAPACK-dependent failure, see gh-18914"
    # )
    def test_nan(self):
        # nans should be passed through, not converted to infs
        ps = [None, 1, -1, 2, -2, "fro"]
        p_pos = [None, 1, 2, "fro"]

        A = np.ones((2, 2))
        A[0, 1] = np.nan
        for p in ps:
            c = linalg.cond(A, p)
            assert_(isinstance(c, np.float64))
            assert_(np.isnan(c))

        A = np.ones((3, 2, 2))
        A[1, 0, 1] = np.nan
        for p in ps:
            c = linalg.cond(A, p)
            assert_(np.isnan(c[1]))
            if p in p_pos:
                assert_(c[0] > 1e15)
                assert_(c[2] > 1e15)
            else:
                assert_(not np.isnan(c[0]))
                assert_(not np.isnan(c[2]))

    def test_stacked_singular(self):
        # Check behavior when only some of the stacked matrices are
        # singular
        np.random.seed(1234)
        A = np.random.rand(2, 2, 2, 2)
        A[0, 0] = 0
        A[1, 1] = 0

        for p in (None, 1, 2, "fro", -1, -2):
            c = linalg.cond(A, p)
            assert_equal(c[0, 0], np.inf)
            assert_equal(c[1, 1], np.inf)
            assert_(np.isfinite(c[0, 1]))
            assert_(np.isfinite(c[1, 0]))


class PinvCases(
    LinalgSquareTestCase,
    LinalgNonsquareTestCase,
    LinalgGeneralizedSquareTestCase,
    LinalgGeneralizedNonsquareTestCase,
):
    def do(self, a, b, tags):
        a_ginv = linalg.pinv(a)
        # `a @ a_ginv == I` does not hold if a is singular
        dot = dot_generalized
        assert_almost_equal(
            dot(dot(a, a_ginv), a), a, single_decimal=5, double_decimal=11
        )
        assert_(consistent_subclass(a_ginv, a))


class TestPinv(PinvCases, TestCase):
    pass


class PinvHermitianCases(HermitianTestCase, HermitianGeneralizedTestCase):
    def do(self, a, b, tags):
        a_ginv = linalg.pinv(a, hermitian=True)
        # `a @ a_ginv == I` does not hold if a is singular
        dot = dot_generalized
        assert_almost_equal(
            dot(dot(a, a_ginv), a), a, single_decimal=5, double_decimal=11
        )
        assert_(consistent_subclass(a_ginv, a))


class TestPinvHermitian(PinvHermitianCases, TestCase):
    pass


class DetCases(LinalgSquareTestCase, LinalgGeneralizedSquareTestCase):
    def do(self, a, b, tags):
        d = linalg.det(a)
        (s, ld) = linalg.slogdet(a)
        if asarray(a).dtype.type in (single, double):
            ad = asarray(a).astype(double)
        else:
            ad = asarray(a).astype(cdouble)
        ev = linalg.eigvals(ad)
        assert_almost_equal(d, np.prod(ev, axis=-1))
        assert_almost_equal(s * np.exp(ld), np.prod(ev, axis=-1), single_decimal=5)

        s = np.atleast_1d(s)
        ld = np.atleast_1d(ld)
        m = s != 0
        assert_almost_equal(np.abs(s[m]), 1)
        assert_equal(ld[~m], -inf)


@instantiate_parametrized_tests
class TestDet(DetCases, TestCase):
    def test_zero(self):
        # NB: comment out tests of type(det) == double : we return zero-dim arrays
        assert_equal(linalg.det([[0.0]]), 0.0)
        #    assert_equal(type(linalg.det([[0.0]])), double)
        assert_equal(linalg.det([[0.0j]]), 0.0)
        #    assert_equal(type(linalg.det([[0.0j]])), cdouble)

        assert_equal(linalg.slogdet([[0.0]]), (0.0, -inf))
        #    assert_equal(type(linalg.slogdet([[0.0]])[0]), double)
        #    assert_equal(type(linalg.slogdet([[0.0]])[1]), double)
        assert_equal(linalg.slogdet([[0.0j]]), (0.0j, -inf))

    #    assert_equal(type(linalg.slogdet([[0.0j]])[0]), cdouble)
    #    assert_equal(type(linalg.slogdet([[0.0j]])[1]), double)

    @parametrize("dtype", [single, double, csingle, cdouble])
    def test_types(self, dtype):
        x = np.array([[1, 0.5], [0.5, 1]], dtype=dtype)
        assert_equal(np.linalg.det(x).dtype, dtype)
        ph, s = np.linalg.slogdet(x)
        assert_equal(s.dtype, get_real_dtype(dtype))
        assert_equal(ph.dtype, dtype)

    def test_0_size(self):
        a = np.zeros((0, 0), dtype=np.complex64)
        res = linalg.det(a)
        assert_equal(res, 1.0)
        assert_(res.dtype.type is np.complex64)
        res = linalg.slogdet(a)
        assert_equal(res, (1, 0))
        assert_(res[0].dtype.type is np.complex64)
        assert_(res[1].dtype.type is np.float32)

        a = np.zeros((0, 0), dtype=np.float64)
        res = linalg.det(a)
        assert_equal(res, 1.0)
        assert_(res.dtype.type is np.float64)
        res = linalg.slogdet(a)
        assert_equal(res, (1, 0))
        assert_(res[0].dtype.type is np.float64)
        assert_(res[1].dtype.type is np.float64)


class LstsqCases(LinalgSquareTestCase, LinalgNonsquareTestCase):
    def do(self, a, b, tags):
        arr = np.asarray(a)
        m, n = arr.shape
        u, s, vt = linalg.svd(a, False)
        x, residuals, rank, sv = linalg.lstsq(a, b, rcond=-1)
        if m == 0:
            assert_((x == 0).all())
        if m <= n:
            assert_almost_equal(b, dot(a, x), single_decimal=5)
            assert_equal(rank, m)
        else:
            assert_equal(rank, n)
        #     assert_almost_equal(sv, sv.__array_wrap__(s))
        if rank == n and m > n:
            expect_resids = (np.asarray(abs(np.dot(a, x) - b)) ** 2).sum(axis=0)
            expect_resids = np.asarray(expect_resids)
            if np.asarray(b).ndim == 1:
                expect_resids = expect_resids.reshape(
                    1,
                )
                assert_equal(residuals.shape, expect_resids.shape)
        else:
            expect_resids = np.array([])  # .view(type(x))
        assert_almost_equal(residuals, expect_resids, single_decimal=5)
        assert_(np.issubdtype(residuals.dtype, np.floating))
        assert_(consistent_subclass(x, b))
        assert_(consistent_subclass(residuals, b))


@instantiate_parametrized_tests
class TestLstsq(LstsqCases, TestCase):
    @xpassIfTorchDynamo_np  # (reason="Lstsq: we use the future default =None")
    def test_future_rcond(self):
        a = np.array(
            [
                [0.0, 1.0, 0.0, 1.0, 2.0, 0.0],
                [0.0, 2.0, 0.0, 0.0, 1.0, 0.0],
                [1.0, 0.0, 1.0, 0.0, 0.0, 4.0],
                [0.0, 0.0, 0.0, 2.0, 3.0, 0.0],
            ]
        ).T

        b = np.array([1, 0, 0, 0, 0, 0])
        with suppress_warnings() as sup:
            w = sup.record(FutureWarning, "`rcond` parameter will change")
            x, residuals, rank, s = linalg.lstsq(a, b)
            assert_(rank == 4)
            x, residuals, rank, s = linalg.lstsq(a, b, rcond=-1)
            assert_(rank == 4)
            x, residuals, rank, s = linalg.lstsq(a, b, rcond=None)
            assert_(rank == 3)
            # Warning should be raised exactly once (first command)
            assert_(len(w) == 1)

    @parametrize(
        "m, n, n_rhs",
        [
            (4, 2, 2),
            (0, 4, 1),
            (0, 4, 2),
            (4, 0, 1),
            (4, 0, 2),
            #    (4, 2, 0),    # Intel MKL ERROR: Parameter 4 was incorrect on entry to DLALSD.
            (0, 0, 0),
        ],
    )
    def test_empty_a_b(self, m, n, n_rhs):
        a = np.arange(m * n).reshape(m, n)
        b = np.ones((m, n_rhs))
        x, residuals, rank, s = linalg.lstsq(a, b, rcond=None)
        if m == 0:
            assert_((x == 0).all())
        assert_equal(x.shape, (n, n_rhs))
        assert_equal(residuals.shape, ((n_rhs,) if m > n else (0,)))
        if m > n and n_rhs > 0:
            # residuals are exactly the squared norms of b's columns
            r = b - np.dot(a, x)
            assert_almost_equal(residuals, (r * r).sum(axis=-2))
        assert_equal(rank, min(m, n))
        assert_equal(s.shape, (min(m, n),))

    def test_incompatible_dims(self):
        # use modified version of docstring example
        x = np.array([0, 1, 2, 3])
        y = np.array([-1, 0.2, 0.9, 2.1, 3.3])
        A = np.vstack([x, np.ones(len(x))]).T
        #        with assert_raises_regex(LinAlgError, "Incompatible dimensions"):
        with assert_raises((RuntimeError, LinAlgError)):
            linalg.lstsq(A, y, rcond=None)


# @xfail  #(reason="no block()")
@skip  # FIXME: otherwise fails in setUp calling np.block
@instantiate_parametrized_tests
class TestMatrixPower(TestCase):
    def setUp(self):
        self.rshft_0 = np.eye(4)
        self.rshft_1 = self.rshft_0[[3, 0, 1, 2]]
        self.rshft_2 = self.rshft_0[[2, 3, 0, 1]]
        self.rshft_3 = self.rshft_0[[1, 2, 3, 0]]
        self.rshft_all = [self.rshft_0, self.rshft_1, self.rshft_2, self.rshft_3]
        self.noninv = array([[1, 0], [0, 0]])
        self.stacked = np.block([[[self.rshft_0]]] * 2)
        # FIXME the 'e' dtype might work in future
        self.dtnoinv = [object, np.dtype("e"), np.dtype("g"), np.dtype("G")]

    @parametrize("dt", [np.dtype(c) for c in "?bBhilefdFD"])
    def test_large_power(self, dt):
        rshft = self.rshft_1.astype(dt)
        assert_equal(matrix_power(rshft, 2**100 + 2**10 + 2**5 + 0), self.rshft_0)
        assert_equal(matrix_power(rshft, 2**100 + 2**10 + 2**5 + 1), self.rshft_1)
        assert_equal(matrix_power(rshft, 2**100 + 2**10 + 2**5 + 2), self.rshft_2)
        assert_equal(matrix_power(rshft, 2**100 + 2**10 + 2**5 + 3), self.rshft_3)

    @parametrize("dt", [np.dtype(c) for c in "?bBhilefdFD"])
    def test_power_is_zero(self, dt):
        def tz(M):
            mz = matrix_power(M, 0)
            assert_equal(mz, identity_like_generalized(M))
            assert_equal(mz.dtype, M.dtype)

        for mat in self.rshft_all:
            tz(mat.astype(dt))
            if dt != object:
                tz(self.stacked.astype(dt))

    @parametrize("dt", [np.dtype(c) for c in "?bBhilefdFD"])
    def test_power_is_one(self, dt):
        def tz(mat):
            mz = matrix_power(mat, 1)
            assert_equal(mz, mat)
            assert_equal(mz.dtype, mat.dtype)

        for mat in self.rshft_all:
            tz(mat.astype(dt))
            if dt != object:
                tz(self.stacked.astype(dt))

    @parametrize("dt", [np.dtype(c) for c in "?bBhilefdFD"])
    def test_power_is_two(self, dt):
        def tz(mat):
            mz = matrix_power(mat, 2)
            mmul = matmul if mat.dtype != object else dot
            assert_equal(mz, mmul(mat, mat))
            assert_equal(mz.dtype, mat.dtype)

        for mat in self.rshft_all:
            tz(mat.astype(dt))
            if dt != object:
                tz(self.stacked.astype(dt))

    @parametrize("dt", [np.dtype(c) for c in "?bBhilefdFD"])
    def test_power_is_minus_one(self, dt):
        def tz(mat):
            invmat = matrix_power(mat, -1)
            mmul = matmul if mat.dtype != object else dot
            assert_almost_equal(mmul(invmat, mat), identity_like_generalized(mat))

        for mat in self.rshft_all:
            if dt not in self.dtnoinv:
                tz(mat.astype(dt))

    @parametrize("dt", [np.dtype(c) for c in "?bBhilefdFD"])
    def test_exceptions_bad_power(self, dt):
        mat = self.rshft_0.astype(dt)
        assert_raises(TypeError, matrix_power, mat, 1.5)
        assert_raises(TypeError, matrix_power, mat, [1])

    @parametrize("dt", [np.dtype(c) for c in "?bBhilefdFD"])
    def test_exceptions_non_square(self, dt):
        assert_raises(LinAlgError, matrix_power, np.array([1], dt), 1)
        assert_raises(LinAlgError, matrix_power, np.array([[1], [2]], dt), 1)
        assert_raises(LinAlgError, matrix_power, np.ones((4, 3, 2), dt), 1)

    @skipif(IS_WASM, reason="fp errors don't work in wasm")
    @parametrize("dt", [np.dtype(c) for c in "?bBhilefdFD"])
    def test_exceptions_not_invertible(self, dt):
        if dt in self.dtnoinv:
            return
        mat = self.noninv.astype(dt)
        assert_raises(LinAlgError, matrix_power, mat, -1)


class TestEigvalshCases(HermitianTestCase, HermitianGeneralizedTestCase):
    def do(self, a, b, tags):
        pytest.xfail(reason="sort complex")
        # note that eigenvalue arrays returned by eig must be sorted since
        # their order isn't guaranteed.
        ev = linalg.eigvalsh(a, "L")
        evalues, evectors = linalg.eig(a)
        evalues.sort(axis=-1)
        assert_allclose(ev, evalues, rtol=get_rtol(ev.dtype))

        ev2 = linalg.eigvalsh(a, "U")
        assert_allclose(ev2, evalues, rtol=get_rtol(ev.dtype))


@instantiate_parametrized_tests
class TestEigvalsh(TestCase):
    @parametrize("dtype", [single, double, csingle, cdouble])
    def test_types(self, dtype):
        x = np.array([[1, 0.5], [0.5, 1]], dtype=dtype)
        w = np.linalg.eigvalsh(x)
        assert_equal(w.dtype, get_real_dtype(dtype))

    def test_invalid(self):
        x = np.array([[1, 0.5], [0.5, 1]], dtype=np.float32)
        assert_raises((RuntimeError, ValueError), np.linalg.eigvalsh, x, UPLO="lrong")
        assert_raises((RuntimeError, ValueError), np.linalg.eigvalsh, x, "lower")
        assert_raises((RuntimeError, ValueError), np.linalg.eigvalsh, x, "upper")

    def test_UPLO(self):
        Klo = np.array([[0, 0], [1, 0]], dtype=np.double)
        Kup = np.array([[0, 1], [0, 0]], dtype=np.double)
        tgt = np.array([-1, 1], dtype=np.double)
        rtol = get_rtol(np.double)

        # Check default is 'L'
        w = np.linalg.eigvalsh(Klo)
        assert_allclose(w, tgt, rtol=rtol)
        # Check 'L'
        w = np.linalg.eigvalsh(Klo, UPLO="L")
        assert_allclose(w, tgt, rtol=rtol)
        # Check 'l'
        w = np.linalg.eigvalsh(Klo, UPLO="l")
        assert_allclose(w, tgt, rtol=rtol)
        # Check 'U'
        w = np.linalg.eigvalsh(Kup, UPLO="U")
        assert_allclose(w, tgt, rtol=rtol)
        # Check 'u'
        w = np.linalg.eigvalsh(Kup, UPLO="u")
        assert_allclose(w, tgt, rtol=rtol)

    def test_0_size(self):
        # Check that all kinds of 0-sized arrays work
        #     class ArraySubclass(np.ndarray):
        #         pass
        a = np.zeros((0, 1, 1), dtype=np.int_)  # .view(ArraySubclass)
        res = linalg.eigvalsh(a)
        assert_(res.dtype.type is np.float64)
        assert_equal((0, 1), res.shape)
        # This is just for documentation, it might make sense to change:
        assert_(isinstance(res, np.ndarray))

        a = np.zeros((0, 0), dtype=np.complex64)  # .view(ArraySubclass)
        res = linalg.eigvalsh(a)
        assert_(res.dtype.type is np.float32)
        assert_equal((0,), res.shape)
        # This is just for documentation, it might make sense to change:
        assert_(isinstance(res, np.ndarray))


class TestEighCases(HermitianTestCase, HermitianGeneralizedTestCase):
    def do(self, a, b, tags):
        pytest.xfail(reason="sort complex")
        # note that eigenvalue arrays returned by eig must be sorted since
        # their order isn't guaranteed.
        ev, evc = linalg.eigh(a)
        evalues, evectors = linalg.eig(a)
        evalues.sort(axis=-1)
        assert_almost_equal(ev, evalues)

        assert_allclose(
            dot_generalized(a, evc),
            np.asarray(ev)[..., None, :] * np.asarray(evc),
            rtol=get_rtol(ev.dtype),
        )

        ev2, evc2 = linalg.eigh(a, "U")
        assert_almost_equal(ev2, evalues)

        assert_allclose(
            dot_generalized(a, evc2),
            np.asarray(ev2)[..., None, :] * np.asarray(evc2),
            rtol=get_rtol(ev.dtype),
            err_msg=repr(a),
        )


@instantiate_parametrized_tests
class TestEigh(TestCase):
    @parametrize("dtype", [single, double, csingle, cdouble])
    def test_types(self, dtype):
        x = np.array([[1, 0.5], [0.5, 1]], dtype=dtype)
        w, v = np.linalg.eigh(x)
        assert_equal(w.dtype, get_real_dtype(dtype))
        assert_equal(v.dtype, dtype)

    def test_invalid(self):
        x = np.array([[1, 0.5], [0.5, 1]], dtype=np.float32)
        assert_raises((RuntimeError, ValueError), np.linalg.eigh, x, UPLO="lrong")
        assert_raises((RuntimeError, ValueError), np.linalg.eigh, x, "lower")
        assert_raises((RuntimeError, ValueError), np.linalg.eigh, x, "upper")

    def test_UPLO(self):
        Klo = np.array([[0, 0], [1, 0]], dtype=np.double)
        Kup = np.array([[0, 1], [0, 0]], dtype=np.double)
        tgt = np.array([-1, 1], dtype=np.double)
        rtol = get_rtol(np.double)

        # Check default is 'L'
        w, v = np.linalg.eigh(Klo)
        assert_allclose(w, tgt, rtol=rtol)
        # Check 'L'
        w, v = np.linalg.eigh(Klo, UPLO="L")
        assert_allclose(w, tgt, rtol=rtol)
        # Check 'l'
        w, v = np.linalg.eigh(Klo, UPLO="l")
        assert_allclose(w, tgt, rtol=rtol)
        # Check 'U'
        w, v = np.linalg.eigh(Kup, UPLO="U")
        assert_allclose(w, tgt, rtol=rtol)
        # Check 'u'
        w, v = np.linalg.eigh(Kup, UPLO="u")
        assert_allclose(w, tgt, rtol=rtol)

    def test_0_size(self):
        # Check that all kinds of 0-sized arrays work
        #        class ArraySubclass(np.ndarray):
        #            pass
        a = np.zeros((0, 1, 1), dtype=np.int_)  # .view(ArraySubclass)
        res, res_v = linalg.eigh(a)
        assert_(res_v.dtype.type is np.float64)
        assert_(res.dtype.type is np.float64)
        assert_equal(a.shape, res_v.shape)
        assert_equal((0, 1), res.shape)
        # This is just for documentation, it might make sense to change:
        assert_(isinstance(a, np.ndarray))

        a = np.zeros((0, 0), dtype=np.complex64)  # .view(ArraySubclass)
        res, res_v = linalg.eigh(a)
        assert_(res_v.dtype.type is np.complex64)
        assert_(res.dtype.type is np.float32)
        assert_equal(a.shape, res_v.shape)
        assert_equal((0,), res.shape)
        # This is just for documentation, it might make sense to change:
        assert_(isinstance(a, np.ndarray))


class _TestNormBase:
    dt = None
    dec = None

    @staticmethod
    def check_dtype(x, res):
        if issubclass(x.dtype.type, np.inexact):
            assert_equal(res.dtype, x.real.dtype)
        else:
            # For integer input, don't have to test float precision of output.
            assert_(issubclass(res.dtype.type, np.floating))


class _TestNormGeneral(_TestNormBase):
    def test_empty(self):
        assert_equal(norm([]), 0.0)
        assert_equal(norm(array([], dtype=self.dt)), 0.0)
        assert_equal(norm(atleast_2d(array([], dtype=self.dt))), 0.0)

    def test_vector_return_type(self):
        a = np.array([1, 0, 1])

        exact_types = "Bbhil"  # np.typecodes["AllInteger"]
        inexact_types = "efdFD"  # np.typecodes["AllFloat"]

        all_types = exact_types + inexact_types

        for each_type in all_types:
            at = a.astype(each_type)

            if each_type == np.dtype("float16"):
                # FIXME: move looping to parametrize, add decorators=[xfail]
                # pytest.xfail("float16**float64 => float64 (?)")
                raise SkipTest("float16**float64 => float64 (?)")

            an = norm(at, -np.inf)
            self.check_dtype(at, an)
            assert_almost_equal(an, 0.0)

            with suppress_warnings() as sup:
                sup.filter(RuntimeWarning, "divide by zero encountered")
                an = norm(at, -1)
                self.check_dtype(at, an)
                assert_almost_equal(an, 0.0)

            an = norm(at, 0)
            self.check_dtype(at, an)
            assert_almost_equal(an, 2)

            an = norm(at, 1)
            self.check_dtype(at, an)
            assert_almost_equal(an, 2.0)

            an = norm(at, 2)
            self.check_dtype(at, an)
            assert_almost_equal(an, an.dtype.type(2.0) ** an.dtype.type(1.0 / 2.0))

            an = norm(at, 4)
            self.check_dtype(at, an)
            assert_almost_equal(an, an.dtype.type(2.0) ** an.dtype.type(1.0 / 4.0))

            an = norm(at, np.inf)
            self.check_dtype(at, an)
            assert_almost_equal(an, 1.0)

    def test_vector(self):
        a = [1, 2, 3, 4]
        b = [-1, -2, -3, -4]
        c = [-1, 2, -3, 4]

        def _test(v):
            np.testing.assert_almost_equal(norm(v), 30**0.5, decimal=self.dec)
            np.testing.assert_almost_equal(norm(v, inf), 4.0, decimal=self.dec)
            np.testing.assert_almost_equal(norm(v, -inf), 1.0, decimal=self.dec)
            np.testing.assert_almost_equal(norm(v, 1), 10.0, decimal=self.dec)
            np.testing.assert_almost_equal(norm(v, -1), 12.0 / 25, decimal=self.dec)
            np.testing.assert_almost_equal(norm(v, 2), 30**0.5, decimal=self.dec)
            np.testing.assert_almost_equal(
                norm(v, -2), ((205.0 / 144) ** -0.5), decimal=self.dec
            )
            np.testing.assert_almost_equal(norm(v, 0), 4, decimal=self.dec)

        for v in (
            a,
            b,
            c,
        ):
            _test(v)

        for v in (
            array(a, dtype=self.dt),
            array(b, dtype=self.dt),
            array(c, dtype=self.dt),
        ):
            _test(v)

    def test_axis(self):
        # Vector norms.
        # Compare the use of `axis` with computing the norm of each row
        # or column separately.
        A = array([[1, 2, 3], [4, 5, 6]], dtype=self.dt)
        for order in [None, -1, 0, 1, 2, 3, np.inf, -np.inf]:
            expected0 = [norm(A[:, k], ord=order) for k in range(A.shape[1])]
            assert_almost_equal(norm(A, ord=order, axis=0), expected0)
            expected1 = [norm(A[k, :], ord=order) for k in range(A.shape[0])]
            assert_almost_equal(norm(A, ord=order, axis=1), expected1)

        # Matrix norms.
        B = np.arange(1, 25, dtype=self.dt).reshape(2, 3, 4)
        nd = B.ndim
        for order in [None, -2, 2, -1, 1, np.inf, -np.inf, "fro"]:
            for axis in itertools.combinations(range(-nd, nd), 2):
                row_axis, col_axis = axis
                if row_axis < 0:
                    row_axis += nd
                if col_axis < 0:
                    col_axis += nd
                if row_axis == col_axis:
                    assert_raises(
                        (RuntimeError, ValueError), norm, B, ord=order, axis=axis
                    )
                else:
                    n = norm(B, ord=order, axis=axis)

                    # The logic using k_index only works for nd = 3.
                    # This has to be changed if nd is increased.
                    k_index = nd - (row_axis + col_axis)
                    if row_axis < col_axis:
                        expected = [
                            norm(B[:].take(k, axis=k_index), ord=order)
                            for k in range(B.shape[k_index])
                        ]
                    else:
                        expected = [
                            norm(B[:].take(k, axis=k_index).T, ord=order)
                            for k in range(B.shape[k_index])
                        ]
                    assert_almost_equal(n, expected)

    def test_keepdims(self):
        A = np.arange(1, 25, dtype=self.dt).reshape(2, 3, 4)

        allclose_err = "order {0}, axis = {1}"
        shape_err = "Shape mismatch found {0}, expected {1}, order={2}, axis={3}"

        # check the order=None, axis=None case
        expected = norm(A, ord=None, axis=None)
        found = norm(A, ord=None, axis=None, keepdims=True)
        assert_allclose(
            np.squeeze(found), expected, err_msg=allclose_err.format(None, None)
        )
        expected_shape = (1, 1, 1)
        assert_(
            found.shape == expected_shape,
            shape_err.format(found.shape, expected_shape, None, None),
        )

        # Vector norms.
        for order in [None, -1, 0, 1, 2, 3, np.inf, -np.inf]:
            for k in range(A.ndim):
                expected = norm(A, ord=order, axis=k)
                found = norm(A, ord=order, axis=k, keepdims=True)
                assert_allclose(
                    np.squeeze(found), expected, err_msg=allclose_err.format(order, k)
                )
                expected_shape = list(A.shape)
                expected_shape[k] = 1
                expected_shape = tuple(expected_shape)
                assert_(
                    found.shape == expected_shape,
                    shape_err.format(found.shape, expected_shape, order, k),
                )

        # Matrix norms.
        for order in [None, -2, 2, -1, 1, np.inf, -np.inf, "fro", "nuc"]:
            for k in itertools.permutations(range(A.ndim), 2):
                expected = norm(A, ord=order, axis=k)
                found = norm(A, ord=order, axis=k, keepdims=True)
                assert_allclose(
                    np.squeeze(found), expected, err_msg=allclose_err.format(order, k)
                )
                expected_shape = list(A.shape)
                expected_shape[k[0]] = 1
                expected_shape[k[1]] = 1
                expected_shape = tuple(expected_shape)
                assert_(
                    found.shape == expected_shape,
                    shape_err.format(found.shape, expected_shape, order, k),
                )


class _TestNorm2D(_TestNormBase):
    # Define the part for 2d arrays separately, so we can subclass this
    # and run the tests using np.matrix in matrixlib.tests.test_matrix_linalg.

    def test_matrix_empty(self):
        assert_equal(norm(np.array([[]], dtype=self.dt)), 0.0)

    def test_matrix_return_type(self):
        a = np.array([[1, 0, 1], [0, 1, 1]])

        exact_types = "Bbhil"  # np.typecodes["AllInteger"]

        # float32, complex64, float64, complex128 types are the only types
        # allowed by `linalg`, which performs the matrix operations used
        # within `norm`.
        inexact_types = "fdFD"

        all_types = exact_types + inexact_types

        for each_type in all_types:
            at = a.astype(each_type)

            an = norm(at, -np.inf)
            self.check_dtype(at, an)
            assert_almost_equal(an, 2.0)

            with suppress_warnings() as sup:
                sup.filter(RuntimeWarning, "divide by zero encountered")
                an = norm(at, -1)
                self.check_dtype(at, an)
                assert_almost_equal(an, 1.0)

            an = norm(at, 1)
            self.check_dtype(at, an)
            assert_almost_equal(an, 2.0)

            an = norm(at, 2)
            self.check_dtype(at, an)
            assert_almost_equal(an, 3.0 ** (1.0 / 2.0))

            an = norm(at, -2)
            self.check_dtype(at, an)
            assert_almost_equal(an, 1.0)

            an = norm(at, np.inf)
            self.check_dtype(at, an)
            assert_almost_equal(an, 2.0)

            an = norm(at, "fro")
            self.check_dtype(at, an)
            assert_almost_equal(an, 2.0)

            an = norm(at, "nuc")
            self.check_dtype(at, an)
            # Lower bar needed to support low precision floats.
            # They end up being off by 1 in the 7th place.
            np.testing.assert_almost_equal(an, 2.7320508075688772, decimal=6)

    def test_matrix_2x2(self):
        A = np.array([[1, 3], [5, 7]], dtype=self.dt)
        assert_almost_equal(norm(A), 84**0.5)
        assert_almost_equal(norm(A, "fro"), 84**0.5)
        assert_almost_equal(norm(A, "nuc"), 10.0)
        assert_almost_equal(norm(A, inf), 12.0)
        assert_almost_equal(norm(A, -inf), 4.0)
        assert_almost_equal(norm(A, 1), 10.0)
        assert_almost_equal(norm(A, -1), 6.0)
        assert_almost_equal(norm(A, 2), 9.1231056256176615)
        assert_almost_equal(norm(A, -2), 0.87689437438234041)

        assert_raises((RuntimeError, ValueError), norm, A, "nofro")
        assert_raises((RuntimeError, ValueError), norm, A, -3)
        assert_raises((RuntimeError, ValueError), norm, A, 0)

    def test_matrix_3x3(self):
        # This test has been added because the 2x2 example
        # happened to have equal nuclear norm and induced 1-norm.
        # The 1/10 scaling factor accommodates the absolute tolerance
        # used in assert_almost_equal.
        A = (1 / 10) * np.array([[1, 2, 3], [6, 0, 5], [3, 2, 1]], dtype=self.dt)
        assert_almost_equal(norm(A), (1 / 10) * 89**0.5)
        assert_almost_equal(norm(A, "fro"), (1 / 10) * 89**0.5)
        assert_almost_equal(norm(A, "nuc"), 1.3366836911774836)
        assert_almost_equal(norm(A, inf), 1.1)
        assert_almost_equal(norm(A, -inf), 0.6)
        assert_almost_equal(norm(A, 1), 1.0)
        assert_almost_equal(norm(A, -1), 0.4)
        assert_almost_equal(norm(A, 2), 0.88722940323461277)
        assert_almost_equal(norm(A, -2), 0.19456584790481812)

    def test_bad_args(self):
        # Check that bad arguments raise the appropriate exceptions.

        A = np.array([[1, 2, 3], [4, 5, 6]], dtype=self.dt)
        B = np.arange(1, 25, dtype=self.dt).reshape(2, 3, 4)

        # Using `axis=<integer>` or passing in a 1-D array implies vector
        # norms are being computed, so also using `ord='fro'`
        # or `ord='nuc'` or any other string raises a ValueError.
        assert_raises((RuntimeError, ValueError), norm, A, "fro", 0)
        assert_raises((RuntimeError, ValueError), norm, A, "nuc", 0)
        assert_raises((RuntimeError, ValueError), norm, [3, 4], "fro", None)
        assert_raises((RuntimeError, ValueError), norm, [3, 4], "nuc", None)
        assert_raises((RuntimeError, ValueError), norm, [3, 4], "test", None)

        # Similarly, norm should raise an exception when ord is any finite
        # number other than 1, 2, -1 or -2 when computing matrix norms.
        for order in [0, 3]:
            assert_raises((RuntimeError, ValueError), norm, A, order, None)
            assert_raises((RuntimeError, ValueError), norm, A, order, (0, 1))
            assert_raises((RuntimeError, ValueError), norm, B, order, (1, 2))

        # Invalid axis
        assert_raises((IndexError, np.AxisError), norm, B, None, 3)
        assert_raises((IndexError, np.AxisError), norm, B, None, (2, 3))
        assert_raises((RuntimeError, ValueError), norm, B, None, (0, 1, 2))


class _TestNorm(_TestNorm2D, _TestNormGeneral):
    pass


class TestNorm_NonSystematic(TestCase):
    def test_intmin(self):
        # Non-regression test: p-norm of signed integer would previously do
        # float cast and abs in the wrong order.
        x = np.array([-(2**31)], dtype=np.int32)
        old_assert_almost_equal(norm(x, ord=3), 2**31, decimal=5)


# Separate definitions so we can use them for matrix tests.
class _TestNormDoubleBase(_TestNormBase, TestCase):
    dt = np.double
    dec = 12


class _TestNormSingleBase(_TestNormBase, TestCase):
    dt = np.float32
    dec = 6


class _TestNormInt64Base(_TestNormBase, TestCase):
    dt = np.int64
    dec = 12


class TestNormDouble(_TestNorm, _TestNormDoubleBase, TestCase):
    pass


class TestNormSingle(_TestNorm, _TestNormSingleBase, TestCase):
    pass


class TestNormInt64(_TestNorm, _TestNormInt64Base):
    pass


class TestMatrixRank(TestCase):
    def test_matrix_rank(self):
        # Full rank matrix
        assert_equal(4, matrix_rank(np.eye(4)))
        # rank deficient matrix
        I = np.eye(4)
        I[-1, -1] = 0.0
        assert_equal(matrix_rank(I), 3)
        # All zeros - zero rank
        assert_equal(matrix_rank(np.zeros((4, 4))), 0)
        # 1 dimension - rank 1 unless all 0
        assert_equal(matrix_rank([1, 0, 0, 0]), 1)
        assert_equal(matrix_rank(np.zeros((4,))), 0)
        # accepts array-like
        assert_equal(matrix_rank([1]), 1)
        # greater than 2 dimensions treated as stacked matrices
        ms = np.array([I, np.eye(4), np.zeros((4, 4))])
        assert_equal(matrix_rank(ms), np.array([3, 4, 0]))
        # works on scalar
        assert_equal(matrix_rank(1), 1)

    def test_symmetric_rank(self):
        assert_equal(4, matrix_rank(np.eye(4), hermitian=True))
        assert_equal(1, matrix_rank(np.ones((4, 4)), hermitian=True))
        assert_equal(0, matrix_rank(np.zeros((4, 4)), hermitian=True))
        # rank deficient matrix
        I = np.eye(4)
        I[-1, -1] = 0.0
        assert_equal(3, matrix_rank(I, hermitian=True))
        # manually supplied tolerance
        I[-1, -1] = 1e-8
        assert_equal(4, matrix_rank(I, hermitian=True, tol=0.99e-8))
        assert_equal(3, matrix_rank(I, hermitian=True, tol=1.01e-8))

    def test_reduced_rank(self):
        # Test matrices with reduced rank
        #  rng = np.random.RandomState(20120714)
        np.random.seed(20120714)
        for i in range(100):
            # Make a rank deficient matrix
            X = np.random.normal(size=(40, 10))
            X[:, 0] = X[:, 1] + X[:, 2]
            # Assert that matrix_rank detected deficiency
            assert_equal(matrix_rank(X), 9)
            X[:, 3] = X[:, 4] + X[:, 5]
            assert_equal(matrix_rank(X), 8)


@instantiate_parametrized_tests
class TestQR(TestCase):
    def check_qr(self, a):
        # This test expects the argument `a` to be an ndarray or
        # a subclass of an ndarray of inexact type.
        a_type = type(a)
        a_dtype = a.dtype
        m, n = a.shape
        k = min(m, n)

        # mode == 'complete'
        q, r = linalg.qr(a, mode="complete")
        assert_(q.dtype == a_dtype)
        assert_(r.dtype == a_dtype)
        assert_(isinstance(q, a_type))
        assert_(isinstance(r, a_type))
        assert_(q.shape == (m, m))
        assert_(r.shape == (m, n))
        assert_almost_equal(dot(q, r), a, single_decimal=5)
        assert_almost_equal(dot(q.T.conj(), q), np.eye(m))
        assert_almost_equal(np.triu(r), r)

        # mode == 'reduced'
        q1, r1 = linalg.qr(a, mode="reduced")
        assert_(q1.dtype == a_dtype)
        assert_(r1.dtype == a_dtype)
        assert_(isinstance(q1, a_type))
        assert_(isinstance(r1, a_type))
        assert_(q1.shape == (m, k))
        assert_(r1.shape == (k, n))
        assert_almost_equal(dot(q1, r1), a, single_decimal=5)
        assert_almost_equal(dot(q1.T.conj(), q1), np.eye(k))
        assert_almost_equal(np.triu(r1), r1)

        # mode == 'r'
        r2 = linalg.qr(a, mode="r")
        assert_(r2.dtype == a_dtype)
        assert_(isinstance(r2, a_type))
        assert_almost_equal(r2, r1)

    @xpassIfTorchDynamo_np  # (reason="torch does not allow qr(..., mode='raw'")
    @parametrize("m, n", [(3, 0), (0, 3), (0, 0)])
    def test_qr_empty(self, m, n):
        k = min(m, n)
        a = np.empty((m, n))

        self.check_qr(a)

        h, tau = np.linalg.qr(a, mode="raw")
        assert_equal(h.dtype, np.double)
        assert_equal(tau.dtype, np.double)
        assert_equal(h.shape, (n, m))
        assert_equal(tau.shape, (k,))

    @xpassIfTorchDynamo_np  # (reason="torch does not allow qr(..., mode='raw'")
    def test_mode_raw(self):
        # The factorization is not unique and varies between libraries,
        # so it is not possible to check against known values. Functional
        # testing is a possibility, but awaits the exposure of more
        # of the functions in lapack_lite. Consequently, this test is
        # very limited in scope. Note that the results are in FORTRAN
        # order, hence the h arrays are transposed.
        a = np.array([[1, 2], [3, 4], [5, 6]], dtype=np.double)

        # Test double
        h, tau = linalg.qr(a, mode="raw")
        assert_(h.dtype == np.double)
        assert_(tau.dtype == np.double)
        assert_(h.shape == (2, 3))
        assert_(tau.shape == (2,))

        h, tau = linalg.qr(a.T, mode="raw")
        assert_(h.dtype == np.double)
        assert_(tau.dtype == np.double)
        assert_(h.shape == (3, 2))
        assert_(tau.shape == (2,))

    def test_mode_all_but_economic(self):
        a = np.array([[1, 2], [3, 4]])
        b = np.array([[1, 2], [3, 4], [5, 6]])
        for dt in "fd":
            m1 = a.astype(dt)
            m2 = b.astype(dt)
            self.check_qr(m1)
            self.check_qr(m2)
            self.check_qr(m2.T)

        for dt in "fd":
            m1 = 1 + 1j * a.astype(dt)
            m2 = 1 + 1j * b.astype(dt)
            self.check_qr(m1)
            self.check_qr(m2)
            self.check_qr(m2.T)

    def check_qr_stacked(self, a):
        # This test expects the argument `a` to be an ndarray or
        # a subclass of an ndarray of inexact type.
        a_type = type(a)
        a_dtype = a.dtype
        m, n = a.shape[-2:]
        k = min(m, n)

        # mode == 'complete'
        q, r = linalg.qr(a, mode="complete")
        assert_(q.dtype == a_dtype)
        assert_(r.dtype == a_dtype)
        assert_(isinstance(q, a_type))
        assert_(isinstance(r, a_type))
        assert_(q.shape[-2:] == (m, m))
        assert_(r.shape[-2:] == (m, n))
        assert_almost_equal(matmul(q, r), a, single_decimal=5)
        I_mat = np.identity(q.shape[-1])
        stack_I_mat = np.broadcast_to(I_mat, q.shape[:-2] + (q.shape[-1],) * 2)
        assert_almost_equal(matmul(swapaxes(q, -1, -2).conj(), q), stack_I_mat)
        assert_almost_equal(np.triu(r[..., :, :]), r)

        # mode == 'reduced'
        q1, r1 = linalg.qr(a, mode="reduced")
        assert_(q1.dtype == a_dtype)
        assert_(r1.dtype == a_dtype)
        assert_(isinstance(q1, a_type))
        assert_(isinstance(r1, a_type))
        assert_(q1.shape[-2:] == (m, k))
        assert_(r1.shape[-2:] == (k, n))
        assert_almost_equal(matmul(q1, r1), a, single_decimal=5)
        I_mat = np.identity(q1.shape[-1])
        stack_I_mat = np.broadcast_to(I_mat, q1.shape[:-2] + (q1.shape[-1],) * 2)
        assert_almost_equal(matmul(swapaxes(q1, -1, -2).conj(), q1), stack_I_mat)
        assert_almost_equal(np.triu(r1[..., :, :]), r1)

        # mode == 'r'
        r2 = linalg.qr(a, mode="r")
        assert_(r2.dtype == a_dtype)
        assert_(isinstance(r2, a_type))
        assert_almost_equal(r2, r1)

    @skipif(numpy.__version__ < "1.22", reason="NP_VER: fails on CI with numpy 1.21.2")
    @parametrize("size", [(3, 4), (4, 3), (4, 4), (3, 0), (0, 3)])
    @parametrize("outer_size", [(2, 2), (2,), (2, 3, 4)])
    @parametrize("dt", [np.single, np.double, np.csingle, np.cdouble])
    def test_stacked_inputs(self, outer_size, size, dt):
        A = np.random.normal(size=outer_size + size).astype(dt)
        B = np.random.normal(size=outer_size + size).astype(dt)
        self.check_qr_stacked(A)
        self.check_qr_stacked(A + 1.0j * B)


@instantiate_parametrized_tests
class TestCholesky(TestCase):
    # TODO: are there no other tests for cholesky?

    @parametrize("shape", [(1, 1), (2, 2), (3, 3), (50, 50), (3, 10, 10)])
    @parametrize("dtype", (np.float32, np.float64, np.complex64, np.complex128))
    def test_basic_property(self, shape, dtype):
        # Check A = L L^H
        np.random.seed(1)
        a = np.random.randn(*shape)
        if np.issubdtype(dtype, np.complexfloating):
            a = a + 1j * np.random.randn(*shape)

        t = list(range(len(shape)))
        t[-2:] = -1, -2

        a = np.matmul(a.transpose(t).conj(), a)
        a = np.asarray(a, dtype=dtype)

        c = np.linalg.cholesky(a)

        b = np.matmul(c, c.transpose(t).conj())
        atol = 500 * a.shape[0] * np.finfo(dtype).eps
        assert_allclose(b, a, atol=atol, err_msg=f"{shape} {dtype}\n{a}\n{c}")

    def test_0_size(self):
        #     class ArraySubclass(np.ndarray):
        #         pass
        a = np.zeros((0, 1, 1), dtype=np.int_)  # .view(ArraySubclass)
        res = linalg.cholesky(a)
        assert_equal(a.shape, res.shape)
        assert_(res.dtype.type is np.float64)
        # for documentation purpose:
        assert_(isinstance(res, np.ndarray))

        a = np.zeros((1, 0, 0), dtype=np.complex64)  # .view(ArraySubclass)
        res = linalg.cholesky(a)
        assert_equal(a.shape, res.shape)
        assert_(res.dtype.type is np.complex64)
        assert_(isinstance(res, np.ndarray))


class TestMisc(TestCase):
    @xpassIfTorchDynamo_np  # (reason="endianness")
    def test_byteorder_check(self):
        # Byte order check should pass for native order
        if sys.byteorder == "little":
            native = "<"
        else:
            native = ">"

        for dtt in (np.float32, np.float64):
            arr = np.eye(4, dtype=dtt)
            n_arr = arr.newbyteorder(native)
            sw_arr = arr.newbyteorder("S").byteswap()
            assert_equal(arr.dtype.byteorder, "=")
            for routine in (linalg.inv, linalg.det, linalg.pinv):
                # Normal call
                res = routine(arr)
                # Native but not '='
                assert_array_equal(res, routine(n_arr))
                # Swapped
                assert_array_equal(res, routine(sw_arr))

    @pytest.mark.skipif(IS_WASM, reason="fp errors don't work in wasm")
    def test_generalized_raise_multiloop(self):
        # It should raise an error even if the error doesn't occur in the
        # last iteration of the ufunc inner loop

        invertible = np.array([[1, 2], [3, 4]])
        non_invertible = np.array([[1, 1], [1, 1]])

        x = np.zeros([4, 4, 2, 2])[1::2]
        x[...] = invertible
        x[0, 0] = non_invertible

        assert_raises(np.linalg.LinAlgError, np.linalg.inv, x)

    def test_xerbla_override(self):
        # Check that our xerbla has been successfully linked in. If it is not,
        # the default xerbla routine is called, which prints a message to stdout
        # and may, or may not, abort the process depending on the LAPACK package.

        XERBLA_OK = 255

        try:
            pid = os.fork()
        except (OSError, AttributeError):
            # fork failed, or not running on POSIX
            raise SkipTest("Not POSIX or fork failed.")  # noqa: B904

        if pid == 0:
            # child; close i/o file handles
            os.close(1)
            os.close(0)
            # Avoid producing core files.
            import resource

            resource.setrlimit(resource.RLIMIT_CORE, (0, 0))
            # These calls may abort.
            try:
                np.linalg.lapack_lite.xerbla()
            except ValueError:
                pass
            except Exception:
                os._exit(os.EX_CONFIG)

            try:
                a = np.array([[1.0]])
                np.linalg.lapack_lite.dorgqr(
                    1, 1, 1, a, 0, a, a, 0, 0
                )  # <- invalid value
            except ValueError as e:
                if "DORGQR parameter number 5" in str(e):
                    # success, reuse error code to mark success as
                    # FORTRAN STOP returns as success.
                    os._exit(XERBLA_OK)

            # Did not abort, but our xerbla was not linked in.
            os._exit(os.EX_CONFIG)
        else:
            # parent
            pid, status = os.wait()
            if os.WEXITSTATUS(status) != XERBLA_OK:
                raise SkipTest("Numpy xerbla not linked in.")

    @pytest.mark.skipif(IS_WASM, reason="Cannot start subprocess")
    @slow
    def test_sdot_bug_8577(self):
        # Regression test that loading certain other libraries does not
        # result to wrong results in float32 linear algebra.
        #
        # There's a bug gh-8577 on OSX that can trigger this, and perhaps
        # there are also other situations in which it occurs.
        #
        # Do the check in a separate process.

        bad_libs = ["PyQt5.QtWidgets", "IPython"]

        template = textwrap.dedent(
            """
        import sys
        {before}
        try:
            import {bad_lib}
        except ImportError:
            sys.exit(0)
        {after}
        x = np.ones(2, dtype=np.float32)
        sys.exit(0 if np.allclose(x.dot(x), 2.0) else 1)
        """
        )

        for bad_lib in bad_libs:
            code = template.format(
                before="import numpy as np", after="", bad_lib=bad_lib
            )
            subprocess.check_call([sys.executable, "-c", code])

            # Swapped import order
            code = template.format(
                after="import numpy as np", before="", bad_lib=bad_lib
            )
            subprocess.check_call([sys.executable, "-c", code])


class TestMultiDot(TestCase):
    def test_basic_function_with_three_arguments(self):
        # multi_dot with three arguments uses a fast hand coded algorithm to
        # determine the optimal order. Therefore test it separately.
        A = np.random.random((6, 2))
        B = np.random.random((2, 6))
        C = np.random.random((6, 2))

        assert_almost_equal(multi_dot([A, B, C]), A.dot(B).dot(C))
        assert_almost_equal(multi_dot([A, B, C]), np.dot(A, np.dot(B, C)))

    def test_basic_function_with_two_arguments(self):
        # separate code path with two arguments
        A = np.random.random((6, 2))
        B = np.random.random((2, 6))

        assert_almost_equal(multi_dot([A, B]), A.dot(B))
        assert_almost_equal(multi_dot([A, B]), np.dot(A, B))

    def test_basic_function_with_dynamic_programming_optimization(self):
        # multi_dot with four or more arguments uses the dynamic programming
        # optimization and therefore deserve a separate
        A = np.random.random((6, 2))
        B = np.random.random((2, 6))
        C = np.random.random((6, 2))
        D = np.random.random((2, 1))
        assert_almost_equal(multi_dot([A, B, C, D]), A.dot(B).dot(C).dot(D))

    def test_vector_as_first_argument(self):
        # The first argument can be 1-D
        A1d = np.random.random(2)  # 1-D
        B = np.random.random((2, 6))
        C = np.random.random((6, 2))
        D = np.random.random((2, 2))

        # the result should be 1-D
        assert_equal(multi_dot([A1d, B, C, D]).shape, (2,))

    def test_vector_as_last_argument(self):
        # The last argument can be 1-D
        A = np.random.random((6, 2))
        B = np.random.random((2, 6))
        C = np.random.random((6, 2))
        D1d = np.random.random(2)  # 1-D

        # the result should be 1-D
        assert_equal(multi_dot([A, B, C, D1d]).shape, (6,))

    def test_vector_as_first_and_last_argument(self):
        # The first and last arguments can be 1-D
        A1d = np.random.random(2)  # 1-D
        B = np.random.random((2, 6))
        C = np.random.random((6, 2))
        D1d = np.random.random(2)  # 1-D

        # the result should be a scalar
        assert_equal(multi_dot([A1d, B, C, D1d]).shape, ())

    def test_three_arguments_and_out(self):
        # multi_dot with three arguments uses a fast hand coded algorithm to
        # determine the optimal order. Therefore test it separately.
        A = np.random.random((6, 2))
        B = np.random.random((2, 6))
        C = np.random.random((6, 2))

        out = np.zeros((6, 2))
        ret = multi_dot([A, B, C], out=out)
        assert out is ret
        assert_almost_equal(out, A.dot(B).dot(C))
        assert_almost_equal(out, np.dot(A, np.dot(B, C)))

    def test_two_arguments_and_out(self):
        # separate code path with two arguments
        A = np.random.random((6, 2))
        B = np.random.random((2, 6))
        out = np.zeros((6, 6))
        ret = multi_dot([A, B], out=out)
        assert out is ret
        assert_almost_equal(out, A.dot(B))
        assert_almost_equal(out, np.dot(A, B))

    def test_dynamic_programming_optimization_and_out(self):
        # multi_dot with four or more arguments uses the dynamic programming
        # optimization and therefore deserve a separate test
        A = np.random.random((6, 2))
        B = np.random.random((2, 6))
        C = np.random.random((6, 2))
        D = np.random.random((2, 1))
        out = np.zeros((6, 1))
        ret = multi_dot([A, B, C, D], out=out)
        assert out is ret
        assert_almost_equal(out, A.dot(B).dot(C).dot(D))

    def test_dynamic_programming_logic(self):
        # Test for the dynamic programming part
        # This test is directly taken from Cormen page 376.
        arrays = [
            np.random.random((30, 35)),
            np.random.random((35, 15)),
            np.random.random((15, 5)),
            np.random.random((5, 10)),
            np.random.random((10, 20)),
            np.random.random((20, 25)),
        ]
        m_expected = np.array(
            [
                [0.0, 15750.0, 7875.0, 9375.0, 11875.0, 15125.0],
                [0.0, 0.0, 2625.0, 4375.0, 7125.0, 10500.0],
                [0.0, 0.0, 0.0, 750.0, 2500.0, 5375.0],
                [0.0, 0.0, 0.0, 0.0, 1000.0, 3500.0],
                [0.0, 0.0, 0.0, 0.0, 0.0, 5000.0],
                [0.0, 0.0, 0.0, 0.0, 0.0, 0.0],
            ]
        )
        s_expected = np.array(
            [
                [0, 1, 1, 3, 3, 3],
                [0, 0, 2, 3, 3, 3],
                [0, 0, 0, 3, 3, 3],
                [0, 0, 0, 0, 4, 5],
                [0, 0, 0, 0, 0, 5],
                [0, 0, 0, 0, 0, 0],
            ],
            dtype=int,
        )
        s_expected -= 1  # Cormen uses 1-based index, python does not.

        s, m = _multi_dot_matrix_chain_order(arrays, return_costs=True)

        # Only the upper triangular part (without the diagonal) is interesting.
        assert_almost_equal(np.triu(s[:-1, 1:]), np.triu(s_expected[:-1, 1:]))
        assert_almost_equal(np.triu(m), np.triu(m_expected))

    def test_too_few_input_arrays(self):
        assert_raises((RuntimeError, ValueError), multi_dot, [])
        assert_raises((RuntimeError, ValueError), multi_dot, [np.random.random((3, 3))])


@instantiate_parametrized_tests
class TestTensorinv(TestCase):
    @parametrize(
        "arr, ind",
        [
            (np.ones((4, 6, 8, 2)), 2),
            (np.ones((3, 3, 2)), 1),
        ],
    )
    def test_non_square_handling(self, arr, ind):
        with assert_raises((LinAlgError, RuntimeError)):
            linalg.tensorinv(arr, ind=ind)

    @parametrize(
        "shape, ind",
        [
            # examples from docstring
            ((4, 6, 8, 3), 2),
            ((24, 8, 3), 1),
        ],
    )
    def test_tensorinv_shape(self, shape, ind):
        a = np.eye(24).reshape(shape)
        ainv = linalg.tensorinv(a=a, ind=ind)
        expected = a.shape[ind:] + a.shape[:ind]
        actual = ainv.shape
        assert_equal(actual, expected)

    @parametrize(
        "ind",
        [
            0,
            -2,
        ],
    )
    def test_tensorinv_ind_limit(self, ind):
        a = np.eye(24).reshape(4, 6, 8, 3)
        with assert_raises((ValueError, RuntimeError)):
            linalg.tensorinv(a=a, ind=ind)

    def test_tensorinv_result(self):
        # mimic a docstring example
        a = np.eye(24).reshape(24, 8, 3)
        ainv = linalg.tensorinv(a, ind=1)
        b = np.ones(24)
        assert_allclose(np.tensordot(ainv, b, 1), np.linalg.tensorsolve(a, b))


@instantiate_parametrized_tests
class TestTensorsolve(TestCase):
    @parametrize(
        "a, axes",
        [
            (np.ones((4, 6, 8, 2)), None),
            (np.ones((3, 3, 2)), (0, 2)),
        ],
    )
    def test_non_square_handling(self, a, axes):
        with assert_raises((LinAlgError, RuntimeError)):
            b = np.ones(a.shape[:2])
            linalg.tensorsolve(a, b, axes=axes)

    @skipif(numpy.__version__ < "1.22", reason="NP_VER: fails on CI with numpy 1.21.2")
    @parametrize(
        "shape",
        [(2, 3, 6), (3, 4, 4, 3), (0, 3, 3, 0)],
    )
    def test_tensorsolve_result(self, shape):
        a = np.random.randn(*shape)
        b = np.ones(a.shape[:2])
        x = np.linalg.tensorsolve(a, b)
        assert_allclose(np.tensordot(a, x, axes=len(x.shape)), b)


class TestMisc2(TestCase):
    @xpassIfTorchDynamo_np  # (reason="TODO")
    def test_unsupported_commontype(self):
        # linalg gracefully handles unsupported type
        arr = np.array([[1, -2], [2, 5]], dtype="float16")
        # with assert_raises_regex(TypeError, "unsupported in linalg"):
        with assert_raises(TypeError):
            linalg.cholesky(arr)

    # @slow
    # @pytest.mark.xfail(not HAS_LAPACK64, run=False,
    #                   reason="Numpy not compiled with 64-bit BLAS/LAPACK")
    # @requires_memory(free_bytes=16e9)
    @skip(reason="Bad memory reports lead to OOM in ci testing")
    def test_blas64_dot(self):
        n = 2**32
        a = np.zeros([1, n], dtype=np.float32)
        b = np.ones([1, 1], dtype=np.float32)
        a[0, -1] = 1
        c = np.dot(b, a)
        assert_equal(c[0, -1], 1)

    @skip(reason="lapack-lite specific")
    @xfail  # (
    #    not HAS_LAPACK64, reason="Numpy not compiled with 64-bit BLAS/LAPACK"
    # )
    def test_blas64_geqrf_lwork_smoketest(self):
        # Smoke test LAPACK geqrf lwork call with 64-bit integers
        dtype = np.float64
        lapack_routine = np.linalg.lapack_lite.dgeqrf

        m = 2**32 + 1
        n = 2**32 + 1
        lda = m

        # Dummy arrays, not referenced by the lapack routine, so don't
        # need to be of the right size
        a = np.zeros([1, 1], dtype=dtype)
        work = np.zeros([1], dtype=dtype)
        tau = np.zeros([1], dtype=dtype)

        # Size query
        results = lapack_routine(m, n, a, lda, tau, work, -1, 0)
        assert_equal(results["info"], 0)
        assert_equal(results["m"], m)
        assert_equal(results["n"], m)

        # Should result to an integer of a reasonable size
        lwork = int(work.item())
        assert_(2**32 < lwork < 2**42)


if __name__ == "__main__":
    run_tests()<|MERGE_RESOLUTION|>--- conflicted
+++ resolved
@@ -1,10 +1,5 @@
 # Owner(s): ["module: dynamo"]
-<<<<<<< HEAD
-# ruff: noqa: F841
 """Test functions for linalg module"""
-=======
-""" Test functions for linalg module
->>>>>>> d48eb58d
 
 import functools
 import itertools
