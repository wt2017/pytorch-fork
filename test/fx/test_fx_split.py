# Owner(s): ["module: fx"]

from collections import defaultdict
from typing import Dict, List, Tuple

import torch
from torch.fx.passes.split_utils import split_by_tags

from torch.testing._internal.common_utils import TestCase


class TestFXSplit(TestCase):
    def test_split_preserve_node_meta(self):
        class TestModule(torch.nn.Module):
            def forward(self, x, y):
                x = x + x
                y = y * y
                return x - y

        gm = torch.fx.symbolic_trace(TestModule())
        for node in gm.graph.nodes:
            node.meta["name"] = node.name
            if node.name == "add":
                node.tag = "a"
            elif node.name == "mul":
                node.tag = "b"
            elif node.name == "sub":
                node.tag = "c"

        split_gm = split_by_tags(gm, ["a", "b", "c"])
        for m in split_gm.children():
            for n in m.graph.nodes:
                if n.op != "output":
                    self.assertIn("name", n.meta)
                    self.assertEqual(n.meta["name"], n.name)

        # Validate that metadata is copied correctly for graph placeholder nodes
        for node in split_gm.graph.nodes:
            if node.op == "placeholder":
                self.assertIn("name", node.meta)
                self.assertEqual(node.meta["name"], node.name)


class TestSplitByTags(TestCase):
    class TestModule(torch.nn.Module):
        def __init__(self) -> None:
            super().__init__()
            self.linear1 = torch.nn.Linear(2, 3)
            self.linear2 = torch.nn.Linear(4, 5)
            self.linear3 = torch.nn.Linear(6, 7)
            self.linear4 = torch.nn.Linear(8, 6)

        def forward(
            self,
            x1: torch.Tensor,
            x2: torch.Tensor,
            x3: torch.Tensor,
        ) -> torch.Tensor:
            v1 = self.linear1(x1)
            v2 = self.linear2(x2)
            v3 = self.linear3(x3)
            v4 = torch.cat([v1, v2, v3])
            return self.linear4(v4)

    @staticmethod
    def trace_and_tag(
        module: torch.nn.Module, tags: List[str]
    ) -> Tuple[torch.fx.GraphModule, Dict[str, List[str]]]:
        """
        Test simple gm consists of nodes with tag (only show call_module nodes here):
            linear1 - tag: "red"
            linear2 - tag: "blue"
            linear3, linear4 - tag: "green"

        At the beginning we have:
            gm:
                linear1
                linear2
                linear3
                linear4

        split_gm = split_by_tags(gm, tags)

        Then we have:
            split_gm:
                red:
                    linear1
                blue:
                    linear2
                green:
                    linear3
                    linear4
        """
        tag_node = defaultdict(list)
        gm: torch.fx.GraphModule = torch.fx.symbolic_trace(module)

        # Add tag to all nodes and build dictionary record tag to call_module nodes
        for node in gm.graph.nodes:
            if "linear1" in node.name:
                node.tag = tags[0]
                tag_node[tags[0]].append(node.name)
            elif "linear2" in node.name:
                node.tag = tags[1]
                tag_node[tags[1]].append(node.name)
            else:
                node.tag = tags[2]
                if node.op == "call_module":
                    tag_node[tags[2]].append(node.name)
        return gm, tag_node

    def test_split_by_tags(self) -> None:
        tags = ["red", "blue", "green"]
        module = TestSplitByTags.TestModule()
        gm, tag_node = TestSplitByTags.trace_and_tag(module, tags)
        split_gm, orig_to_split_fqn_mapping = split_by_tags(
            gm, tags, return_fqn_mapping=True
        )
        # Ensure split_gm has (and only has) ordered submodules named
        # red_0, blue_1, green_2
        for idx, (name, _) in enumerate(split_gm.named_children()):
            if idx < len(tags):
                self.assertTrue(
                    name == tags[idx],
                    f"split_gm has an incorrect submodule named {name}",
                )

        # Ensure each submodule has expected (ordered) call_module node(s).
        # For example, a submodule named split_gm.red_0 has (and only has) linear1;
        # split_gm.green_2 has (and only has) linear3 and linear4 with order
        sub_graph_idx = 0
        for sub_name, sub_graph_module in split_gm.named_children():
            node_idx = 0
            for node in sub_graph_module.graph.nodes:
                if node.op != "call_module":
                    continue
                self.assertTrue(
                    node.name == tag_node[f"{sub_name}"][node_idx],
                    # pyre-fixme[61]: `name` is undefined, or not always defined.
                    f"{sub_name} has incorrectly include {node.name}",
                )
                node_idx += 1
            sub_graph_idx += 1

        self.assertEqual(
            orig_to_split_fqn_mapping,
            {
                "linear1": "red.linear1",
                "linear2": "blue.linear2",
                "linear3": "green.linear3",
                "linear4": "green.linear4",
            },
            f"{orig_to_split_fqn_mapping=}",
        )

<<<<<<< HEAD
=======

>>>>>>> f34905f6
class TestSplitOutputType(TestCase):
    class TestModule(torch.nn.Module):
        def __init__(self):
            super().__init__()
            self.conv = torch.nn.Conv2d(3, 16, 3, stride=1, bias=True)
            self.relu = torch.nn.ReLU()

        def forward(self, x):
            conv = self.conv(x)
            conv = conv * 0.5
            relu = self.relu(conv)
            return relu

    @staticmethod
    def trace_and_tag(
        module: torch.nn.Module, inputs: torch.Tensor, tags: List[str]
    ) -> Tuple[torch.fx.GraphModule, Dict[str, List[str]]]:
        """
        Test simple gm consists of nodes with tag (only show call_module nodes here):
            conv - tag: "red"
            mul - tag: "blue"
            relu - tag: "green"

        At the beginning we have:
            gm:
                conv
                mul
                relu

        split_gm = split_by_tags(gm, tags)

        Then we have:
            split_gm:
                red:
                    conv
                blue:
                    mul
                green:
                    relu
        """
        tag_node = defaultdict(list)
        gm: torch.fx.GraphModule = torch.export.export(module, (inputs,)).module()
        # Add tag to all nodes and build dictionary record tag to call_module nodes
        for node in gm.graph.nodes:
            if "conv" in node.name:
                node.tag = tags[0]
                tag_node[tags[0]].append(node.name)
            elif "mul" in node.name:
                node.tag = tags[1]
                tag_node[tags[1]].append(node.name)
            else:
                node.tag = tags[2]
                if node.op == "call_module":
                    tag_node[tags[2]].append(node.name)
        return gm, tag_node

    def test_split_by_tags(self) -> None:
        tags = ["red", "blue", "green"]
        module = TestSplitOutputType.TestModule()

        inputs = torch.randn((1, 3, 224, 224))

        gm, tag_node = TestSplitOutputType.trace_and_tag(module, inputs, tags)
        split_gm, orig_to_split_fqn_mapping = split_by_tags(
            gm, tags, return_fqn_mapping=True
        )

        gm_output = module(inputs)
        split_gm_output = split_gm(inputs)

        self.assertTrue(type(gm_output) == type(split_gm_output))
        self.assertTrue(torch.equal(gm_output, split_gm_output))<|MERGE_RESOLUTION|>--- conflicted
+++ resolved
@@ -152,10 +152,7 @@
             f"{orig_to_split_fqn_mapping=}",
         )
 
-<<<<<<< HEAD
-=======
-
->>>>>>> f34905f6
+
 class TestSplitOutputType(TestCase):
     class TestModule(torch.nn.Module):
         def __init__(self):
