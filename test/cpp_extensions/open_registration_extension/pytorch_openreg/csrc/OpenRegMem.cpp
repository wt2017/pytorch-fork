--- conflicted
+++ resolved
@@ -1,27 +1,16 @@
 #include "OpenReg.h"
 
 #include <ATen/EmptyTensor.h>
-<<<<<<< HEAD
 #include <ATen/ops/as_strided_cpu_dispatch.h>
 #include <ATen/ops/set_cpu_dispatch.h>
-=======
-#include <ATen/detail/PrivateUse1HooksInterface.h>
-#include <ATen/ops/as_strided_cpu_dispatch.h>
-#include <ATen/ops/set_cpu_dispatch.h>
+
 #include <c10/core/Allocator.h>
-#include <c10/core/TensorOptions.h>
-#include <c10/util/ArrayRef.h>
->>>>>>> ddfc14b3
+
 #include <torch/library.h>
 
 namespace openreg {
 namespace {
 
-<<<<<<< HEAD
-=======
-using openreg_ptr_t = uint64_t;
-
-// A dummy allocator for our custom device, that secretly uses the CPU
 struct OpenRegAllocator final : at::Allocator {
   OpenRegAllocator() = default;
 
@@ -78,8 +67,6 @@
   }
 };
 
-// Register our dummy allocator
->>>>>>> ddfc14b3
 static OpenRegAllocator global_openreg_alloc;
 REGISTER_ALLOCATOR(c10::DeviceType::PrivateUse1, &global_openreg_alloc);
 
@@ -154,8 +141,4 @@
 }
 
 } // namespace
-<<<<<<< HEAD
-=======
-
->>>>>>> ddfc14b3
 } // namespace openreg