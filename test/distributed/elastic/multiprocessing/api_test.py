#!/usr/bin/env python3
# Owner(s): ["oncall: r2p"]

# Copyright (c) Facebook, Inc. and its affiliates.
# All rights reserved.
#
# This source code is licensed under the BSD-style license found in the
# LICENSE file in the root directory of this source tree.
import ctypes
import multiprocessing
import os
import shutil
import signal
import sys
import tempfile
import time
from itertools import product
from typing import Callable, Dict, List, Union
from unittest import mock

import torch
import torch.multiprocessing as mp
from torch.distributed.elastic.multiprocessing import ProcessFailure, start_processes
from torch.distributed.elastic.multiprocessing.api import (
<<<<<<< HEAD
=======
    _validate_full_rank,
    _wrap,
>>>>>>> f34905f6
    DefaultLogsSpecs,
    MultiprocessContext,
    RunProcsResult,
    SignalException,
    Std,
    to_map,
)
from torch.distributed.elastic.multiprocessing.errors import ErrorHandler
from torch.testing._internal.common_utils import (
    IS_CI,
    IS_MACOS,
    IS_WINDOWS,
    NO_MULTIPROCESSING_SPAWN,
    run_tests,
    skip_but_pass_in_sandcastle_if,
    skip_if_pytest,
    TEST_WITH_ASAN,
    TEST_WITH_DEV_DBG_ASAN,
    TEST_WITH_TSAN,
    TestCase,
<<<<<<< HEAD
    run_tests,
    skip_but_pass_in_sandcastle_if,
    skip_if_pytest,
=======
>>>>>>> f34905f6
)


class RunProcResultsTest(TestCase):
    def setUp(self):
        super().setUp()
        self.test_dir = tempfile.mkdtemp(prefix=f"{self.__class__.__name__}_")

    def tearDown(self):
        super().tearDown()
        shutil.rmtree(self.test_dir)

    def test_is_failed(self):
        pr_success = RunProcsResult(return_values={0: "a", 1: "b"})
        self.assertFalse(pr_success.is_failed())

        fail0 = ProcessFailure(
            local_rank=0, pid=998, exitcode=1, error_file="ignored.json"
        )
        pr_fail = RunProcsResult(failures={0: fail0})
        self.assertTrue(pr_fail.is_failed())

    def test_get_failures(self):
        error_file0 = os.path.join(self.test_dir, "error0.json")
        error_file1 = os.path.join(self.test_dir, "error1.json")
        eh = ErrorHandler()
        with mock.patch.dict(os.environ, {"TORCHELASTIC_ERROR_FILE": error_file0}):
            eh.record_exception(RuntimeError("error 0"))

        with mock.patch.dict(os.environ, {"TORCHELASTIC_ERROR_FILE": error_file0}):
            eh.record_exception(RuntimeError("error 1"))

        fail0 = ProcessFailure(
            local_rank=0, pid=997, exitcode=1, error_file=error_file0
        )
        fail1 = ProcessFailure(
            local_rank=1, pid=998, exitcode=3, error_file=error_file1
        )
        fail2 = ProcessFailure(
            local_rank=2, pid=999, exitcode=15, error_file="no_exist.json"
        )

        self.assertLessEqual(fail0.timestamp, fail1.timestamp)
        self.assertLessEqual(fail1.timestamp, fail2.timestamp)


class StdTest(TestCase):
    def test_from_value(self):
        self.assertEqual(Std.NONE, Std.from_str("0"))
        self.assertEqual(Std.OUT, Std.from_str("1"))
        self.assertEqual(Std.ERR, Std.from_str("2"))
        self.assertEqual(Std.ALL, Std.from_str("3"))

    def test_from_value_map(self):
        self.assertEqual({0: Std.OUT}, Std.from_str("0:1"))
        self.assertEqual({0: Std.OUT, 1: Std.OUT}, Std.from_str("0:1,1:1"))

    def test_from_str_bad_input(self):
        bad_inputs = ["0:1,", "11", "0:1,1", "1,0:1"]
        for bad in bad_inputs:
            with self.subTest(bad=bad):
                with self.assertRaises(ValueError):
                    Std.from_str(bad)


def echo0(msg: str) -> None:
    """
    void function
    """
    print(msg)


def echo1(msg: str, exitcode: int = 0) -> str:
    """
    returns ``msg`` or exits with the given exitcode (if nonzero)
    """

    rank = int(os.environ["RANK"])
    if exitcode != 0:
        print(f"exit {exitcode} from {rank}", file=sys.stderr)
        sys.exit(exitcode)
    else:
        print(f"{msg} stdout from {rank}")
        print(f"{msg} stderr from {rank}", file=sys.stderr)
        return f"{msg}_{rank}"


def echo2(msg: str, fail: bool = False) -> str:
    """
    returns ``msg`` or raises a RuntimeError if ``fail`` is set
    """
    if fail:
        raise RuntimeError(msg)
    return msg


def echo_large(size: int) -> Dict[int, str]:
    """
    returns a large output ({0: test0", 1: "test1", ..., (size-1):f"test{size-1}"})
    """
    out = {}
    for idx in range(0, size):
        out[idx] = f"test{idx}"
    return out


def echo3(msg: str, fail: bool = False) -> str:
    """
    returns ``msg`` or induces a SIGSEGV if ``fail`` is set
    """
    if fail:
        ctypes.string_at(0)
    return msg


def dummy_compute() -> torch.Tensor:
    """
    returns a predefined size random Tensor
    """
    return torch.rand(100, 100)


def redirects_oss_test() -> List[Std]:
    return [
        Std.NONE,
    ]


def redirects_all() -> List[Std]:
    return [
        Std.NONE,
        Std.OUT,
        Std.ERR,
        Std.ALL,
    ]


def bin(name: str):
    dir = os.path.dirname(__file__)
    return os.path.join(dir, "bin", name)


def wait_fn(wait_time: int = 300) -> None:
    time.sleep(wait_time)
    print("Finished waiting")


def start_processes_zombie_test(
    idx: int,
    entrypoint: Union[str, Callable],
    mp_queue: mp.Queue,
    log_dir: str,
    nproc: int = 2,
) -> None:
    """
    Starts processes
    """

    args = {}
    envs = {}
    for idx in range(nproc):
        args[idx] = ()
        envs[idx] = {}

    pc = start_processes(
        name="zombie_test",
        entrypoint=entrypoint,
        args=args,
        envs=envs,
        logs_specs=DefaultLogsSpecs(log_dir=log_dir),
    )
    my_pid = os.getpid()
    mp_queue.put(my_pid)
    for child_pid in pc.pids().values():
        mp_queue.put(child_pid)

    try:
        pc.wait(period=1, timeout=300)
    except SignalException as e:
        pc.close(e.sigval)


# tests incompatible with tsan or asan
if not (TEST_WITH_DEV_DBG_ASAN or IS_WINDOWS or IS_MACOS):

    class StartProcessesTest(TestCase):
        def setUp(self):
            super().setUp()
            self.test_dir = tempfile.mkdtemp(prefix=f"{self.__class__.__name__}_")
            self._start_methods = ["spawn"]

        def tearDown(self):
            super().tearDown()
            shutil.rmtree(self.test_dir)

        def log_dir(self):
            return tempfile.mkdtemp(dir=self.test_dir)

        def assert_in_file(self, expected: List[str], filename: str) -> None:
            expected = [f"{line.rstrip()}\n" for line in expected]
            with open(filename) as fp:
                actual = fp.readlines()
                for line in expected:
                    self.assertIn(line, actual)

        def assert_pids_noexist(self, pids: Dict[int, int]):
            for local_rank, pid in pids.items():
                with self.assertRaises(
                    OSError, msg=f"local_rank: {local_rank} pid: {pid} should not exist"
                ):
                    os.kill(pid, 0)

        def test_to_map(self):
            local_world_size = 2
            self.assertEqual(
                {0: Std.OUT, 1: Std.OUT}, to_map(Std.OUT, local_world_size)
            )
            self.assertEqual(
                {0: Std.NONE, 1: Std.OUT}, to_map({1: Std.OUT}, local_world_size)
            )
            self.assertEqual(
                {0: Std.ERR, 1: Std.OUT},
                to_map({0: Std.ERR, 1: Std.OUT}, local_world_size),
            )

        def test_invalid_log_dir(self):
            with tempfile.NamedTemporaryFile(dir=self.test_dir) as not_a_dir:
                cases = {
                    not_a_dir.name: NotADirectoryError,
                }

                for log_dir, expected_error in cases.items():
                    with self.subTest(log_dir=log_dir, expected_error=expected_error):
                        with self.assertRaises(expected_error):
                            pc = None
                            try:
                                pc = start_processes(
                                    name="echo",
                                    entrypoint=echo1,
                                    args={0: ("hello",)},
                                    envs={0: {"RANK": "0"}},
                                    logs_specs=DefaultLogsSpecs(log_dir=log_dir),
                                )
                            finally:
                                if pc:
                                    pc.close()
<<<<<<< HEAD

=======
>>>>>>> f34905f6

        def test_args_env_len_mismatch(self):
            cases = [
                # 1 x args; 2 x envs
                {
                    "args": {0: ("hello",)},
                    "envs": {0: {"RANK": "0"}, 1: {"RANK": "1"}},
                },
                # 2 x args; 1 x envs
                {
                    "args": {0: ("hello",), 1: ("world",)},
                    "envs": {0: {"RANK": "0"}},
                },
            ]

            for kwds in cases:
                args = kwds["args"]
                envs = kwds["envs"]
                with self.subTest(args=args, envs=envs):
                    with self.assertRaises(RuntimeError):
                        start_processes(
                            name="echo",
                            entrypoint=echo1,
                            args=args,
                            envs=envs,
                            logs_specs=DefaultLogsSpecs(log_dir=self.log_dir()),
                        )

        def test_pcontext_wait(self):
            pc = start_processes(
                name="sleep",
                entrypoint=time.sleep,
                args={0: (1,)},
                envs={0: {}},
                logs_specs=DefaultLogsSpecs(log_dir=self.log_dir()),
                start_method="spawn",
            )

            self.assertIsNone(pc.wait(timeout=0.1, period=0.01))
            self.assertIsNotNone(pc.wait(period=0.1))
            self.assertTrue(pc._stderr_tail.stopped())
            self.assertTrue(pc._stdout_tail.stopped())

        def test_multiprocess_context_close(self):
            pc = start_processes(
                name="sleep",
                entrypoint=time.sleep,
                args={0: (1,)},
                envs={0: {}},
                logs_specs=DefaultLogsSpecs(log_dir=self.log_dir()),
                start_method="spawn",
            )

            pids = pc.pids()
            pc.close()
            self.assert_pids_noexist(pids)
            self.assertTrue(pc._stderr_tail.stopped())
            self.assertTrue(pc._stdout_tail.stopped())

        def test_subprocess_context_close(self):
            pc = start_processes(
                name="sleep",
                entrypoint=bin("zombie_test.py"),
                args={0: (1,)},
                envs={0: {}},
                logs_specs=DefaultLogsSpecs(log_dir=self.log_dir()),
            )

            pids = pc.pids()
            pc.close()
            self.assert_pids_noexist(pids)

        def test_function_with_tensor(self):
            for start_method in self._start_methods:
                pc = start_processes(
                    name="dummy_compute",
                    entrypoint=dummy_compute,
                    args={},
                    envs={},
                    logs_specs=DefaultLogsSpecs(log_dir=self.log_dir()),
                    start_method=start_method,
                )

                results = pc.wait()
                self.assert_pids_noexist(pc.pids())
                for return_value in results.return_values.values():
                    self.assertIsInstance(return_value, torch.Tensor)
                    self.assertEqual((100, 100), return_value.shape)

        def test_void_function(self):
            for start_method in self._start_methods:
                with self.subTest(start_method=start_method):
                    pc = start_processes(
                        name="echo",
                        entrypoint=echo0,
                        args={0: ("hello",), 1: ("world",)},
                        envs={0: {}, 1: {}},
                        logs_specs=DefaultLogsSpecs(log_dir=self.log_dir()),
                        start_method=start_method,
                    )

                    results = pc.wait(period=0.1)
                    self.assertEqual({0: None, 1: None}, results.return_values)

        @skip_but_pass_in_sandcastle_if(
            TEST_WITH_DEV_DBG_ASAN, "tests incompatible with asan"
        )
        def test_function_large_ret_val(self):
            # python multiprocessing.queue module uses pipes and actually PipedQueues
            # This means that if a single object is greater than a pipe size
            # the writer process will block until reader process will start
            # reading the pipe.
            # This test makes a worker fn to return huge output, around ~10 MB

            size = 200000
            for start_method in self._start_methods:
                with self.subTest(start_method=start_method):
                    pc = start_processes(
                        logs_specs=DefaultLogsSpecs(log_dir=self.log_dir()),
                        name="echo",
                        entrypoint=echo_large,
                        args={0: (size,), 1: (size,), 2: (size,), 3: (size,)},
                        envs={0: {}, 1: {}, 2: {}, 3: {}},
                        start_method=start_method,
                    )

                    results = pc.wait(period=0.1)
                    for i in range(pc.nprocs):
                        self.assertEqual(size, len(results.return_values[i]))

        def test_function_raise(self):
            """
            run 2x copies of echo2, raise an exception on the first
            """
            RAISE = True

            for start_method in self._start_methods:
                with self.subTest(start_method=start_method):
                    log_dir = self.log_dir()
                    pc = start_processes(
                        name="echo",
                        entrypoint=echo2,
                        args={0: ("hello", RAISE), 1: ("world",)},
                        envs={
                            0: {"TORCHELASTIC_RUN_ID": "run_id"},
<<<<<<< HEAD
                            1: {"TORCHELASTIC_RUN_ID": "run_id"}},
=======
                            1: {"TORCHELASTIC_RUN_ID": "run_id"},
                        },
>>>>>>> f34905f6
                        logs_specs=DefaultLogsSpecs(log_dir=log_dir),
                        start_method=start_method,
                    )

                    results = pc.wait(period=0.1)

                    self.assert_pids_noexist(pc.pids())
                    self.assertEqual(1, len(results.failures))
                    self.assertFalse(results.return_values)

                    failure = results.failures[0]
                    error_file = failure.error_file
                    error_file_data = failure.error_file_data

                    self.assertEqual(1, failure.exitcode)
                    self.assertEqual("<N/A>", failure.signal_name())
                    self.assertEqual(pc.pids()[0], failure.pid)
<<<<<<< HEAD
                    self.assertTrue(error_file.startswith(os.path.join(log_dir, "run_id_")))
=======
                    self.assertTrue(
                        error_file.startswith(os.path.join(log_dir, "run_id_"))
                    )
>>>>>>> f34905f6
                    self.assertTrue(error_file.endswith("attempt_0/0/error.json"))
                    self.assertEqual(
                        int(error_file_data["message"]["extraInfo"]["timestamp"]),
                        int(failure.timestamp),
                    )
                    self.assertTrue(pc._stderr_tail.stopped())
                    self.assertTrue(pc._stdout_tail.stopped())

        ########################################
        # start_processes as binary tests
        ########################################

        def test_binary_exit(self):
            FAIL = 138
            pc = start_processes(
                name="echo",
                entrypoint=bin("echo1.py"),
                args={0: ("--exitcode", FAIL, "foo"), 1: ("--exitcode", 0, "bar")},
                envs={0: {"RANK": "0"}, 1: {"RANK": "1"}},
                logs_specs=DefaultLogsSpecs(
                    log_dir=self.log_dir(),
                    redirects={0: Std.ALL},
                ),
            )

            results = pc.wait(period=0.1)

            self.assertTrue(results.is_failed())
            self.assertEqual(1, len(results.failures))

            failure = results.failures[0]
            self.assertEqual(138, failure.exitcode)
            self.assertEqual("<N/A>", failure.signal_name())
            self.assertEqual("<NONE>", failure.error_file_data["message"])
            self.assert_in_file([f"exit {FAIL} from 0"], results.stderrs[0])
            self.assert_in_file([], results.stdouts[0])
            self.assertFalse(results.stderrs[1])
            self.assertFalse(results.stdouts[1])
            self.assertTrue(pc._stderr_tail.stopped())
            self.assertTrue(pc._stdout_tail.stopped())

        def test_binary_raises(self):
            pc = start_processes(
                name="echo",
                entrypoint=bin("echo2.py"),
                args={0: ("--raises", "true", "foo"), 1: ("bar",)},
                envs={0: {"RANK": "0"}, 1: {"RANK": "1"}},
                logs_specs=DefaultLogsSpecs(log_dir=self.log_dir()),
            )

            results = pc.wait(period=0.1)

            self.assert_pids_noexist(pc.pids())
            self.assertTrue(results.is_failed())
            self.assertEqual(1, len(results.failures))

            failure = results.failures[0]
            self.assertEqual(1, failure.exitcode)
            self.assertEqual("<NONE>", failure.error_file_data["message"])
            self.assertEqual("<N/A>", failure.signal_name())

        def test_binary_incorrect_entrypoint(self):
            with self.assertRaises(FileNotFoundError):
                start_processes(
                    name="echo",
                    entrypoint="does_not_exist.py",
                    args={0: ("foo"), 1: ("bar",)},
                    envs={0: {}, 1: {}},
                    logs_specs=DefaultLogsSpecs(log_dir=self.log_dir()),
                )

        def test_validate_full_rank(self):
            with self.assertRaises(RuntimeError):
                _validate_full_rank({}, 10, "")

        @skip_but_pass_in_sandcastle_if(
            NO_MULTIPROCESSING_SPAWN,
            "Disabled for environments that \
                        don't support multiprocessing with spawn start method",
        )
        def test_multiprocessing_context_poll_raises_exception(self):
            mp_context = MultiprocessContext(
                name="test_mp",
                entrypoint=echo0,
                args={0: (0, 1)},
                envs={0: {}},
                logs_specs=DefaultLogsSpecs(
<<<<<<< HEAD
                    log_dir=self.log_dir(),
                    redirects=Std.ALL,
                    tee=Std.ALL
=======
                    log_dir=self.log_dir(), redirects=Std.ALL, tee=Std.ALL
>>>>>>> f34905f6
                ),
                start_method="spawn",
            )
            mp_context._pc = mock.Mock()
            # Using mock since we cannot just set exitcode on process
            mock_process = mock.Mock()
            mock_process.exitcode = -1
            mp_context._pc.processes = [mock_process]
            e = mp.ProcessRaisedException(msg="test msg", error_index=0, error_pid=123)
            mp_context._pc.join.side_effect = e
            with mock.patch.object(mp_context, "close"):
                run_result = mp_context._poll()
                self.assertEqual(1, len(run_result.failures))
                failure = run_result.failures[0]
                self.assertEqual(
                    "Signal 1 (SIGHUP) received by PID 123", failure.message
                )


# tests incompatible with tsan or asan, the redirect functionality does not work on macos or windows
if not (TEST_WITH_DEV_DBG_ASAN or IS_WINDOWS or IS_MACOS):

    class StartProcessesListTest(StartProcessesTest):
        ########################################
        # start_processes as binary tests
        ########################################
        def test_function(self):
            for start_method, redirs in product(
                self._start_methods, redirects_oss_test()
            ):
                with self.subTest(start_method=start_method, redirs=redirs):
                    pc = start_processes(
                        name="echo",
                        entrypoint=echo1,
                        args={0: ("hello",), 1: ("hello",)},
                        envs={0: {"RANK": "0"}, 1: {"RANK": "1"}},
                        logs_specs=DefaultLogsSpecs(
                            log_dir=self.log_dir(),
                            redirects=redirs,
                        ),
                        start_method=start_method,
                    )

                    results = pc.wait(period=0.1)
                    nprocs = pc.nprocs

                    self.assert_pids_noexist(pc.pids())
                    self.assertEqual(
                        {i: f"hello_{i}" for i in range(nprocs)}, results.return_values
                    )

                    for i in range(nprocs):
                        if redirs & Std.OUT != Std.OUT:
                            self.assertFalse(results.stdouts[i])
                        if redirs & Std.ERR != Std.ERR:
                            self.assertFalse(results.stderrs[i])
                        if redirs & Std.OUT == Std.OUT:
                            self.assert_in_file(
                                [f"hello stdout from {i}"], results.stdouts[i]
                            )
                        if redirs & Std.ERR == Std.ERR:
                            self.assert_in_file(
                                [f"hello stderr from {i}"], results.stderrs[i]
                            )

        def test_binary(self):
            for redirs in redirects_oss_test():
                with self.subTest(redirs=redirs):
                    pc = start_processes(
                        name="echo",
                        entrypoint=bin("echo1.py"),
                        args={0: ("hello",), 1: ("hello",)},
                        envs={0: {"RANK": "0"}, 1: {"RANK": "1"}},
                        logs_specs=DefaultLogsSpecs(
                            log_dir=self.log_dir(),
                            redirects=redirs,
                        ),
                        log_line_prefixes={0: "[rank0]:", 1: "[rank1]:"},
                    )

                    results = pc.wait(period=0.1)

                    self.assert_pids_noexist(pc.pids())
                    # currently binaries return {rank: None}
                    self.assertEqual(2, len(results.return_values))
                    self.assertFalse(results.is_failed())

                    nprocs = pc.nprocs
                    for i in range(nprocs):
                        if redirs & Std.OUT != Std.OUT:
                            self.assertFalse(results.stdouts[i])
                        if redirs & Std.ERR != Std.ERR:
                            self.assertFalse(results.stderrs[i])
                        if redirs & Std.OUT == Std.OUT:
                            self.assert_in_file(
                                [f"hello stdout from {i}"], results.stdouts[i]
                            )
                        if redirs & Std.ERR == Std.ERR:
                            self.assert_in_file(
                                [f"hello stderr from {i}"], results.stderrs[i]
                            )

        def test_binary_redirect_and_tee(self):
            pc = start_processes(
                name="trainer",
                entrypoint=bin("echo1.py"),
                args={0: ("hello",), 1: ("world",)},
                envs={0: {"RANK": "0"}, 1: {"RANK": "1"}},
                logs_specs=DefaultLogsSpecs(
                    log_dir=self.log_dir(),
                    redirects={0: Std.ERR, 1: Std.NONE},
                    tee={0: Std.OUT, 1: Std.ERR},
                ),
                log_line_prefixes={0: "[rank0]:", 1: "[rank1]:"},
                start_method="spawn",
            )

            result = pc.wait()

            self.assertFalse(result.is_failed())
            self.assert_in_file(["hello stdout from 0"], pc.stdouts[0])
            self.assert_in_file(["hello stderr from 0"], pc.stderrs[0])
            self.assert_in_file(["world stderr from 1"], pc.stderrs[1])
            self.assertFalse(pc.stdouts[1])
            self.assertTrue(pc._stderr_tail.stopped())
            self.assertTrue(pc._stdout_tail.stopped())


# tests incompatible with tsan or asan, the redirect functionality does not work on macos or windows
if not (TEST_WITH_DEV_DBG_ASAN or IS_WINDOWS or IS_MACOS or IS_CI):

    class StartProcessesNotCITest(StartProcessesTest):
        @skip_if_pytest
        def test_wrap_bad(self):
            none = ""
            stdout_log = os.path.join(self.test_dir, "stdout.log")
            stderr_log = os.path.join(self.test_dir, "stderr.log")
            redirs = [
                (none, none),
                (none, stderr_log),
                (stdout_log, none),
                (stdout_log, stderr_log),
            ]

            for stdout_redir, stderr_redir in redirs:
                queue = multiprocessing.SimpleQueue()
                worker_finished_event_mock = mock.Mock()
                _wrap(
                    local_rank=0,
                    fn=echo1,
                    args={0: ("hello",)},
                    envs={0: {"RANK": "0"}},
                    stdout_redirects={0: stdout_redir},
                    stderr_redirects={0: stderr_redir},
                    ret_vals={0: queue},
                    queue_finished_reading_event=worker_finished_event_mock,
                )
                self.assertEqual("hello_0", queue.get())
                if stdout_redir:
                    self.assert_in_file(["hello stdout from 0"], stdout_log)
                if stderr_redir:
                    self.assert_in_file(["hello stderr from 0"], stderr_log)
                worker_finished_event_mock.wait.assert_called_once()

        def test_binary_signal(self):
            pc = start_processes(
                name="echo",
                entrypoint=bin("echo3.py"),
                args={0: ("--segfault", "true", "foo"), 1: ("bar",)},
                envs={0: {"RANK": "0"}, 1: {"RANK": "1"}},
                logs_specs=DefaultLogsSpecs(
                    log_dir=self.log_dir(),
                ),
            )

            results = pc.wait(period=0.1)

            self.assert_pids_noexist(pc.pids())
            self.assertTrue(results.is_failed())
            self.assertEqual(1, len(results.failures))

            failure = results.failures[0]
            self.assertNotEqual(signal.SIGSEGV, failure.exitcode)
            if TEST_WITH_ASAN or TEST_WITH_TSAN:
                # ASAN/TSAN exit code is 1.
                self.assertEqual("<N/A>", failure.signal_name())
            else:
                self.assertEqual("SIGSEGV", failure.signal_name())
            self.assertEqual("<NONE>", failure.error_file_data["message"])

        def test_function_redirect_and_tee(self):
            for start_method in self._start_methods:
                with self.subTest(start_method=start_method):
                    pc = start_processes(
                        name="trainer",
                        entrypoint=echo1,
                        args={0: ("hello",), 1: ("world",)},
                        envs={0: {"RANK": "0"}, 1: {"RANK": "1"}},
                        logs_specs=DefaultLogsSpecs(
                            log_dir=self.log_dir(),
                            redirects={0: Std.ERR, 1: Std.NONE},
                            tee={0: Std.OUT, 1: Std.ERR},
                        ),
                        start_method="spawn",
                    )

                    result = pc.wait()

                    self.assertFalse(result.is_failed())
                    self.assert_in_file(["hello stdout from 0"], pc.stdouts[0])
                    self.assert_in_file(["hello stderr from 0"], pc.stderrs[0])
                    self.assert_in_file(["world stderr from 1"], pc.stderrs[1])
                    self.assertFalse(pc.stdouts[1])
                    self.assertTrue(pc._stderr_tail.stopped())
                    self.assertTrue(pc._stdout_tail.stopped())

        def test_function(self):
            for start_method, redirs in product(self._start_methods, redirects_all()):
                with self.subTest(start_method=start_method, redirs=redirs):
                    pc = start_processes(
                        name="echo",
                        entrypoint=echo1,
                        args={0: ("hello",), 1: ("hello",)},
                        envs={0: {"RANK": "0"}, 1: {"RANK": "1"}},
                        start_method=start_method,
                        logs_specs=DefaultLogsSpecs(
                            log_dir=self.log_dir(),
                            redirects=redirs,
                        ),
                    )

                    results = pc.wait(period=0.1)
                    nprocs = pc.nprocs

                    self.assert_pids_noexist(pc.pids())
                    self.assertEqual(
                        {i: f"hello_{i}" for i in range(nprocs)}, results.return_values
                    )

                    for i in range(nprocs):
                        if redirs & Std.OUT != Std.OUT:
                            self.assertFalse(results.stdouts[i])
                        if redirs & Std.ERR != Std.ERR:
                            self.assertFalse(results.stderrs[i])
                        if redirs & Std.OUT == Std.OUT:
                            self.assert_in_file(
                                [f"hello stdout from {i}"], results.stdouts[i]
                            )
                        if redirs & Std.ERR == Std.ERR:
                            self.assert_in_file(
                                [f"hello stderr from {i}"], results.stderrs[i]
                            )

        def test_function_exit(self):
            """
            run 2x copies of echo1 fail (exit) the first
            functions that exit from python do not generate an error file
            (even if they are decorated with @record)
            """

            FAIL = 138
            for start_method in self._start_methods:
                with self.subTest(start_method=start_method):
                    pc = start_processes(
                        name="echo",
                        entrypoint=echo1,
                        args={0: ("hello", FAIL), 1: ("hello",)},
                        envs={0: {"RANK": "0"}, 1: {"RANK": "1"}},
                        logs_specs=DefaultLogsSpecs(
                            log_dir=self.log_dir(),
                            redirects={0: Std.ERR},
                        ),
                        start_method=start_method,
                    )

                    results = pc.wait(period=0.1)

                    self.assert_pids_noexist(pc.pids())
                    self.assertTrue(results.is_failed())
                    self.assertEqual(1, len(results.failures))
                    self.assertFalse(results.return_values)

                    failure = results.failures[0]
                    error_file = failure.error_file

                    self.assertEqual(FAIL, failure.exitcode)
                    self.assertEqual("<N/A>", failure.signal_name())
                    self.assertEqual(pc.pids()[0], failure.pid)
                    self.assertEqual("<N/A>", error_file)
                    self.assertEqual(
                        "To enable traceback see: https://pytorch.org/docs/stable/elastic/errors.html",
                        failure.message,
                    )
                    self.assertLessEqual(failure.timestamp, int(time.time()))

                    self.assert_in_file([f"exit {FAIL} from 0"], results.stderrs[0])
                    self.assertFalse(results.stdouts[0])
                    self.assertFalse(results.stderrs[1])
                    self.assertFalse(results.stdouts[1])
                    self.assertTrue(pc._stderr_tail.stopped())
                    self.assertTrue(pc._stdout_tail.stopped())

        def test_no_zombie_process_binary(self):
            signals = [signal.SIGTERM, signal.SIGINT, signal.SIGHUP, signal.SIGQUIT]
            for s in signals:
                self._test_zombie_workflow(bin("zombie_test.py"), s)

        def test_no_zombie_process_function(self):
            signals = [signal.SIGTERM, signal.SIGINT, signal.SIGHUP, signal.SIGQUIT]
            for s in signals:
                self._test_zombie_workflow(wait_fn, s)

        def _test_zombie_workflow(
            self, entrypoint: Union[str, Callable], signal_to_send: signal.Signals
        ) -> None:
            mp_queue = mp.get_context("spawn").Queue()
            child_nproc = 2
            ctx = mp.spawn(
                start_processes_zombie_test,
                nprocs=1,
                args=(entrypoint, mp_queue, self.log_dir(), child_nproc),
                join=False,
            )
            total_processes = child_nproc + 1
            pids = []
            for _ in range(total_processes):
                pids.append(mp_queue.get(timeout=120))
            parent_pid = pids[0]
            child_pids = pids[1:]

            os.kill(parent_pid, signal.SIGTERM)
            # Wait to give time for signal handlers to finish work
            time.sleep(5)
            for child_pid in child_pids:
                # Killing parent should kill all children, we expect that each call to
                # os.kill would raise OSError
                with self.assertRaises(OSError):
                    os.kill(child_pid, 0)


if __name__ == "__main__":
    run_tests()<|MERGE_RESOLUTION|>--- conflicted
+++ resolved
@@ -22,11 +22,8 @@
 import torch.multiprocessing as mp
 from torch.distributed.elastic.multiprocessing import ProcessFailure, start_processes
 from torch.distributed.elastic.multiprocessing.api import (
-<<<<<<< HEAD
-=======
     _validate_full_rank,
     _wrap,
->>>>>>> f34905f6
     DefaultLogsSpecs,
     MultiprocessContext,
     RunProcsResult,
@@ -47,12 +44,6 @@
     TEST_WITH_DEV_DBG_ASAN,
     TEST_WITH_TSAN,
     TestCase,
-<<<<<<< HEAD
-    run_tests,
-    skip_but_pass_in_sandcastle_if,
-    skip_if_pytest,
-=======
->>>>>>> f34905f6
 )
 
 
@@ -299,10 +290,6 @@
                             finally:
                                 if pc:
                                     pc.close()
-<<<<<<< HEAD
-
-=======
->>>>>>> f34905f6
 
         def test_args_env_len_mismatch(self):
             cases = [
@@ -448,12 +435,8 @@
                         args={0: ("hello", RAISE), 1: ("world",)},
                         envs={
                             0: {"TORCHELASTIC_RUN_ID": "run_id"},
-<<<<<<< HEAD
-                            1: {"TORCHELASTIC_RUN_ID": "run_id"}},
-=======
                             1: {"TORCHELASTIC_RUN_ID": "run_id"},
                         },
->>>>>>> f34905f6
                         logs_specs=DefaultLogsSpecs(log_dir=log_dir),
                         start_method=start_method,
                     )
@@ -471,13 +454,9 @@
                     self.assertEqual(1, failure.exitcode)
                     self.assertEqual("<N/A>", failure.signal_name())
                     self.assertEqual(pc.pids()[0], failure.pid)
-<<<<<<< HEAD
-                    self.assertTrue(error_file.startswith(os.path.join(log_dir, "run_id_")))
-=======
                     self.assertTrue(
                         error_file.startswith(os.path.join(log_dir, "run_id_"))
                     )
->>>>>>> f34905f6
                     self.assertTrue(error_file.endswith("attempt_0/0/error.json"))
                     self.assertEqual(
                         int(error_file_data["message"]["extraInfo"]["timestamp"]),
@@ -565,13 +544,7 @@
                 args={0: (0, 1)},
                 envs={0: {}},
                 logs_specs=DefaultLogsSpecs(
-<<<<<<< HEAD
-                    log_dir=self.log_dir(),
-                    redirects=Std.ALL,
-                    tee=Std.ALL
-=======
                     log_dir=self.log_dir(), redirects=Std.ALL, tee=Std.ALL
->>>>>>> f34905f6
                 ),
                 start_method="spawn",
             )
