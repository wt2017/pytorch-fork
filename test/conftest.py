--- conflicted
+++ resolved
@@ -6,9 +6,6 @@
 import sys
 import xml.etree.ElementTree as ET
 from collections import defaultdict
-<<<<<<< HEAD
-from pytest_shard_custom import PytestShardPlugin, pytest_addoptions as shard_addoptions
-=======
 from types import MethodType
 from typing import Any, List, Optional, Union
 
@@ -22,7 +19,6 @@
 from _pytest.stash import StashKey
 from _pytest.terminal import _get_raw_skip_reason
 from pytest_shard_custom import pytest_addoptions as shard_addoptions, PytestShardPlugin
->>>>>>> f34905f6
 
 # a lot of this file is copied from _pytest.junitxml and modified to get rerun info
 
@@ -146,12 +142,6 @@
                 skipreason = skipreason[9:]
             details = f"{filename}:{lineno}: {skipreason}"
 
-<<<<<<< HEAD
-            skipped = ET.Element("skipped", type="pytest.skip", message=bin_xml_escape(skipreason))
-            skipped.text = bin_xml_escape(details)
-            self.append(skipped)
-            self.write_captured_output(report)
-=======
             skipped = ET.Element(
                 "skipped", type="pytest.skip", message=bin_xml_escape(skipreason)
             )
@@ -159,7 +149,6 @@
             self.append(skipped)
             self.write_captured_output(report)
 
->>>>>>> f34905f6
 
 class LogXMLReruns(LogXML):
     def __init__(self, *args, **kwargs):
