# Owner(s): ["module: mps"]
import importlib
import os
import sys

import torch
from torch.testing import make_tensor
from torch.testing._internal.common_dtype import get_all_dtypes
from torch.testing._internal.common_utils import (
    instantiate_parametrized_tests,
    MACOS_VERSION,
    parametrize,
)


MPS_UNSUPPORTED_TYPES = [torch.double, torch.cdouble] + (
    [torch.bfloat16] if MACOS_VERSION < 14.0 else []
)
MPS_DTYPES = [t for t in get_all_dtypes() if t not in MPS_UNSUPPORTED_TYPES]

importlib.import_module("filelock")

pytorch_test_dir = os.path.dirname(os.path.dirname(os.path.realpath(__file__)))
sys.path.append(pytorch_test_dir)

from inductor.test_torchinductor import (  # @manual=fbcode//caffe2/test/inductor:test_inductor-library
    check_model_gpu,
    CommonTemplate,
    TestCase,
)


# TODO: Remove this file.
# This tests basic MPS compile functionality


class MPSBasicTests(TestCase):
    is_dtype_supported = CommonTemplate.is_dtype_supported
    common = check_model_gpu
    device = "mps"

    @parametrize("dtype", MPS_DTYPES)
    def test_add(self, dtype):
        self.common(
            lambda a, b: a + b,
            (
                make_tensor(1024, dtype=dtype, device=self.device),
                make_tensor(1024, dtype=dtype, device=self.device),
            ),
            check_lowp=False,
        )

    def test_log(self):
        self.common(lambda x: x.log(), (torch.rand(1024),))

    def test_acos(self):
        self.common(lambda x: x.acos(), (torch.rand(1024),))

    def test_atanh(self):
        self.common(lambda x: x.atanh(), (torch.rand(1024),))

    def test_floor(self):
        self.common(lambda x: x.floor(), (torch.rand(1024),))

    def test_sign(self):
        self.common(lambda x: x.sign(), (torch.rand(1024),))

    def test_sliced_input(self):
        self.common(
            lambda x: x[:, ::2].sin() + x[:, 1::2].cos(), (torch.rand(32, 1024),)
        )

    def test_where(self):
        def foo(x):
            rc = x.abs().sqrt()
            rc[x < 0] = -5
            return rc

        self.common(foo, (torch.rand(1024),))

    @parametrize("dtype", MPS_DTYPES)
    def test_cast(self, dtype):
        self.common(lambda a: a.to(dtype), (torch.rand(1024),))

    def test_pointwise_i0(self):
        self.common(torch.special.i0, (torch.rand(128, 128),), check_lowp=False)

    def test_pointwise_i1(self):
        self.common(torch.special.i1, (torch.rand(128, 128),), check_lowp=False)

    def test_pointwise_erf(self):
        self.common(torch.special.erf, (torch.rand(128, 128),), check_lowp=False)

    def test_pointwise_polygamma(self):
        self.common(
            torch.special.polygamma,
            (
                1,
                torch.rand(128, 128),
            ),
            check_lowp=False,
        )

    def test_pointwise_digamma(self):
        self.common(torch.special.digamma, (torch.rand(128, 128),), check_lowp=False)

    def test_pointwise_sinc(self):
        self.common(torch.special.sinc, (torch.rand(128, 128),), check_lowp=False)

    def test_pointwise_zeta(self):
        self.common(
            torch.special.zeta,
            (torch.rand(128, 128), torch.rand(128, 128)),
            check_lowp=False,
        )

    def test_pointwise_spherical_bessel_j0(self):
        self.common(
            torch.special.spherical_bessel_j0, (torch.rand(128, 128),), check_lowp=False
        )

    def test_pointwise_xlog1py(self):
        self.common(
            torch.special.xlog1py,
            (torch.rand(128, 128), torch.rand(128, 128)),
            check_lowp=False,
        )

<<<<<<< HEAD
    def test_pointwise_entr(self):
        self.common(torch.special.entr, (torch.rand(128, 128),), check_lowp=False)
=======
    def chebyshev_polynomial_t(self):
        self.common(
            torch.special.chebyshev_polynomial_t,
            (torch.rand(128, 128), torch.rand(128, 128)),
            check_lowp=False,
        )
>>>>>>> 039ebdc1

    def test_broadcast(self):
        self.common(torch.add, (torch.rand(32, 1024), torch.rand(1024)))

    def test_inplace(self):
        def inc_(x):
            x += 1
            return x

        self.common(inc_, (torch.rand(1024),))

    # TODO(NS): Replace me with full test_prod when multi-stage reductions are implemented
    def test_prod(self):
        def fn(a):
            return a.prod(0), a.prod(1), a.prod()

        self.common(fn, (torch.rand((10, 10)),))


# Copy tests
for test_name in [
    "test_min_max_reduction",
    "test_add_const_int",
    "test_add_inplace_permuted",
    "test_addmm",
    "test_any",
    "test_arange5",
    "test_argmax_min_int32",
    "test_argmax_argmin2",
    "test_avg_pool2d5",
    "test_avg_pool2d8",
    "test_builtins_round",
    "test_builtins_round_float_ndigits_neg",
    "test_cat_empty",
    "test_cat_unbacked_empty_1d",
    "test_consecutive_split_cumprod",
    "test_consecutive_split_cumsum",
    "test_constant_pad_float64",
    "test_cumsum_inf",
    "test_custom_op_2",
    "test_div1",
    "test_div3",
    "test_erfinv",
    "test_floordiv",
    "test_full_truncation",
    "test_fmod",
    "test_fmod_zero_dim",
    "test_index_dynamic_shapes",
    "test_inf",
    "test_isinf",
    "test_isinf2",
    "test_layer_norm",
    "test_lgamma",
    "test_linear_float64",
    "test_log_fp64",
    "test_low_memory_max_pool",
    "test_max_min",
    "test_max_pool2d2",
    "test_min_max_reduction_nan",
    "test_nan_to_num",
    "test_pow2",
    "test_randint_int64_mod",
    "test_randn_generator",
    "test_remainder",
    "test_remove_no_ops",
    "test_reflection_pad2d",
    "test_rsqrt",
    "test_scalar_cpu_tensor_arg",
    "test_scalar_output",
    "test_setitem_with_int_parameter",
    "test_signbit",
    "test_silu",
    "test_slice_scatter4",
    "test_softmax",
    "test_sort",
    "test_split_cumsum",
    "test_sum_int",
    "test_sum_keepdims",
    "test_tanh",
    "test_view_as_complex",
    "test_view_on_aliased",
    "test_views3",
    "test_views6",
    "test_views7",
    "test_zero_dim_reductions",
]:
    setattr(MPSBasicTests, test_name, getattr(CommonTemplate, test_name))

instantiate_parametrized_tests(MPSBasicTests)

if __name__ == "__main__":
    from torch._dynamo.test_case import run_tests

    if torch.backends.mps.is_available():
        run_tests(needs="filelock")<|MERGE_RESOLUTION|>--- conflicted
+++ resolved
@@ -34,6 +34,7 @@
 # This tests basic MPS compile functionality
 
 
+@instantiate_parametrized_tests
 class MPSBasicTests(TestCase):
     is_dtype_supported = CommonTemplate.is_dtype_supported
     common = check_model_gpu
@@ -82,14 +83,35 @@
     def test_cast(self, dtype):
         self.common(lambda a: a.to(dtype), (torch.rand(1024),))
 
-    def test_pointwise_i0(self):
-        self.common(torch.special.i0, (torch.rand(128, 128),), check_lowp=False)
-
-    def test_pointwise_i1(self):
-        self.common(torch.special.i1, (torch.rand(128, 128),), check_lowp=False)
-
-    def test_pointwise_erf(self):
-        self.common(torch.special.erf, (torch.rand(128, 128),), check_lowp=False)
+    pointwise_unary_ops = [
+        "i0",
+        "i0e",
+        "i1",
+        "i1e",
+        "erf",
+        "digamma",
+        "sinc",
+        "spherical_bessel_j0",
+        "bessel_j0",
+        "bessel_j1",
+        "bessel_y0",
+        "bessel_y1",
+        "modified_bessel_i0",
+        "modified_bessel_i1",
+        "modified_bessel_k0",
+        "modified_bessel_k1",
+        "scaled_modified_bessel_k0",
+        "scaled_modified_bessel_k1",
+        "entr",
+    ]
+
+    @parametrize("op_name", pointwise_unary_ops)
+    def test_pointwise_unary_op(self, op_name):
+        self.common(
+            lambda x: getattr(torch.special, op_name)(x),
+            (torch.rand(128, 128),),
+            check_lowp=False,
+        )
 
     def test_pointwise_polygamma(self):
         self.common(
@@ -101,12 +123,6 @@
             check_lowp=False,
         )
 
-    def test_pointwise_digamma(self):
-        self.common(torch.special.digamma, (torch.rand(128, 128),), check_lowp=False)
-
-    def test_pointwise_sinc(self):
-        self.common(torch.special.sinc, (torch.rand(128, 128),), check_lowp=False)
-
     def test_pointwise_zeta(self):
         self.common(
             torch.special.zeta,
@@ -114,11 +130,6 @@
             check_lowp=False,
         )
 
-    def test_pointwise_spherical_bessel_j0(self):
-        self.common(
-            torch.special.spherical_bessel_j0, (torch.rand(128, 128),), check_lowp=False
-        )
-
     def test_pointwise_xlog1py(self):
         self.common(
             torch.special.xlog1py,
@@ -126,17 +137,12 @@
             check_lowp=False,
         )
 
-<<<<<<< HEAD
-    def test_pointwise_entr(self):
-        self.common(torch.special.entr, (torch.rand(128, 128),), check_lowp=False)
-=======
     def chebyshev_polynomial_t(self):
         self.common(
             torch.special.chebyshev_polynomial_t,
             (torch.rand(128, 128), torch.rand(128, 128)),
             check_lowp=False,
         )
->>>>>>> 039ebdc1
 
     def test_broadcast(self):
         self.common(torch.add, (torch.rand(32, 1024), torch.rand(1024)))
@@ -162,12 +168,15 @@
     "test_add_const_int",
     "test_add_inplace_permuted",
     "test_addmm",
+    "test_angle",
     "test_any",
     "test_arange5",
     "test_argmax_min_int32",
+    "test_argmax_argmin1",
     "test_argmax_argmin2",
     "test_avg_pool2d5",
     "test_avg_pool2d8",
+    "test_bernoulli1",
     "test_builtins_round",
     "test_builtins_round_float_ndigits_neg",
     "test_cat_empty",
@@ -178,6 +187,7 @@
     "test_cumsum_inf",
     "test_custom_op_2",
     "test_div1",
+    "test_div2",
     "test_div3",
     "test_erfinv",
     "test_floordiv",
@@ -192,12 +202,15 @@
     "test_lgamma",
     "test_linear_float64",
     "test_log_fp64",
-    "test_low_memory_max_pool",
+    "test_low_memory_max_pool_dilation_1",
+    "test_low_memory_max_pool_dilation_2",
     "test_max_min",
     "test_max_pool2d2",
+    "test_multilayer_prime_size",
     "test_min_max_reduction_nan",
     "test_nan_to_num",
     "test_pow2",
+    "test_prod",
     "test_randint_int64_mod",
     "test_randn_generator",
     "test_remainder",
@@ -216,6 +229,7 @@
     "test_sum_int",
     "test_sum_keepdims",
     "test_tanh",
+    "test_vectorized_ops_masked",
     "test_view_as_complex",
     "test_view_on_aliased",
     "test_views3",
@@ -225,8 +239,6 @@
 ]:
     setattr(MPSBasicTests, test_name, getattr(CommonTemplate, test_name))
 
-instantiate_parametrized_tests(MPSBasicTests)
-
 if __name__ == "__main__":
     from torch._dynamo.test_case import run_tests
 
