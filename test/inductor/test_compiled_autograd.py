# Owner(s): ["module: inductor"]
# ruff: noqa: F841
import contextlib
import dataclasses
import functools
import io
import itertools
import logging
import os
import re
import subprocess
import sys
import tempfile
import unittest
from copy import deepcopy
from importlib.machinery import SourceFileLoader
from pathlib import Path
from string import Template
from unittest import mock

import torch
import torch.nn as nn
import torch.nn.functional as F
from torch import _inductor as inductor
from torch._dynamo import compiled_autograd, config
from torch._dynamo.backends.debugging import aot_eager
from torch._dynamo.device_interface import get_interface_for_device
from torch._dynamo.testing import normalize_gm
from torch._dynamo.utils import counters
from torch._inductor import config as inductor_config
from torch._inductor.test_case import run_tests, TestCase
from torch.nn.attention.flex_attention import flex_attention
from torch.testing._internal.common_device_type import (
    instantiate_device_type_tests,
    ops,
)
from torch.testing._internal.common_utils import (
    instantiate_parametrized_tests,
    IS_S390X,
    parametrize,
    scoped_load_inline,
    skipIfWindows,
)
from torch.testing._internal.hop_db import hop_db
from torch.testing._internal.inductor_utils import GPU_TYPE, HAS_CPU, HAS_CUDA, HAS_GPU
from torch.testing._internal.logging_utils import logs_to_string


# note: these tests are not run on windows due to inductor_utils.HAS_CPU


def make_compiler_fn(
    fullgraph=True, dynamic=True, backend="inductor", gm_hook=lambda gm: None
):
    assert backend in ["inductor", "aot_eager", "ca_eager"]

    def _compiler_fn(gm):
        """Same as torch.compile() but counts number of compiles"""
        gm_hook(gm)

        if backend == "ca_eager":
            return gm

        def _inner_compiler(gm_, example_inputs_):
            counters["compiled_autograd"]["compiles"] += 1
            if backend == "inductor":
                return inductor.compile(gm_, example_inputs_)
            elif backend == "aot_eager":
                return aot_eager(gm_, example_inputs_)

        return torch.compile(
            gm, backend=_inner_compiler, fullgraph=fullgraph, dynamic=dynamic
        )

    return _compiler_fn


compiler_fn = make_compiler_fn()


# TODO(jansel): hooks as lambdas creates recompiles in dynamo, we should fix that
def hook1(grad):
    return grad * 2


def hook2(grads):
    return (grads[0] + 1,)


def hook3(gI, gO):
    return (torch.sin(gI[0]) + gO[0],)


def reset():
    torch._logging.set_logs(compiled_autograd_verbose=False)
    config.compiled_autograd = False
    compiled_autograd.reset()


class TestCompiledAutograd(TestCase):
    def setUp(self) -> None:
        super().setUp()
        reset()

    def tearDown(self) -> None:
        super().tearDown()
        reset()

    def check_output_and_recompiles(
        self, fn, count=1, compiler_fn=compiler_fn, compile_fn=False
    ):
        if isinstance(count, list):
            captures, compiles = count
        else:
            captures, compiles = count, count
        with torch.autograd.set_multithreading_enabled(False):
            torch._dynamo.reset()
            counters["compiled_autograd"].clear()
            torch.manual_seed(123)
            expected = list(fn())
            torch.manual_seed(123)
            with compiled_autograd._enable(compiler_fn), mock.patch(
                "torch._functorch.aot_autograd.AOT_COUNTER",
                new_callable=itertools.count,
            ):
                opt_fn = torch.compile(fn) if compile_fn else fn
                actual = list(opt_fn())
            self.assertEqual(expected, actual)
            self.assertEqual(counters["compiled_autograd"]["captures"], captures)
            self.assertEqual(counters["compiled_autograd"]["compiles"], compiles)

    def run_as_subprocess(self, script) -> bytes:
        try:
            return subprocess.check_output(
                [sys.executable, "-c", script],
                stderr=subprocess.STDOUT,
                # On Windows, opening the subprocess with the default CWD makes `import torch`
                # fail, so just set CWD to this script's directory
                cwd=os.path.dirname(os.path.realpath(__file__)),
            )
        except subprocess.CalledProcessError as e:
            self.fail(f"Subprocess exited with return code: {e.returncode}")

    def test_dynamo_flaky_segfault(self):
        script = """
import torch

def main():
    def compiler_fn(gm):
        return torch.compile(gm, backend="eager")

    def inner():
        x = torch.randn(1000, 3000)
        w = torch.randn(1000, 3000, requires_grad=True)
        def model(i):
            return torch.nn.functional.linear(i, w)
        out = model(x)
        loss = out.sum()
        with torch._dynamo.compiled_autograd._enable(compiler_fn):
            loss.backward()
        assert(w.grad is not None)

    inner()
    torch._dynamo.reset()
    inner()

main()
        """
        # Run it three times to catch bad dynamo state resets
        for _ in range(3):
            self.run_as_subprocess(script)

    def test_reset(self):
        compiled_autograd.compiled_autograd_enabled = True
        torch._C._dynamo.compiled_autograd.set_autograd_compiler(lambda: None, True)
        # TODO: return prior verbose logger
        # torch._C._dynamo.compiled_autograd.set_verbose_logger(dummy)
        compiled_autograd.COMPILE_COUNTER = None

        # state should be clean after reset
        compiled_autograd.reset()

        assert compiled_autograd.compiled_autograd_enabled is False
        (
            prior_compiler,
            prior_dynamic,
        ) = torch._C._dynamo.compiled_autograd.set_autograd_compiler(None, False)
        assert prior_compiler is None
        assert prior_dynamic is False
        assert (
            compiled_autograd.COMPILE_COUNTER is not None
            and next(compiled_autograd.COMPILE_COUNTER) == 0
        )

    def test_basic(self):
        def fn():
            model = torch.nn.Sequential(
                torch.nn.Linear(4, 4),
                torch.nn.ReLU(),
                torch.nn.Linear(4, 4),
                torch.nn.ReLU(),
            )
            x = torch.randn([2, 4])
            result = model(x).sum()
            result.backward()
            yield model[0].weight.grad
            yield model[0].bias.grad
            yield model[2].weight.grad
            yield model[2].bias.grad

        self.check_output_and_recompiles(fn)

    def test_cache_hit(self):
        def fn():
            for _ in range(3):
                model = torch.nn.Sequential(
                    torch.nn.Linear(4, 4),
                    torch.nn.ReLU(),
                    torch.nn.Linear(4, 4),
                    torch.nn.ReLU(),
                )
                x = torch.randn([2, 4])
                result = model(x).sum()
                result.backward()
                yield model[0].weight.grad
                yield model[0].bias.grad
                yield model[2].weight.grad
                yield model[2].bias.grad

        self.check_output_and_recompiles(fn)

    def test_graph_break_custom_op(self):
        @torch.library.custom_op("mylib::sin", mutates_args={})
        def sin(x: torch.Tensor) -> torch.Tensor:
            return x.sin()

        def setup_context(ctx, inputs, output):
            (x,) = inputs
            ctx.save_for_backward(x)

        def backward(ctx, grad):
            (x,) = ctx.saved_tensors
            return grad * x.cos()

        sin.register_autograd(backward, setup_context=setup_context)

        x = torch.randn(3, requires_grad=True)
        y = sin(x.clone()).sum()
        with compiled_autograd._enable(compiler_fn):
            y.backward()

    def test_tensor_grad_hook1(self):
        def fn():
            for _ in range(3):
                model = torch.nn.Sequential(
                    torch.nn.Linear(4, 4),
                    torch.nn.ReLU(),
                )
                x = torch.randn([2, 4])

                model[0].weight.register_hook(hook1)

                result = model(x).sum()
                result.backward()
                yield model[0].weight.grad
                yield model[0].bias.grad

        self.check_output_and_recompiles(fn)

    def test_tensor_grad_hook2(self):
        def fn():
            for _ in range(3):
                model = torch.nn.Sequential(
                    torch.nn.Linear(4, 4),
                    torch.nn.ReLU(),
                )
                x = torch.randn([1, 4])

                result = model(x).sum()
                result.grad_fn.register_prehook(hook2)
                result.backward()
                yield model[0].weight.grad
                yield model[0].bias.grad

        self.check_output_and_recompiles(fn)

    def test_tensor_grad_hook3(self):
        def fn():
            for _ in range(3):
                model = torch.nn.Sequential(
                    torch.nn.Linear(4, 4),
                    torch.nn.ReLU(),
                )
                x = torch.randn([1, 4])

                result = model(x).sum()
                result.grad_fn.register_hook(hook3)
                result.backward()
                yield model[0].weight.grad
                yield model[0].bias.grad

        self.check_output_and_recompiles(fn)

    def test_reorder_acc_grad(self):
        model = torch.nn.Sequential(
            torch.nn.Conv2d(4, 4, 3, bias=True),
            torch.nn.Conv2d(4, 4, 3, bias=True),
        )
        compiled_model = torch.compile(model)
        x = torch.randn([1, 4, 32, 32])

        model(x).sum().backward()
        ref_res = [
            model[0].weight.grad,
            model[0].bias.grad,
            model[1].weight.grad,
            model[1].bias.grad,
        ]

        model[0].weight.grad = None
        model[0].bias.grad = None
        model[1].weight.grad = None
        model[1].bias.grad = None
        with compiled_autograd._enable(compiler_fn):
            compiled_model(x).sum().backward(retain_graph=True)
        res = [
            model[0].weight.grad,
            model[0].bias.grad,
            model[1].weight.grad,
            model[1].bias.grad,
        ]

        self.assertEqual(res[0], ref_res[0])
        self.assertEqual(res[1], ref_res[1])
        self.assertEqual(res[2], ref_res[2])
        self.assertEqual(res[3], ref_res[3])

    def test_reorder_post_hook1(self):
        def grad_div(param):
            param.grad = param.grad / 4.0

        class Module(torch.nn.Module):
            def __init__(self, ioc):
                super().__init__()
                self.fc1 = torch.nn.Linear(ioc, ioc, bias=False)
                self.fc2 = torch.nn.Linear(ioc, ioc, bias=False)

                self.grad_acc_hooks = []
                self.grad_acc = []
                self.params = [self.fc1.weight, self.fc2.weight]
                for i, param in enumerate(self.params):

                    def wrapper(param):
                        param_tmp = param.expand_as(param)
                        grad_acc = param_tmp.grad_fn.next_functions[0][0]

                        def grad_acc_hook(*notneeded):
                            grad_div(param)

                        self.grad_acc.append(grad_acc)
                        self.grad_acc_hooks.append(
                            grad_acc.register_hook(grad_acc_hook)
                        )

                    wrapper(param)

            def forward(self, x):
                x = self.fc1(x)
                x = self.fc2(x)
                return x.sum()

        bs = 8
        ioc = 16
        model = Module(ioc)
        input = torch.randn([bs, ioc])

        # eager ref
        model(input).backward()
        ref_res = [model.fc1.weight.grad, model.fc2.weight.grad]

        # cag
        model.fc1.weight.grad = None
        model.fc2.weight.grad = None
        model_to_train = torch.compile(model, backend="inductor")
        with compiled_autograd._enable(compiler_fn):
            model_to_train(input).backward()
        res = [model_to_train.fc1.weight.grad, model_to_train.fc2.weight.grad]

        self.assertEqual(res[0], ref_res[0])
        self.assertEqual(res[1], ref_res[1])

    def test_reorder_post_hook2(self):
        x = torch.randn([1, 4, 32, 32], requires_grad=True)
        y = torch.sigmoid(x)
        z = torch.tanh(y)

        assert isinstance(z.grad_fn, torch.autograd.graph.Node)
        assert isinstance(y.grad_fn, torch.autograd.graph.Node)
        handle_z = z.grad_fn.register_hook(lambda gI, gO: (gO[0] * 2,))
        handle_y = y.grad_fn.register_hook(lambda gI, gO: (gI[0] * 2,))
        z.sum().backward(retain_graph=True)
        ref_res = x.grad

        x.grad = None
        with compiled_autograd._enable(compiler_fn):
            z.sum().backward(retain_graph=True)
        res = x.grad

        self.assertEqual(res, ref_res)

    def test_reorder_post_hook3(self):
        conv = torch.nn.Conv2d(4, 4, 3, bias=False)
        x = torch.randn([1, 4, 32, 32])
        y = conv(x)

        assert isinstance(y.grad_fn, torch.autograd.graph.Node)
        # this hook will mul 2.0 to the conv weight gradient
        handle_y = y.grad_fn.register_hook(lambda gI, gO: (gI[0], gI[1] * 2, gI[2]))
        y.sum().backward(retain_graph=True)
        ref_res = x.grad

        x.grad = None
        with compiled_autograd._enable(compiler_fn):
            y.sum().backward(retain_graph=True)
        res = x.grad

        self.assertEqual(res, ref_res)

    def test_reorder_all_bwd_hooks(self):
        def tensor_hook(grad):
            return grad.sub(2.0)

        def acc_grad_node_pre_hook(grad_out):
            return (grad_out[0].div(5.0),)

        def post_acc_grad_hook(tensor):
            tensor.grad.add_(3.0)

        class TestModel(torch.nn.Module):
            def __init__(self):
                super().__init__()
                self.conv1 = torch.nn.Conv2d(4, 4, 3, bias=False)
                self.conv2 = torch.nn.Conv2d(4, 4, 3, bias=False)

                self.acc_grad1 = self.conv1.weight.view_as(
                    self.conv1.weight
                ).grad_fn.next_functions[0][0]
                self.conv1.weight.register_hook(tensor_hook)
                self.conv1.weight.register_post_accumulate_grad_hook(post_acc_grad_hook)
                self.acc_grad1.register_prehook(acc_grad_node_pre_hook)

                def acc_grad_node_post_hook1(grad_in, grad_out):
                    self.conv1.weight.grad.mul_(0.5)

                self.acc_grad1.register_hook(acc_grad_node_post_hook1)

                self.acc_grad2 = self.conv2.weight.view_as(
                    self.conv2.weight
                ).grad_fn.next_functions[0][0]
                self.conv2.weight.register_hook(tensor_hook)
                self.conv2.weight.register_post_accumulate_grad_hook(post_acc_grad_hook)
                self.acc_grad2.register_prehook(acc_grad_node_pre_hook)

                def acc_grad_node_post_hook2(grad_in, grad_out):
                    self.conv2.weight.grad.mul_(0.5)

                self.acc_grad2.register_hook(acc_grad_node_post_hook2)

            def forward(self, x):
                y = self.conv1(x)
                y = self.conv2(y)
                return y.sum()

        input = torch.randn([1, 4, 32, 32])

        # eager ref
        model = TestModel()
        model(input).backward()
        ref_results = [model.conv1.weight.grad, model.conv2.weight.grad]

        # cag
        model.conv1.weight.grad = None
        model.conv2.weight.grad = None
        compiled_model = torch.compile(model, backend="inductor")
        with compiled_autograd._enable(compiler_fn):
            compiled_model(input).backward()
        results = [compiled_model.conv1.weight.grad, compiled_model.conv2.weight.grad]

        self.assertEqual(results[0], ref_results[0])
        self.assertEqual(results[1], ref_results[1])

    def test_reorder_multi_post_hooks(self):
        class TestModel(torch.nn.Module):
            def __init__(self):
                super().__init__()
                self.conv1 = torch.nn.Conv2d(4, 4, 3, bias=False)
                self.conv2 = torch.nn.Conv2d(4, 4, 3, bias=False)

                self.acc_grad1 = self.conv1.weight.view_as(
                    self.conv1.weight
                ).grad_fn.next_functions[0][0]

                def acc_grad_node1_post_hook1(grad_in, grad_out):
                    self.conv1.weight.grad.mul_(0.5)

                def acc_grad_node1_post_hook2(grad_in, grad_out):
                    self.conv1.weight.grad.sub_(0.3)

                self.acc_grad1.register_hook(acc_grad_node1_post_hook1)
                self.acc_grad1.register_hook(acc_grad_node1_post_hook2)

                self.acc_grad2 = self.conv2.weight.view_as(
                    self.conv2.weight
                ).grad_fn.next_functions[0][0]

                def acc_grad_node2_post_hook1(grad_in, grad_out):
                    self.conv2.weight.grad.mul_(0.3)

                def acc_grad_node2_post_hook2(grad_in, grad_out):
                    self.conv2.weight.grad.sub_(0.5)

                self.acc_grad2.register_hook(acc_grad_node2_post_hook1)
                self.acc_grad2.register_hook(acc_grad_node2_post_hook2)

            def forward(self, x):
                y = self.conv1(x)
                y = self.conv2(y)
                return y.sum()

        input = torch.randn([1, 4, 32, 32])

        # eager ref
        model = TestModel()
        model(input).backward()
        ref_results = [model.conv1.weight.grad, model.conv2.weight.grad]

        # cag
        model.conv1.weight.grad = None
        model.conv2.weight.grad = None
        compiled_model = torch.compile(model, backend="inductor")
        with compiled_autograd._enable(compiler_fn):
            compiled_model(input).backward()
        results = [compiled_model.conv1.weight.grad, compiled_model.conv2.weight.grad]

        self.assertEqual(results[0], ref_results[0])
        self.assertEqual(results[1], ref_results[1])

    def test_reorder_multi_pre_hooks(self):
        def acc_grad_node_pre_hook1(grad_out):
            return (grad_out[0].div(5.0),)

        def acc_grad_node_pre_hook2(grad_out):
            return (grad_out[0].sub(0.3),)

        class TestModel(torch.nn.Module):
            def __init__(self):
                super().__init__()
                self.conv1 = torch.nn.Conv2d(4, 4, 3, bias=False)
                self.conv2 = torch.nn.Conv2d(4, 4, 3, bias=False)

                self.acc_grad1 = self.conv1.weight.view_as(
                    self.conv1.weight
                ).grad_fn.next_functions[0][0]
                self.acc_grad1.register_prehook(acc_grad_node_pre_hook1)
                self.acc_grad1.register_prehook(acc_grad_node_pre_hook2)

                self.acc_grad2 = self.conv2.weight.view_as(
                    self.conv2.weight
                ).grad_fn.next_functions[0][0]
                self.acc_grad2.register_prehook(acc_grad_node_pre_hook1)
                self.acc_grad2.register_prehook(acc_grad_node_pre_hook2)

            def forward(self, x):
                y = self.conv1(x)
                y = self.conv2(y)
                return y.sum()

        input = torch.randn([1, 4, 32, 32])

        # eager ref
        model = TestModel()
        model(input).backward()
        ref_results = [model.conv1.weight.grad, model.conv2.weight.grad]

        # cag
        model.conv1.weight.grad = None
        model.conv2.weight.grad = None
        compiled_model = torch.compile(model, backend="inductor")
        with compiled_autograd._enable(compiler_fn):
            compiled_model(input).backward()
        results = [compiled_model.conv1.weight.grad, compiled_model.conv2.weight.grad]

        self.assertEqual(results[0], ref_results[0])
        self.assertEqual(results[1], ref_results[1])

    def test_reorder_multi_tensor_pre_hooks(self):
        def tensor_hook1(grad):
            return grad.sub(2.0)

        def tensor_hook2(grad):
            return grad.mul(0.5)

        class TestModel(torch.nn.Module):
            def __init__(self):
                super().__init__()
                self.conv1 = torch.nn.Conv2d(4, 4, 3, bias=False)
                self.conv2 = torch.nn.Conv2d(4, 4, 3, bias=False)

                self.acc_grad1 = self.conv1.weight.view_as(
                    self.conv1.weight
                ).grad_fn.next_functions[0][0]
                self.conv1.weight.register_hook(tensor_hook1)
                self.conv1.weight.register_hook(tensor_hook2)

                self.acc_grad2 = self.conv2.weight.view_as(
                    self.conv2.weight
                ).grad_fn.next_functions[0][0]
                self.conv2.weight.register_hook(tensor_hook1)
                self.conv2.weight.register_hook(tensor_hook2)

            def forward(self, x):
                y = self.conv1(x)
                y = self.conv2(y)
                return y.sum()

        input = torch.randn([1, 4, 32, 32])

        # eager ref
        model = TestModel()
        model(input).backward()
        ref_results = [model.conv1.weight.grad, model.conv2.weight.grad]

        # cag
        model.conv1.weight.grad = None
        model.conv2.weight.grad = None
        compiled_model = torch.compile(model, backend="inductor")
        with compiled_autograd._enable(compiler_fn):
            compiled_model(input).backward()
        results = [compiled_model.conv1.weight.grad, compiled_model.conv2.weight.grad]

        self.assertEqual(results[0], ref_results[0])
        self.assertEqual(results[1], ref_results[1])

    def test_torch_compile(self):
        def fn():
            model = torch.nn.Sequential(
                torch.nn.Linear(4, 4),
                torch.nn.Sigmoid(),
            )
            opt_model = torch.compile(model, fullgraph=True)

            for _ in range(3):
                x = torch.randn([1, 4])

                result = opt_model(x).sum()
                result.backward()
                yield model[0].weight.grad
                yield model[0].bias.grad
                model.zero_grad()

        self.check_output_and_recompiles(fn)

    def test_torch_compile_api_inductor(self):
        def fn():
            torch.manual_seed(123)
            model = torch.nn.Sequential(
                torch.nn.Linear(4, 4),
                torch.nn.Sigmoid(),
            )

            res = []
            for _ in range(3):
                x = torch.randn([1, 4])

                result = model(x).sum()
                result.backward()
                res.append(model[0].weight.grad)
                res.append(model[0].bias.grad)
                model.zero_grad()
            return res

        expected = fn()
        with config.patch(compiled_autograd=True):
            compiled_fn = torch.compile(fn)
        actual = compiled_fn()
        self.assertEqual(expected, actual)
        self.assertEqual(counters["compiled_autograd"]["captures"], 1)

    def test_torch_compile_api_aot_eager(self):
        def fn():
            torch.manual_seed(123)
            model = torch.nn.Sequential(
                torch.nn.Linear(4, 4),
                torch.nn.Sigmoid(),
            )

            res = []
            for _ in range(3):
                x = torch.randn([1, 4])

                result = model(x).sum()
                result.backward()
                res.append(model[0].weight.grad)
                res.append(model[0].bias.grad)
                model.zero_grad()
            return res

        expected = fn()
        with config.patch(compiled_autograd=True):
            compiled_fn = torch.compile(fn, backend="aot_eager")
        actual = compiled_fn()
        self.assertEqual(expected, actual)
        self.assertEqual(counters["compiled_autograd"]["captures"], 1)

    def test_torch_compile_api_eager(self):
        def fn():
            torch.manual_seed(123)
            model = torch.nn.Sequential(
                torch.nn.Linear(4, 4),
                torch.nn.Sigmoid(),
            )

            res = []
            for _ in range(3):
                x = torch.randn([1, 4])

                result = model(x).sum()
                result.backward()
                res.append(model[0].weight.grad)
                res.append(model[0].bias.grad)
                model.zero_grad()
            return res

        expected = fn()
        with config.patch(compiled_autograd=True):
            compiled_fn = torch.compile(fn, backend="eager")
        actual = compiled_fn()
        self.assertEqual(expected, actual)
        self.assertEqual(counters["compiled_autograd"]["captures"], 1)

    def test_multiple_torch_compile(self):
        model = torch.nn.Sequential(
            torch.nn.Linear(4, 4),
            torch.nn.Sigmoid(),
        )
        x = torch.randn([1, 4])

        def fn():
            result = model(x).sum()
            result.backward()

        model2 = torch.nn.Linear(4, 4)
        x2 = torch.randn([1, 4])

        def fn2():
            result = model2(x2).sum()
            result.backward()

        no_ca1 = torch.compile(fn)
        no_ca1()
        self.assertEqual(counters["compiled_autograd"]["captures"], 0)
        counters.clear()

        with config.patch(compiled_autograd=True):
            with_ca = torch.compile(fn2)
            with_ca()
            self.assertEqual(counters["compiled_autograd"]["captures"], 1)
            counters.clear()

        no_ca2 = torch.compile(fn)
        no_ca2()
        self.assertEqual(counters["compiled_autograd"]["captures"], 0)

    def test_torch_compile_graph_break(self):
        model = torch.nn.Sequential(
            torch.nn.Linear(4, 4),
            torch.nn.Sigmoid(),
        )
        x = torch.randn([1, 4])

        @torch._dynamo.disable()
        def fn():
            result = model(x).sum()
            result.backward()

        with config.patch(compiled_autograd=True):
            opt_fn = torch.compile(fn)
            opt_fn()

        self.assertEqual(counters["compiled_autograd"]["captures"], 1)

    def test_torch_compile_graph_break2(self):
        model = torch.nn.Sequential(
            torch.nn.Linear(4, 4),
            torch.nn.Sigmoid(),
        )
        x = torch.randn([1, 4])

        @torch._dynamo.disable()
        def inner_fn(loss):
            loss.backward()

        def fn():
            result = model(x).sum()
            inner_fn(result)

        with config.patch(compiled_autograd=True):
            opt_fn = torch.compile(fn)
            opt_fn()

        self.assertEqual(counters["compiled_autograd"]["captures"], 1)

    def test_torch_compile_only_backward_call(self):
        model = torch.nn.Sequential(
            torch.nn.Linear(4, 4),
            torch.nn.Sigmoid(),
        )
        x = torch.randn([1, 4])

        result = model(x).sum()
        with config.patch(compiled_autograd=True):
            opt_bwd = torch.compile(lambda: result.backward())
            opt_bwd()

        self.assertEqual(counters["compiled_autograd"]["captures"], 1)

    def test_dynamo_boxed(self):
        def get_placeholders(gm_):
            placeholders = []
            for node in gm_.graph.nodes:
                if node.op == "placeholder":
                    placeholders.append(node)
            return placeholders

        def eager_with_check(gm, is_bwd):
            def inner_compiler(gm_, example_inputs_):
                placeholders = get_placeholders(gm_)
                if is_bwd:
                    # should be boxed inputs
                    assert len(placeholders) == 1
                else:
                    assert len(placeholders) > 1

                return gm_

            return torch.compile(gm, backend=inner_compiler)

        bwd_compiler_fn = functools.partial(eager_with_check, is_bwd=True)

        def fn(inputs):
            args_0, args_1, args_2 = inputs
            out = torch.mm(args_0, args_1)
            out = torch.mm(out, args_2)
            loss = out.sum()
            with compiled_autograd._enable(bwd_compiler_fn):
                loss.backward()
            yield args_0.grad
            yield args_1.grad
            yield args_2.grad

        inputs = [
            torch.randn([1, 2], requires_grad=True),
            torch.randn([2, 3], requires_grad=True),
            torch.randn([3, 4], requires_grad=True),
        ]

        compiled_fn = eager_with_check(fn, is_bwd=False)
        grads = list(compiled_fn(inputs))
        self.assertEqual(len(grads), 3)
        self.assertNotEqual(grads[0], None)
        self.assertNotEqual(grads[1], None)
        self.assertNotEqual(grads[2], None)

    def test_inputs_aliasing_bytecode_attr_mutations(self):
        # Freeze compiled autograd graph
        compiler = torch._dynamo.compiled_autograd.AutogradCompilerInstance(compiler_fn)
        param = torch.ones(100)
        activ = torch.ones(100) * 2
        inputs = [param, activ]
        _, proxies, _, _ = compiler.begin_capture(
            inputs=inputs, sizes=[], scalars=[], origins=[[], [], []]
        )
        param_proxy, activ_proxy = proxies
        buf = activ_proxy * 2
        torch.ops.inductor.accumulate_grad_.default(param_proxy, buf)
        runtime_wrapper, compiled_fn = compiler.end_capture(buf)

        def bytecode_hook(code, out_code):
            import dis
            import sys

            if sys.version_info < (3, 11):
                call_op = "CALL_FUNCTION"
            else:
                call_op = "CALL"

            insts = list(dis.get_instructions(out_code))
            call_graph_idx = next(
                i for i, inst in enumerate(insts) if inst.opname == call_op
            )
            # pre-graph should alias: inputs_ref_0 = inputs[0]
            matches = [
                inst
                for inst in insts[:call_graph_idx]
                if inst.opname == "STORE_FAST" and inst.argval == "inputs_ref_0"
            ]
            self.assertTrue(len(matches) == 1)
            # post-graph should access inputs_ref_0 instead of inputs
            matches = [
                inst for inst in insts[call_graph_idx:] if inst.argval == "inputs"
            ]
            self.assertTrue(len(matches) == 0)
            matches = [
                inst
                for inst in insts[call_graph_idx:]
                if inst.opname == "LOAD_FAST" and inst.argval == "inputs_ref_0"
            ]
            self.assertTrue(len(matches) == 1)

        torch._dynamo.reset()
        handle = torch._dynamo.convert_frame.register_bytecode_hook(bytecode_hook)
        try:
            runtime_wrapper(
                compiled_fn=compiled_fn,
                inputs=[param, activ],
                sizes=(),
                scalars=(),
                hooks=[],
                packed_inputs=[],
            )
        finally:
            handle.remove()

    def test_inputs_aliasing_bytecode_stack_restore(self):
        logging.getLogger().setLevel(logging.WARNING)
        from torch.testing._internal.logging_tensor import LoggingTensor

        # Create a graph that allows inputs stealing
        def forward(inputs):
            add = inputs[0] + 1
            add_1 = add + inputs[1]  # handled in suffix for tensor subclass
            out = add_1.cpu()
            return (out,)

        gm = torch.fx.symbolic_trace(forward)
        torch._dynamo.utils.set_locals_to_steal(gm, ["inputs"])
        compiled_fn = torch.compile(gm)

        inputs = [
            torch.ones(1000000, dtype=torch.float32),
            LoggingTensor(torch.ones(1)),
        ]
        match_done = False

        def bytecode_hook(code, out_code):
            import dis
            import sys

            nonlocal match_done

            # test is sensitive to what Dynamo traces. So as soon as the main
            # graph is tested, we skip the bytecode hook checks for future
            # frames.
            if not match_done:
                if sys.version_info < (3, 11):
                    call_op = "CALL_FUNCTION"
                else:
                    call_op = "CALL"

                insts = list(dis.get_instructions(out_code))
                call_graph_idx = next(
                    i for i, inst in enumerate(insts) if inst.opname == call_op
                )
                # pre-graph should alias: inputs_ref_0 = inputs[0]
                matches = [
                    inst
                    for inst in insts[:call_graph_idx]
                    if inst.opname == "STORE_FAST" and inst.argval == "inputs_ref_0"
                ]
                self.assertTrue(len(matches) == 1)
                # post-graph should access inputs_ref_0 instead of inputs
                matches = [
                    inst for inst in insts[call_graph_idx:] if inst.argval == "inputs"
                ]
                self.assertTrue(len(matches) == 0)
                matches = [
                    inst
                    for inst in insts[call_graph_idx:]
                    if inst.opname == "LOAD_FAST" and inst.argval == "inputs_ref_0"
                ]
                self.assertTrue(len(matches) == 1)
                match_done = True

        torch._dynamo.reset()
        handle = torch._dynamo.convert_frame.register_bytecode_hook(bytecode_hook)
        try:
            compiled_fn(inputs)
            self.assertTrue(len(inputs) == 0)
        finally:
            handle.remove()

    def test_implicit_add(self):
        def fn():
            y = torch.randn(1, 4, requires_grad=True)

            def model(x):
                # y is used multiple times, gradients get added
                return torch.sigmoid(x * y + torch.sin(y) + torch.cos(y))

            for _ in range(3):
                x = torch.randn([1, 4])

                result = model(x).sum()
                result.backward()
                yield result
                yield y.grad
                y.grad = None

        self.check_output_and_recompiles(fn)

    def test_output_nodes_all_leaves(self):
        def fn():
            y = torch.randn(1, 4, requires_grad=True)
            z = torch.randn(1, 4, requires_grad=True)

            def model(x):
                return torch.sigmoid(x * z + torch.sin(y) + torch.cos(y))

            for _ in range(3):
                x = torch.randn([1, 4])

                result = model(x).sum()
                gy, gz = torch.autograd.grad(result, inputs=[y, z])
                assert y.grad is None
                assert z.grad is None
                yield gy
                yield gz

        self.check_output_and_recompiles(fn)

    def test_output_nodes_some_leaves(self):
        def fn():
            class UnreachableBwd(torch.autograd.Function):
                @staticmethod
                def forward(ctx, x):
                    return x

                @staticmethod
                def backward(ctx, gO):
                    raise RuntimeError

            y = torch.randn(1, 4, requires_grad=True)
            z = torch.randn(1, 4, requires_grad=True)

            def model(x):
                return torch.sigmoid(UnreachableBwd.apply(y) * z)

            for _ in range(3):
                x = torch.randn([1, 4])

                result = model(x).sum()
                gz = torch.autograd.grad(result, inputs=[z])
                assert y.grad is None
                assert z.grad is None
                yield gz

        self.check_output_and_recompiles(fn)

    def test_no_output_nodes_all_leaves(self):
        def fn():
            y = torch.randn(1, 4, requires_grad=True)
            z = torch.randn(1, 4, requires_grad=True)

            def model(x):
                return torch.sigmoid(x * z + torch.sin(y) + torch.cos(y))

            for _ in range(3):
                x = torch.randn([1, 4])
                result = model(x).sum()
                out = result.backward()
                assert out is None
                assert y.grad is not None
                assert z.grad is not None
                yield y.grad
                yield z.grad
                y.grad = None
                z.grad = None

        self.check_output_and_recompiles(fn)

    def test_no_output_nodes_some_leaves(self):
        def fn():
            class UnreachableBwd(torch.autograd.Function):
                @staticmethod
                def forward(ctx, x):
                    return x

                @staticmethod
                def backward(ctx, gO):
                    raise RuntimeError

            y = torch.randn(1, 4, requires_grad=True)
            z = torch.randn(1, 4, requires_grad=True)
            a = torch.randn(1, 4, requires_grad=True)

            def model(x):
                return torch.sigmoid(x * y * z * UnreachableBwd.apply(a))

            for _ in range(3):
                x = torch.randn([1, 4])
                result = model(x).sum()
                out = result.backward(inputs=[y, z])
                assert out is None
                assert y.grad is not None
                assert z.grad is not None
                assert a.grad is None
                yield y.grad
                yield z.grad
                y.grad = None
                z.grad = None

        self.check_output_and_recompiles(fn)

    def test_no_output_nodes_different_leaves_will_recompile(self):
        def fn():
            def fwd(x, y, z):
                out = x * y  # MulBackward0
                out2 = out * z  # MulBackward0
                return out2.sum()  # SumBackward0

            x = torch.randn(5, requires_grad=True)
            y = torch.randn(5, requires_grad=True)
            z = torch.randn(5, requires_grad=True)
            loss = fwd(x, y, z)
            torch.compile(lambda: torch.autograd.backward(loss, inputs=[x]))()
            yield x.grad
            x.grad = None

            loss = fwd(x, y, z)
            torch.compile(lambda: torch.autograd.backward(loss, inputs=[y]))()
            yield y.grad

        # Guarded by TensorArg id, mismatch on last MulBackward0
        self.check_output_and_recompiles(fn, 2)

    def test_dynamic_shapes(self):
        def fn():
            model = torch.nn.Sequential(
                torch.nn.Linear(4, 4),
                torch.nn.ReLU(),
                torch.nn.Linear(4, 4),
                torch.nn.ReLU(),
            )
            opt_model = torch.compile(model, dynamic=True)

            for b in range(10, 100, 10):
                x = torch.randn([b, 4])
                result = opt_model(x).sum()
                result.backward()
                yield model[0].weight.grad
                yield model[0].bias.grad
                yield model[2].weight.grad
                yield model[2].bias.grad
                model.zero_grad()

        # TODO(jansel): we should be able to get this count to 1
        self.check_output_and_recompiles(fn)

    def test_dynamic_shapes_eager_node(self):
        # Here, we have no way of marking the symbolic sizes using in SumBackward as dynamic
        def fn():
            model = torch.nn.Sequential(
                torch.nn.Linear(4, 4),
                torch.nn.ReLU(),
                torch.nn.Linear(4, 4),
                torch.nn.ReLU(),
            )
            opt_model = torch.compile(model, dynamic=True)

            for b, s in zip([10, 20, 30], [2, 4, 8]):
                x = torch.randn([b, 4])
                result = opt_model(x)
                view = result.view(s, -1)
                # sum will save dynamic sizes
                loss = view.sum()
                loss.backward()
                yield model[0].weight.grad
                yield model[0].bias.grad
                yield model[2].weight.grad
                yield model[2].bias.grad
                model.zero_grad()

        self.check_output_and_recompiles(fn)

    def test_torch_compile_api_dynamic_shapes(self):
        # Here, we have no way of marking the symbolic sizes using in SumBackward as dynamic
        def fn(call_backward):
            model = torch.nn.Sequential(
                torch.nn.Linear(4, 4),
                torch.nn.ReLU(),
                torch.nn.Linear(4, 4),
                torch.nn.ReLU(),
            )

            for b, s in zip([10, 20, 30], [2, 4, 8]):
                x = torch.randn([b, 4])
                result = model(x)
                view = result.view(s, -1)
                # sum will save dynamic sizes
                loss = view.sum()
                call_backward(loss)
                yield model[0].weight.grad
                yield model[0].bias.grad
                yield model[2].weight.grad
                yield model[2].bias.grad
                model.zero_grad()

        def call_backward(loss):
            loss.backward()

        eager_out = list(fn(call_backward))
        with config.patch(compiled_autograd=True):
            compiled_out = list(fn(torch.compile(call_backward, dynamic=True)))
        self.assertEqual(counters["compiled_autograd"]["captures"], 1)

    def test_accumulate_without_zero(self):
        def fn():
            model = torch.nn.Sequential(
                torch.nn.Linear(4, 4),
                torch.nn.ReLU(),
                torch.nn.Linear(4, 4),
                torch.nn.ReLU(),
            )
            opt_model = torch.compile(model, dynamic=True)

            for _ in range(10):
                x = torch.randn([10, 4])
                result = opt_model(x).sum()
                result.backward()
                yield model[0].weight.grad.clone()
                yield model[0].bias.grad.clone()
                yield model[2].weight.grad.clone()
                yield model[2].bias.grad.clone()

        self.check_output_and_recompiles(fn, count=2)

    def test_inplace_grad_update(self):
        def fn():
            model = torch.nn.Sequential(
                torch.nn.Linear(4, 4),
                torch.nn.ReLU(),
            )
            opt_model = torch.compile(model, dynamic=True)

            for _ in range(10):
                w_grad = torch.rand_like(model[0].weight)
                b_grad = torch.rand_like(model[0].bias)
                model[0].weight.grad = w_grad
                model[0].bias.grad = b_grad

                x = torch.randn([10, 4])
                result = opt_model(x).sum()
                result.backward()
                assert model[0].weight.grad is w_grad
                assert model[0].bias.grad is b_grad
                yield w_grad.clone()
                yield b_grad.clone()

        self.check_output_and_recompiles(fn, count=1)

    @unittest.skipIf(not HAS_GPU, "requires gpu")
    def test_issue106555(self):
        DEVICE = torch.device(GPU_TYPE, 0)
        NUM_FEATURES = 256

        def bias_sigmoid_mul(x1, x2, bias):
            x2 = torch.sigmoid(x2 + bias)
            y = x1 * x2
            return y

        bias_sigmoid_mul_jit = torch.compile(bias_sigmoid_mul)

        class ModuleWithJit(nn.Module):
            def __init__(self) -> None:
                super().__init__()
                self.linear_1 = nn.Linear(NUM_FEATURES, NUM_FEATURES, bias=True)
                self.linear_2 = nn.Linear(NUM_FEATURES, NUM_FEATURES, bias=False)
                self.linear_2_bias = nn.Parameter(torch.zeros(NUM_FEATURES))

            def forward(self, input_tensor):
                x1 = self.linear_1(input_tensor)
                x2 = self.linear_2(input_tensor)
                output = bias_sigmoid_mul_jit(x1, x2, self.linear_2_bias)
                return output

        class Model(nn.Module):
            def __init__(self) -> None:
                super().__init__()
                self.module_with_jit_1 = ModuleWithJit()
                self.module_with_jit_2 = ModuleWithJit()

            def forward(self, x, gradient_checkpointing: bool):
                if gradient_checkpointing:
                    y = torch.utils.checkpoint.checkpoint(
                        self._forward, x, use_reentrant=True
                    )
                else:
                    y = self._forward(x)
                return y

            def _forward(self, x):
                x = x + self.module_with_jit_1(x)
                x = x + self.module_with_jit_2(x.transpose(-2, -3)).transpose(-2, -3)
                return x

        device_interface = get_interface_for_device(GPU_TYPE)
        device_interface.set_device(device=DEVICE)
        torch.manual_seed(1234567890)
        model = Model()
        model.train()
        model.to(device=DEVICE)
        model_parameters = list(model.parameters())

        torch.manual_seed(1234567890)
        input_tensor = torch.randn(1, 128, 256, NUM_FEATURES).to(device=DEVICE)
        input_tensor.requires_grad = True
        target_tensor = torch.randn(1, 128, 256, NUM_FEATURES).to(
            dtype=input_tensor.dtype, device=DEVICE
        )

        for iteration in range(10):
            for param in model_parameters:
                param.grad = None
            output_tensor = model(
                x=input_tensor.clone(),
                gradient_checkpointing=True,
            )
            loss = torch.mean(torch.abs(target_tensor - output_tensor))
            loss.backward()

    def test_keep_graph_simple(self):
        x = torch.tensor([2.0], requires_grad=True)
        y = x**2

        # First backward pass; keep the computation graph
        y.backward(retain_graph=True)
        self.assertEqual(x.grad, torch.Tensor([4]))  # dy/dx at x=2 is 4

        # Note - this will run under both the eager and compiled regime.
        def fn():
            # Reset the gradients
            x.grad = torch.tensor([0.0])
            # Second and Third backward pass; keep the computation graph
            y.backward(retain_graph=True)
            self.assertEqual(x.grad, torch.Tensor([4]))  # dy/dx at x=2 is 4
            return x.grad

        self.check_output_and_recompiles(fn, count=1)

    def test_keep_graph_usage_after_compiled(self):
        x = torch.tensor([2.0], requires_grad=True)
        y = x**2

        # First backward pass; keep the computation graph
        def eager_check():
            y.backward(retain_graph=True)
            self.assertEqual(x.grad, torch.Tensor([4]))  # dy/dx at x=2 is 4
            x.grad = torch.tensor([0.0])

        eager_check()

        for i in range(0, 5):
            with compiled_autograd._enable(compiler_fn):
                eager_check()

            eager_check()

    def test_custom_fn_saved_tensors(self):
        def fn():
            class MySin(torch.autograd.Function):
                @staticmethod
                def forward(ctx, x):
                    ctx.save_for_backward(x)
                    return torch.sin(x)

                @staticmethod
                def backward(ctx, gO):
                    (x,) = ctx.saved_tensors
                    return gO * torch.cos(x)

            for i in [10, 100, 10, 15, 20, 25]:
                x = torch.arange(0.0, i, requires_grad=True)
                out = MySin.apply(x)
                loss = out.sum()
                loss.backward()
                yield x.grad

        self.check_output_and_recompiles(fn)

    def test_custom_fn_saved_multiple_tensors(self):
        def fn():
            class MyFn(torch.autograd.Function):
                @staticmethod
                def forward(ctx, x, y):
                    ctx.save_for_backward(x, y)
                    return torch.sin(x), torch.sin(y)

                @staticmethod
                def backward(ctx, gO_x, gO_y):
                    (x, y) = ctx.saved_tensors
                    return gO_x * torch.cos(x), gO_y * torch.cos(y)

            for i in [10, 100, 10, 15, 20, 25]:
                x = torch.arange(0.0, i, requires_grad=True)
                y = torch.arange(0.0, i, requires_grad=True)
                out1, out2 = MyFn.apply(x, y)
                loss = (out1 * out2).sum()
                loss.backward()
                yield x.grad

        self.check_output_and_recompiles(fn)

    def test_custom_fn_saved_multiple_tensors_dedup(self):
        def fn():
            class MyFn(torch.autograd.Function):
                @staticmethod
                def forward(ctx, x):
                    ctx.save_for_backward(x, x)
                    return torch.sin(x)

                @staticmethod
                def backward(ctx, gO):
                    (x1, x2) = ctx.saved_tensors
                    return gO * torch.cos(x1) * torch.cos(x2)

            for i in [10, 100, 10, 15, 20, 25]:
                x = torch.arange(0.0, i, requires_grad=True)
                out = MyFn.apply(x)
                loss = out.sum()
                loss.backward()
                yield x.grad

        self.check_output_and_recompiles(fn)

    def test_custom_fn_saved_shape_tensor(self):
        def fn():
            class MyFn(torch.autograd.Function):
                @staticmethod
                def forward(ctx, x):
                    ctx.save_for_backward(x)
                    return x

                @staticmethod
                def backward(ctx, gO):
                    (x,) = ctx.saved_tensors
                    return gO * x.shape[0]

            for i in [10, 100, 10, 15, 20, 25]:
                x = torch.arange(0.0, i, requires_grad=True)
                out = MyFn.apply(x)
                loss = out.sum()
                loss.backward()
                yield x.grad

        self.check_output_and_recompiles(fn)

    def test_custom_fn_saved_attr(self):
        def fn():
            class MyFn(torch.autograd.Function):
                @staticmethod
                def forward(ctx, x):
                    ctx.shape = x.shape
                    return x

                @staticmethod
                def backward(ctx, gO):
                    x_shape = ctx.shape[0]
                    return gO * x_shape

            for i in [10, 100, 10, 15, 20, 25]:
                x = torch.arange(0.0, i, requires_grad=True)
                out = MyFn.apply(x)
                loss = out.sum()
                loss.backward()
                yield x.grad

        self.check_output_and_recompiles(
            fn, compiler_fn=make_compiler_fn(fullgraph=False)
        )

    def test_custom_fn_multiple_grads(self):
        def fn():
            class MyFn(torch.autograd.Function):
                @staticmethod
                def forward(ctx, x, y):
                    return x + y, y

                @staticmethod
                def backward(ctx, gO_1, gO_2):
                    return gO_1, gO_2

            for i in [10, 100, 10, 15, 20, 25]:
                x = torch.arange(0.0, i, requires_grad=True)
                y = torch.arange(0.0, i, requires_grad=True)
                out1, out2 = MyFn.apply(x, y)
                loss = (out1 + out2).sum()
                loss.backward()
                yield x.grad
                yield y.grad

        self.check_output_and_recompiles(fn)

    def test_custom_fn_non_variable_input(self):
        def fn():
            class MyFn(torch.autograd.Function):
                @staticmethod
                def forward(ctx, x, y, z):
                    return x * 2, y * 3, z * 4

                @staticmethod
                def backward(ctx, gO_1, gO_2, gO_3):
                    return gO_1, gO_2, gO_3

            for i in [10, 100, 10, 15, 20, 25]:
                x = torch.arange(0.0, i, requires_grad=True)
                y = 1
                z = torch.arange(0.0, i, requires_grad=True)
                out1, out2, out3 = MyFn.apply(x, y, z)
                loss = (out1 + out2 + out3).sum()
                loss.backward()
                yield x
                yield y
                yield z

        self.check_output_and_recompiles(fn)

    @unittest.skipIf(not HAS_GPU, "requires gpu")
    def test_logging_tensor_flaky(self) -> None:
        # when you first run some test using triton and then run test_inputs_aliasing_bytecode_stack_restore
        # resulting in:
        #   - pytest: `TypeError: unsupported operand type(s) for +: 'Tensor' and 'LoggingTensor'`
        #   - python: `TypeError: not all arguments converted during string formatting`

        # 1. some triton involving test
        def fn():
            def _fn(x):
                return x

            x = torch.arange(
                1, 10, requires_grad=True, dtype=torch.float16, device=GPU_TYPE
            )
            out = _fn(x)
            loss = out.sum()
            loss.backward()

        with compiled_autograd._enable(compiler_fn):
            fn()

        logging.getLogger().setLevel(
            logging.WARNING
        )  # triton setup overwrote it to INFO
        # 2. test_inputs_aliasing_bytecode_stack_restore
        from torch.testing._internal.logging_tensor import LoggingTensor

        def forward(inputs):
            add = inputs[0] + 1
            add_1 = add + inputs[1]
            out = add_1.cpu()
            return (out,)

        gm = torch.fx.symbolic_trace(forward)
        print(gm.print_readable())
        torch._dynamo.utils.set_locals_to_steal(gm, ["inputs"])
        compiled_fn = torch.compile(gm)

        inputs = [
            torch.ones(1000000, dtype=torch.float32),
            LoggingTensor(torch.ones(1)),
        ]

        compiled_fn(inputs)

    @unittest.skipIf(not HAS_GPU, "requires gpu")
    def test_custom_fn_output_metadata(self):
        def my_compiler_fn(gm):
            for node in gm.graph.nodes:
                if isinstance(node.target, torch._ops.OpOverload):
                    assert (
                        node.target._name != "aten::_to_copy"
                    ), "there should be no implicit copies (e.g. dtype casting)"

            def inner_compiler(gm_, example_inputs_):
                counters["compiled_autograd"]["compiles"] += 1
                return inductor.compile(gm_, example_inputs_)

            return torch.compile(
                gm, backend=inner_compiler, fullgraph=True, dynamic=True
            )

        def fn():
            class MyFn(torch.autograd.Function):
                @staticmethod
                def forward(ctx, x):
                    return x

                @staticmethod
                def backward(ctx, gO):
                    return gO

            x = torch.arange(
                1, 10, requires_grad=True, dtype=torch.float16, device=GPU_TYPE
            )
            x_view = x.view(3, 3)
            out = MyFn.apply(x_view)
            loss = out.sum()
            loss.backward()
            yield x.dtype
            yield x.device
            yield x.grad

        self.check_output_and_recompiles(fn, count=1)

    def test_custom_fn_with_same_graph(self):
        def fn():
            class MyFn1(torch.autograd.Function):
                @staticmethod
                def forward(ctx, x):
                    return x

                @staticmethod
                def backward(ctx, gO):
                    return gO

            # same as MyFn1, but different autograd function id
            # should not be using same graph as MyFn1
            class MyFn2(torch.autograd.Function):
                @staticmethod
                def forward(ctx, x):
                    return x

                @staticmethod
                def backward(ctx, gO):
                    return gO

            for myfn in [MyFn1, MyFn2, MyFn1, MyFn2]:
                x = torch.arange(0.0, 10, requires_grad=True)
                out = myfn.apply(x)
                loss = out.sum()
                loss.backward()
                yield x.grad

        self.check_output_and_recompiles(
            fn, count=2
        )  # should compile once for MyFn1 and once for MyFn2

    def test_custom_fn_dynamically_defined_class(self):
        def fn():
            def create_class(multiplier: int):
                class DynamicFn(torch.autograd.Function):
                    @staticmethod
                    def forward(ctx, x):
                        return x * multiplier

                    @staticmethod
                    def backward(ctx, gO):
                        return gO * multiplier

                return DynamicFn

            for multiplier in [10, 20, 30]:
                x = torch.arange(0.0, 10, requires_grad=True)
                out = create_class(multiplier).apply(x)
                loss = out.sum()
                loss.backward()
                yield x.grad

        self.check_output_and_recompiles(fn, count=3)

    def test_custom_fn_bw_graph_break(self):
        def fn():
            class MySin(torch.autograd.Function):
                @staticmethod
                def forward(ctx, x):
                    ctx.save_for_backward(x)
                    return torch.sin(x)

                @staticmethod
                def backward(ctx, gO):
                    print("graph break")
                    (x,) = ctx.saved_tensors
                    print("graph break")
                    return gO * torch.cos(x)

            for i in [10, 100, 10, 15, 20, 25]:
                x = torch.arange(0.0, i, requires_grad=True)
                out = MySin.apply(x)
                loss = out.sum()
                loss.backward()
                yield x.grad

        self.check_output_and_recompiles(
            fn, count=[1, 3], compiler_fn=make_compiler_fn(fullgraph=False)
        )

    def test_custom_fn_compiled_fw_graph_break(self):
        def fn():
            class MySin(torch.autograd.Function):
                @staticmethod
                def forward(ctx, x):
                    print("graph break")
                    ctx.save_for_backward(x)
                    return torch.sin(x)

                @staticmethod
                def backward(ctx, gO):
                    (x,) = ctx.saved_tensors
                    return gO * torch.cos(x)

            opt_model = torch.compile(MySin.apply)
            for i in [10, 100, 10, 15, 20, 25]:
                x = torch.arange(0.0, i, requires_grad=True)
                out = opt_model(x)
                loss = out.sum()
                loss.backward()
                yield x.grad

        self.check_output_and_recompiles(
            fn, count=1, compiler_fn=make_compiler_fn(fullgraph=False)
        )
        self.assertEqual(counters["stats"]["unique_graphs"], 4)  # 3 fw, 1 bw

    def test_custom_fn_compiled_fw_bw_graph_break(self):
        def fn():
            class MySin(torch.autograd.Function):
                @staticmethod
                def forward(ctx, x):
                    print("graph break")
                    ctx.save_for_backward(x)
                    return torch.sin(x)

                @staticmethod
                def backward(ctx, gO):
                    print("graph break")
                    (x,) = ctx.saved_tensors
                    return gO * torch.cos(x)

            opt_model = torch.compile(MySin.apply)
            for i in [10, 100, 10, 15, 20, 25]:
                x = torch.arange(0.0, i, requires_grad=True)
                out = opt_model(x)
                loss = out.sum()
                loss.backward()
                yield x.grad

        self.check_output_and_recompiles(
            fn, count=[1, 3], compiler_fn=make_compiler_fn(fullgraph=False)
        )
        self.assertEqual(counters["stats"]["unique_graphs"], 6)  # 3 fw, 3 bw

    def test_mismatch_fake_tensor_mode(self, dynamic_shape=False):
        """
        Repro the failure of training nanogpt with both compiled-autograd
        and _LazyGraphModule. Check https://github.com/pytorch/pytorch/pull/118981
        for more context.
        """
        B = 8
        x = torch.rand(B, 16)
        y = torch.rand(B, 16, requires_grad=True)

        if dynamic_shape:
            torch._dynamo.mark_dynamic(x, 0)
            torch._dynamo.mark_dynamic(y, 0)

        def f():
            y.grad = None
            out = x + y

            # make sure the backward call does not trigger any error when
            # compiling the backward graph
            out.sum().backward()
            return out, y.grad

        self.check_output_and_recompiles(f, compile_fn=True)

    def test_mismatch_fake_tensor_mode_dynamic_shape(self):
        self.test_mismatch_fake_tensor_mode(dynamic_shape=True)

    def test_accumulate_grad_accuracy(self):
        def fn():
            model = torch.nn.Sequential(
                torch.nn.Linear(2, 1, bias=False),
                torch.nn.Linear(1, 2, bias=False),
            )
            x = torch.randn(2, 2)

            out = model(x)
            loss = out.sum()
            torch.manual_seed(0)
            loss.backward()

            yield model[0].weight.grad
            yield model[1].weight.grad

        self.check_output_and_recompiles(fn, 1)

    def test_trace_run_with_rng_state(self):
        def sdpa(xq, xk):
            return F.scaled_dot_product_attention(xq, xk, xk, is_causal=True)

        def g(xq_1, xk_1, xq_2, xk_2):
            # xq: (bs, n_local_heads, seqlen, head_dim)
            # xk: (bs, n_local_heads, cache_len + seqlen, head_dim)
            y1 = sdpa(xq_1, xk_1)
            y2 = torch.utils.checkpoint.checkpoint(
                sdpa, xq_2, xk_2, use_reentrant=False
            )
            y = torch.mul(y1, y2)
            z = torch.matmul(y, y)
            return z

        def f():
            bs = 1
            n_local_heads = 1
            seqlen = 2
            head_dim = 2
            cache_len = 2
            xq_list = [
                torch.ones(
                    (bs, n_local_heads, seqlen, head_dim),
                    requires_grad=True,
                    device="cpu",
                )
                for _ in range(2)
            ]
            xk_list = [
                torch.ones(
                    (bs, n_local_heads, cache_len + seqlen, head_dim),
                    requires_grad=True,
                    device="cpu",
                )
                for _ in range(2)
            ]
            out = torch.compile(g, fullgraph=True)(
                xq_list[0], xk_list[0], xq_list[1], xk_list[1]
            )
            out.sum().backward()
            return out, *[x.grad for x in xq_list + xk_list]

        """
        Walkthrough of what happens with `run_with_rng_state`:
        1. `run_with_rng_state` only shows up in the backward graph (this op is inserted by the partitioner).
        2. The Dynamo graph captured by Compiled Autograd looks like:
        ```
        ===== __compiled_fn_3 =====
        torch/fx/_lazy_graph_module.py class GraphModule(torch.nn.Module):
            def forward(self, L_inputs_ : list):
                ...
                run_with_rng_state = torch.ops.higher_order.run_with_rng_state(
                    getitem_8,
                    torch.ops.aten._scaled_dot_product_flash_attention_for_cpu.default,
                    getitem_3, getitem_4, getitem_4, 0.0, True,
                )
                ...
        ```
        3. We want to preserve this `run_with_rng_state` op when going through AOTAutograd. We do it by having special handling
        in `run_with_rng_state` op's py_functionalize_impl.
        """

        def _run_with_rng_state_op_check(inductor_post_grad_graph):
            # Checks that `run_with_rng_state` op exists in Compiled Autograd's Inductor post-grad graph.
            op_set = {node.target for node in inductor_post_grad_graph.nodes}
            if torch.ops.higher_order.run_and_save_rng_state not in op_set:
                # This is backward graph, so check existence of `run_with_rng_state` op
                self.assertTrue(torch.ops.higher_order.run_with_rng_state in op_set)

        with torch._inductor.config.patch(
            post_grad_custom_post_pass=_run_with_rng_state_op_check
        ):
            compiler_fn = make_compiler_fn(fullgraph=True)

            def make_compiler_fn_with_op_check():
                def _compiler_fn(gm):
                    # Checks that `run_with_rng_state` op exists in Compiled Autograd's Dynamo graph.
                    self.assertTrue(
                        any(
                            node.target is torch.ops.higher_order.run_with_rng_state
                            for node in gm.graph.nodes
                        )
                    )
                    return compiler_fn(gm)

                return _compiler_fn

            compiler_fn_with_op_check = make_compiler_fn_with_op_check()
            self.check_output_and_recompiles(
                f, compiler_fn=compiler_fn_with_op_check, compile_fn=False
            )

    @torch._inductor.config.patch(enable_auto_functionalized_v2=True)
    def test_trace_auto_functionalized_v2(self):
        self.trace_auto_functionalized_base()

    @torch._inductor.config.patch(enable_auto_functionalized_v2=False)
    def test_trace_auto_functionalized(self):
        self.trace_auto_functionalized_base()

    def trace_auto_functionalized_base(self):
        with torch.library._scoped_library("testlib", "FRAGMENT") as lib:
            torch.library.define(
                "testlib::foo",
                "(Tensor(a!) x) -> (Tensor)",
                tags=torch.Tag.pt2_compliant_tag,
                lib=lib,
            )
            torch.library.define(
                "testlib::foo_mutated",
                "(Tensor(a!) x) -> (Tensor)",
                tags=torch.Tag.pt2_compliant_tag,
                lib=lib,
            )

            @torch.library.impl("testlib::foo", "cpu", lib=lib)
            def foo(x):
                x.add_(5)
                return x

            @torch.library.impl("testlib::foo", "Meta", lib=lib)
            def foo_meta(x):
                return x

            @torch.library.impl(
                "testlib::foo_mutated", "CompositeImplicitAutograd", lib=lib
            )
            def foo_mutated(x):
                return torch.ops.testlib.foo(x)

            def _get_custom_policy(must_recompute_list=None):
                def _custom_policy(ctx, func, *args, **kwargs):
                    if must_recompute_list is not None and func in must_recompute_list:
                        return torch.utils.checkpoint.CheckpointPolicy.MUST_RECOMPUTE
                    else:
                        return torch.utils.checkpoint.CheckpointPolicy.PREFER_RECOMPUTE

                return _custom_policy

            def context_fn():
                must_recompute_list = [
                    torch.ops.higher_order.auto_functionalized,
                ]
                return torch.utils.checkpoint.create_selective_checkpoint_contexts(
                    _get_custom_policy(
                        must_recompute_list=must_recompute_list,
                    ),
                )

            def g(x):
                x = torch.matmul(x, x)
                torch.ops.testlib.foo_mutated(x)
                return torch.matmul(x, x)

            def g_cp(x):
                return torch.utils.checkpoint.checkpoint(
                    g, x, use_reentrant=False, context_fn=context_fn
                )

            def f():
                inps = (torch.randn(4, 4, requires_grad=True),)
                output = torch.compile(g_cp, backend="aot_eager", fullgraph=True)(*inps)
                output.sum().backward()
                return output, inps[0].grad

            """
            Walkthrough of what happens with `auto_functionalized`:
            1. `auto_functionalized` op is inserted into the graph during AOTAutograd functionalization.
            We force the op to be recomputed (by using SAC), so it appears in the backward graph.
            2. The AOT backward graph looks like:
            ```
            ===== Backward graph 0 =====
            def forward(self, primals_1: "f32[4, 4][4, 1]cpu", tangents_1: "f32[4, 4][4, 1]cpu"):
                ...
                X = torch.ops.higher_order.auto_functionalized(torch.ops.testlib.foo.default, x = mm)
                ...
                return (add_1,)
            ```
            3. The Compiled Autograd graph looks like:
            ```
            ===== Compiled autograd graph =====
            def forward(self, inputs, sizes, scalars, hooks):
                ...
                X = torch.ops.higher_order.auto_functionalized(torch.ops.testlib.foo.default, x = aot0_mm)
                ...
                return []
            ```
            4. The Dynamo graph captured by Compiled Autograd looks like:
            ```
            ===== __compiled_fn_3 =====
            def forward(self, L_inputs_ : list):
                ...
                X = torch.ops.higher_order.auto_functionalized(torch.ops.testlib.foo.default, x = aot0_mm)
                ...
                return (new_grad,)
            ```
            5. The Compiled Autograd's AOT "forward-only" graph looks like:
            ```
            ===== Forward graph 1 =====
            def forward(self, arg0_1: "f32[][]cpu", arg1_1: "f32[4, 4][4, 1]cpu"):
                ...
                X = torch.ops.higher_order.auto_functionalized(torch.ops.testlib.foo.default, x = mm)
                ...
                return (clone_1,)
            ```
            6. The `auto_functionalized` op should then be lowered using the normal lowering path in Inductor.
            """

            compiler_fn = make_compiler_fn(fullgraph=True, backend="aot_eager")

            def make_compiler_fn_with_op_check():
                def _compiler_fn(gm):
                    auto_functionalize_func = (
                        torch.ops.higher_order.auto_functionalized
                        if not torch._inductor.config.enable_auto_functionalized_v2
                        else torch.ops.higher_order.auto_functionalized_v2
                    )

                    # Checks that `auto_functionalized` op exists in Compiled Autograd's Dynamo graph.
                    self.assertTrue(
                        any(
                            node.target is auto_functionalize_func
                            for node in gm.graph.nodes
                        ),
                        f"{auto_functionalize_func} op not found in {gm.graph}",
                    )
                    return compiler_fn(gm)

                return _compiler_fn

            compiler_fn_with_op_check = make_compiler_fn_with_op_check()
            self.check_output_and_recompiles(
                f, compiler_fn=compiler_fn_with_op_check, compile_fn=False
            )

    @scoped_load_inline
    def test_autograd_cpp_node_non_traceable(self, load_inline):
        cpp_source = """
struct CustomOpAutogradFunction : public torch::autograd::Function<CustomOpAutogradFunction> {
  static constexpr bool is_traceable = false;

  static torch::Tensor forward(
      torch::autograd::AutogradContext* ctx,
      const torch::Tensor& x) {
    return x;
  }

  static torch::autograd::variable_list backward(
      torch::autograd::AutogradContext *ctx,
      torch::autograd::variable_list grad_output) {
    return grad_output;
  }
};

torch::Tensor custom_op_backed_by_autograd_fn(torch::Tensor x) {
  return CustomOpAutogradFunction::apply(x);
}

TORCH_LIBRARY(test_non_traceable_autograd_cpp_node, m) {
    m.def("custom_op_backed_by_autograd_fn", custom_op_backed_by_autograd_fn);
}
        """

        module = load_inline(
            name="test_non_traceable_autograd_cpp_node",
            cpp_sources=cpp_source,
            functions="custom_op_backed_by_autograd_fn",
            verbose=True,
        )

        def fn():
            x = torch.ones(10, 10, requires_grad=True)
            out = module.custom_op_backed_by_autograd_fn(x)
            loss = out.sum()
            loss.backward()
            yield x.grad

        # should not raise
        self.check_output_and_recompiles(
            fn, count=[1, 2], compiler_fn=make_compiler_fn(fullgraph=False)
        )

    @parametrize("is_traceable", (True, False))
    @scoped_load_inline
    def test_autograd_cpp_node_basic(self, load_inline, is_traceable):
        cpp_source = Template(
            """
struct CustomOpAutogradFunction : public torch::autograd::Function<CustomOpAutogradFunction> {
  static constexpr bool is_traceable = $is_traceable;

  static torch::Tensor forward(
      torch::autograd::AutogradContext* ctx,
      const torch::Tensor& x) {
    return x;
  }

  static torch::autograd::variable_list backward(
      torch::autograd::AutogradContext *ctx,
      torch::autograd::variable_list grad_output) {
    return grad_output;
  }
};

torch::Tensor custom_op_backed_by_autograd_fn(torch::Tensor x) {
  return CustomOpAutogradFunction::apply(x);
}

TORCH_LIBRARY(test_autograd_cpp_node_basic_$is_traceable, m) {
    m.def("custom_op_backed_by_autograd_fn", custom_op_backed_by_autograd_fn);
}
        """
        )

        module = load_inline(
            name="test_autograd_cpp_node_basic",
            cpp_sources=cpp_source.substitute(
                is_traceable="true" if is_traceable else "false"
            ),
            functions="custom_op_backed_by_autograd_fn",
            verbose=True,
        )

        def fn():
            for i in [10, 100, 10, 20, 10]:
                x = torch.ones(i, i, requires_grad=True)
                out = module.custom_op_backed_by_autograd_fn(x)
                loss = out.sum()
                loss.backward()
                yield x.grad

        if is_traceable:
            self.check_output_and_recompiles(fn, 1)
        else:
            # compiles for 10 (static) and 100 (dynamic), each with a graph break
            self.check_output_and_recompiles(
                fn, count=[1, 2], compiler_fn=make_compiler_fn(fullgraph=False)
            )

    @parametrize("is_traceable", (True, False))
    @scoped_load_inline
    def test_autograd_cpp_node_id(self, load_inline, is_traceable):
        cpp_source = Template(
            """
struct CustomOpAutogradFunction : public torch::autograd::Function<CustomOpAutogradFunction> {
  static constexpr bool is_traceable = $is_traceable;

  static torch::Tensor forward(
      torch::autograd::AutogradContext* ctx,
      const torch::Tensor& x) {
    return x;
  }

  static torch::autograd::variable_list backward(
      torch::autograd::AutogradContext *ctx,
      torch::autograd::variable_list grad_output) {
    return grad_output;
  }
};

struct CustomOpAutogradFunction2 : public torch::autograd::Function<CustomOpAutogradFunction2> {
  static constexpr bool is_traceable = $is_traceable;

  static torch::Tensor forward(
      torch::autograd::AutogradContext* ctx,
      const torch::Tensor& x) {
    return x;
  }

  static torch::autograd::variable_list backward(
      torch::autograd::AutogradContext *ctx,
      torch::autograd::variable_list grad_output) {
    return grad_output;
  }
};

torch::Tensor custom_op_backed_by_autograd_fn(torch::Tensor x) {
  return CustomOpAutogradFunction::apply(x);
}

torch::Tensor custom_op_backed_by_autograd_fn2(torch::Tensor x) {
  return CustomOpAutogradFunction2::apply(x);
}

TORCH_LIBRARY(test_autograd_cpp_node_id_$is_traceable, m) {
    m.def("custom_op_backed_by_autograd_fn", custom_op_backed_by_autograd_fn);
    m.def("custom_op_backed_by_autograd_fn2", custom_op_backed_by_autograd_fn2);
}
        """
        )

        module = load_inline(
            name="test_autograd_cpp_node_id",
            cpp_sources=cpp_source.substitute(
                is_traceable="true" if is_traceable else "false"
            ),
            functions=[
                "custom_op_backed_by_autograd_fn",
                "custom_op_backed_by_autograd_fn2",
            ],
            verbose=True,
        )

        def same_autograd_fn():
            def fn():
                x = torch.ones(10, 10, requires_grad=True)
                out = module.custom_op_backed_by_autograd_fn(x)
                loss = out.sum()
                loss.backward()
                yield x.grad

            yield from fn()  # compile
            yield from fn()  # reuse
            yield from fn()  # reuse
            yield from fn()  # reuse

        if is_traceable:
            self.check_output_and_recompiles(same_autograd_fn, 1)
        else:
            self.check_output_and_recompiles(
                same_autograd_fn,
                count=[1, 2],
                compiler_fn=make_compiler_fn(fullgraph=False),
            )

        def different_autograd_fn():
            def fn(op):
                x = torch.ones(10, 10, requires_grad=True)
                out = op(x)
                loss = out.sum()
                loss.backward()
                yield x.grad

            op1 = module.custom_op_backed_by_autograd_fn
            op2 = module.custom_op_backed_by_autograd_fn2
            yield from fn(op1)  # compile
            yield from fn(op2)  # compile
            yield from fn(op1)  # reuse
            yield from fn(op2)  # reuse

        if is_traceable:
            self.check_output_and_recompiles(different_autograd_fn, 2)
        else:
            # ????
            self.check_output_and_recompiles(
                same_autograd_fn,
                count=[1, 2],
                compiler_fn=make_compiler_fn(fullgraph=False),
            )

    @parametrize("is_traceable", (True, False))
    @scoped_load_inline
    def test_autograd_cpp_node_saved_basic(self, load_inline, is_traceable):
        cpp_source = Template(
            """
struct CustomOpAutogradFunction : public torch::autograd::Function<CustomOpAutogradFunction> {
  static constexpr bool is_traceable = $is_traceable;

  static torch::Tensor forward(
      torch::autograd::AutogradContext* ctx,
      const torch::Tensor& x,
      const torch::Tensor& y,
      const torch::Tensor& fixed) {
    ctx->save_for_backward({x, y});
    ctx->saved_data["fixed_tensor"] = fixed;
    ctx->saved_data["bool"] = true;
    ctx->saved_data["int"] = 1;
    c10::List<std::string> list({"string"});
    ctx->saved_data["list"] = std::move(list);
    c10::Dict<std::string, double> dict;
    dict.insert("string", 1.0);
    ctx->saved_data["dict"] = std::move(dict);
    return x;
  }

  static torch::autograd::variable_list backward(
      torch::autograd::AutogradContext *ctx,
      torch::autograd::variable_list grad_output) {
    const auto& saved_variables = ctx->get_saved_variables();
    assert(saved_variables.size() == 2);
    torch::Tensor x = saved_variables[0];
    torch::Tensor y = saved_variables[1];
    torch::Tensor fixed = ctx->saved_data["fixed_tensor"].toTensor();
    assert(ctx->saved_data["bool"].isBool());
    c10::SymInt i = ctx->saved_data["int"].toSymInt();
    c10::List<c10::IValue> list = ctx->saved_data["list"].toList();
    assert(list.size() == 1);
    assert(list.get(0).toStringRef() == "string");
    c10::Dict<c10::IValue, c10::IValue> dict = ctx->saved_data["dict"].toGenericDict();
    assert(dict.size() == 1);
    assert(dict.at("string") == 1.0);

    torch::autograd::variable_list grad_inputs(3);
    grad_inputs[0] = x + y + torch::sum(fixed) + i;
    return grad_inputs;
  }
};

torch::Tensor custom_op_backed_by_autograd_fn(const torch::Tensor& x, const torch::Tensor& y, const torch::Tensor& fixed) {
  return CustomOpAutogradFunction::apply(x, y, fixed);
}

TORCH_LIBRARY(test_autograd_cpp_node_saved_basic_$is_traceable, m) {
    m.def("custom_op_backed_by_autograd_fn", custom_op_backed_by_autograd_fn);
}
        """
        )

        module = load_inline(
            name="test_autograd_cpp_node_saved_basic",
            cpp_sources=cpp_source.substitute(
                is_traceable="true" if is_traceable else "false"
            ),
            functions="custom_op_backed_by_autograd_fn",
            verbose=True,
        )

        def fn():
            fixed = torch.ones(2, 2)
            for i in [10, 100, 10, 20, 10]:
                x = torch.ones(i, i, requires_grad=True)
                y = torch.randn(i, i)
                out = module.custom_op_backed_by_autograd_fn(x, y, fixed)
                loss = out.sum()
                loss.backward()
                yield x.grad

        if is_traceable:
            self.check_output_and_recompiles(fn, 1)
        else:
            self.check_output_and_recompiles(
                fn, count=[1, 2], compiler_fn=make_compiler_fn(fullgraph=False)
            )

    @parametrize("is_traceable", (True, False))
    @scoped_load_inline
    def test_autograd_cpp_node_saved_dynamic(self, load_inline, is_traceable):
        cpp_source = Template(
            """
struct CustomOpAutogradFunction : public torch::autograd::Function<CustomOpAutogradFunction> {
  static constexpr bool is_traceable = $is_traceable;

  static torch::Tensor forward(
      torch::autograd::AutogradContext* ctx,
      const torch::Tensor& x) {
    ctx->save_for_backward({x});
    ctx->saved_data["dynamic"] = x.view(-1);
    return x;
  }

  static torch::autograd::variable_list backward(
      torch::autograd::AutogradContext *ctx,
      torch::autograd::variable_list grad_output) {
    const auto& saved_variables = ctx->get_saved_variables();
    assert(saved_variables.size() == 1);
    torch::Tensor x = saved_variables[0];
    torch::Tensor z = ctx->saved_data["dynamic"].toTensor();

    torch::autograd::variable_list grad_inputs(1);
    grad_inputs[0] = x + torch::sum(z);
    return grad_inputs;
  }
};

torch::Tensor custom_op_backed_by_autograd_fn(const torch::Tensor& x) {
  return CustomOpAutogradFunction::apply(x);
}

TORCH_LIBRARY(test_autograd_cpp_node_saved_dynamic_$is_traceable, m) {
    m.def("custom_op_backed_by_autograd_fn", custom_op_backed_by_autograd_fn);
}
        """
        )

        module = load_inline(
            name="test_autograd_cpp_node_saved_dynamic",
            cpp_sources=cpp_source.substitute(
                is_traceable="true" if is_traceable else "false"
            ),
            functions="custom_op_backed_by_autograd_fn",
            verbose=True,
        )

        def fn():
            for i in [10, 100, 10, 20, 10]:
                x = torch.ones(i, i, requires_grad=True)
                out = module.custom_op_backed_by_autograd_fn(x)
                loss = out.sum()
                loss.backward()
                yield x.grad

        # compiles for 10 (static) and 100 (dynamic)
        if is_traceable:
            self.check_output_and_recompiles(fn, 1)
        else:
            self.check_output_and_recompiles(
                fn, count=[1, 2], compiler_fn=make_compiler_fn(fullgraph=False)
            )

    @parametrize("is_traceable", (True, False))
    @scoped_load_inline
    def test_autograd_cpp_node_saved_int(self, load_inline, is_traceable):
        cpp_source = Template(
            """
struct CustomOpAutogradFunction : public torch::autograd::Function<CustomOpAutogradFunction> {
  static constexpr bool is_traceable = $is_traceable;

  static torch::Tensor forward(
      torch::autograd::AutogradContext* ctx,
      const torch::Tensor& x,
      int64_t y) {
    ctx->save_for_backward({x});
    ctx->saved_data["int"] = y;
    ctx->saved_data["symint"] = c10::SymInt(y);
    return x;
  }

  static torch::autograd::variable_list backward(
      torch::autograd::AutogradContext *ctx,
      torch::autograd::variable_list grad_output) {
    const auto& saved_variables = ctx->get_saved_variables();
    assert(saved_variables.size() == 1);
    torch::Tensor x = saved_variables[0];
    c10::SymInt y = ctx->saved_data["int"].toSymInt();
    c10::SymInt ys = ctx->saved_data["symint"].toSymInt();

    torch::autograd::variable_list grad_inputs(2);
    grad_inputs[0] = x + y + ys;
    return grad_inputs;
  }
};

torch::Tensor custom_op_backed_by_autograd_fn(const torch::Tensor& x, int64_t y) {
  return CustomOpAutogradFunction::apply(x, y);
}

TORCH_LIBRARY(test_autograd_cpp_node_saved_int_$is_traceable, m) {
    m.def("custom_op_backed_by_autograd_fn", custom_op_backed_by_autograd_fn);
}
        """
        )

        module = load_inline(
            name="test_autograd_cpp_node_saved_int",
            cpp_sources=cpp_source.substitute(
                is_traceable="true" if is_traceable else "false"
            ),
            functions="custom_op_backed_by_autograd_fn",
            verbose=True,
        )

        def fn():
            for y in [1, 2, 3, 1]:
                x = torch.ones(10, 10, requires_grad=True)
                out = module.custom_op_backed_by_autograd_fn(x, y)
                loss = out.sum()
                loss.backward()
                yield x.grad

        if is_traceable:
            self.check_output_and_recompiles(fn)
        else:
            self.check_output_and_recompiles(
                fn, count=[1, 2], compiler_fn=make_compiler_fn(fullgraph=False)
            )

    @parametrize("is_traceable", (True, False))
    @scoped_load_inline
    def test_autograd_cpp_node_saved_float(self, load_inline, is_traceable):
        cpp_source = Template(
            """
struct CustomOpAutogradFunction : public torch::autograd::Function<CustomOpAutogradFunction> {
  static constexpr bool is_traceable = $is_traceable;

  static torch::Tensor forward(
      torch::autograd::AutogradContext* ctx,
      const torch::Tensor& x,
      double z) {
    ctx->save_for_backward({x});
    ctx->saved_data["float"] = z;
    ctx->saved_data["symfloat"] = c10::SymFloat(z);
    return x;
  }

  static torch::autograd::variable_list backward(
      torch::autograd::AutogradContext *ctx,
      torch::autograd::variable_list grad_output) {
    const auto& saved_variables = ctx->get_saved_variables();
    assert(saved_variables.size() == 1);
    torch::Tensor x = saved_variables[0];
    c10::SymFloat z = ctx->saved_data["float"].toSymFloat();
    c10::SymFloat zs = ctx->saved_data["symfloat"].toSymFloat();

    torch::autograd::variable_list grad_inputs(2);
    grad_inputs[0] = x + z + zs;
    return grad_inputs;
  }
};

torch::Tensor custom_op_backed_by_autograd_fn(const torch::Tensor& x, double z) {
  return CustomOpAutogradFunction::apply(x, z);
}

TORCH_LIBRARY(test_autograd_cpp_node_saved_float_$is_traceable, m) {
    m.def("custom_op_backed_by_autograd_fn", custom_op_backed_by_autograd_fn);
}
        """
        )

        module = load_inline(
            name="test_autograd_cpp_node_saved_float",
            cpp_sources=cpp_source.substitute(
                is_traceable="true" if is_traceable else "false"
            ),
            functions="custom_op_backed_by_autograd_fn",
            verbose=True,
        )

        def fn():
            for z in [1.1, 2.2, 3.3, 1.1]:
                x = torch.ones(10, 10, requires_grad=True)
                out = module.custom_op_backed_by_autograd_fn(x, z)
                loss = out.sum()
                loss.backward()
                yield x.grad

        if is_traceable:
            # compiled autograd and dynamo both support symfloat, but not backend
            self.check_output_and_recompiles(fn, [1, 4])
            # 1 restart analysis due to specialize_float=False
            self.assertEqual(counters["stats"]["unique_graphs"], 3)
        else:
            self.check_output_and_recompiles(
                fn, count=[1, 4], compiler_fn=make_compiler_fn(fullgraph=False)
            )
            self.assertEqual(counters["stats"]["unique_graphs"], 3)

    @parametrize("is_traceable", (True, False))
    @scoped_load_inline
    def test_autograd_cpp_node_data_dependent(self, load_inline, is_traceable):
        cpp_source = Template(
            """
struct CustomOpAutogradFunction : public torch::autograd::Function<CustomOpAutogradFunction> {
  static constexpr bool is_traceable = $is_traceable;
  static int iteration;

  static torch::autograd::variable_list forward(
      torch::autograd::AutogradContext* ctx,
      const torch::Tensor& x,
      const torch::Tensor& y) {
    ctx->save_for_backward({x, y});
    ctx->saved_data["bool"] = true;
    ctx->saved_data["int"] = 1;

    switch (iteration) {
        case 0: {
            break;
        }
        case 1: {
            // recompile
            ctx->saved_data["forces_recompile"] = iteration;
            break;
        }
        case 2: {
            // recompile
            ctx->set_materialize_grads(false);
            break;
        }
        case 3: {
            // reuse
            break;
        }
        default: {
            throw std::runtime_error("unexpected iteration");
        }
    }
    iteration++;
    return {x, y};
  }

  static torch::autograd::variable_list backward(
      torch::autograd::AutogradContext *ctx,
      torch::autograd::variable_list grad_output) {
    const auto& saved_variables = ctx->get_saved_variables();
    assert(saved_variables.size() == 2);
    torch::Tensor x = saved_variables[0];
    torch::Tensor y = saved_variables[1];
    c10::SymInt i = ctx->saved_data["int"].toSymInt();

    torch::autograd::variable_list grad_inputs(2);
    grad_inputs[0] = x + y + i;
    return grad_inputs;
  }
};

int CustomOpAutogradFunction::iteration = 0;

torch::autograd::variable_list custom_op_backed_by_autograd_fn(const torch::Tensor& x, const torch::Tensor& y) {
  return CustomOpAutogradFunction::apply(x, y);
}

void reset() {
    CustomOpAutogradFunction::iteration = 0;
}

TORCH_LIBRARY(test_autograd_cpp_node_data_dependent_$is_traceable, m) {
    m.def("custom_op_backed_by_autograd_fn", custom_op_backed_by_autograd_fn);
    m.def("reset", reset);
}
        """
        )

        module = load_inline(
            name="test_autograd_cpp_node_data_dependent",
            cpp_sources=cpp_source.substitute(
                is_traceable="true" if is_traceable else "false"
            ),
            functions=["custom_op_backed_by_autograd_fn", "reset"],
            verbose=True,
        )

        def fn():
            module.reset()
            for i in [10, 10, 10, 10]:
                x = torch.ones(i, i, requires_grad=True)
                y = torch.randn(i, i)
                (
                    out1,
                    out2,
                ) = module.custom_op_backed_by_autograd_fn(x, y)
                loss = (out1 + out2).sum()
                loss.backward()
                yield x.grad

        if is_traceable:
            self.check_output_and_recompiles(fn, 3)
        else:
            self.check_output_and_recompiles(
                fn, count=[3, 6], compiler_fn=make_compiler_fn(fullgraph=False)
            )

    @unittest.skipIf(not HAS_GPU, "requires gpu")
    def test_free_activation_memory(self):
        script = """
import torch
from torch._dynamo.device_interface import get_interface_for_device
from torch.testing._internal.inductor_utils import GPU_TYPE

def main():
    device_interface = get_interface_for_device(GPU_TYPE)
    assert(device_interface.memory_allocated() == 0)

    # Use an op to check that the memory is freed by the time the op is executed
    def assertion_impl(to_clone):
        mem_allocated = device_interface.memory_allocated()
        assert mem_allocated < 4000000  # some activations should be freed
        return to_clone.clone()

    with torch.library._scoped_library("test_compiled_autograd", "FRAGMENT") as lib:
        lib.define(
            "assertion_op(Tensor x) -> Tensor", tags=(torch.Tag.pt2_compliant_tag,)
        )
        lib.impl("assertion_op", assertion_impl, "CPU")
        lib.impl("assertion_op", lambda x: x.clone(), "Meta")

        # Create a graph that allows inputs stealing
        def forward(activations):
            add = activations[0] + 1
            out = add.cpu()
            cloned_out = torch.ops.test_compiled_autograd.assertion_op(out)
            return (cloned_out,)

        gm = torch.fx.symbolic_trace(forward)
        torch._dynamo.utils.set_locals_to_steal(gm, ["activations"])
        compiled_fn = torch.compile(gm)

        # allocate at least 4,000,000 bytes (1,000,000 * 4 bytes)
        activations = [torch.ones(1000000, dtype=torch.float32, device=GPU_TYPE)]
        assert device_interface.memory_allocated() > 4000000

        out = compiled_fn(activations)
        assert len(activations) == 0

main()
        """
        self.run_as_subprocess(script)

    @unittest.skipIf(not HAS_GPU, "requires gpu")
    def test_free_activation_memory_subclass(self):
        # cover the case when aot inputs have subclasses, resulting in a different runtime wrapper

        script = """
import torch
from torch._dynamo.device_interface import get_interface_for_device
from torch.testing._internal.inductor_utils import GPU_TYPE

def main():
    device_interface = get_interface_for_device(GPU_TYPE)
    assert device_interface.memory_allocated() == 0

    # Use an op to check that the memory is freed by the time the op is executed
    def assertion_impl(to_clone):
        mem_allocated = device_interface.memory_allocated()
        assert mem_allocated < 1200000  # some activations should be freed
        assert mem_allocated > 800000  # currently subclasses don't seem to be freed in inductor
        return to_clone.clone()

    with torch.library._scoped_library("test_compiled_autograd", "FRAGMENT") as lib:
        lib.define(
            "assertion_op(Tensor x) -> Tensor", tags=(torch.Tag.pt2_compliant_tag,)
        )
        lib.impl("assertion_op", assertion_impl, "CPU")
        lib.impl("assertion_op", lambda x: x.clone(), "Meta")
        lib.impl("assertion_op", lambda x: x.clone(), "NestedTensor")

        def fn(inputs):
            _, y = inputs
            out = y.cpu()
            cloned_out = torch.ops.test_compiled_autograd.assertion_op(out)
            return cloned_out

        gm = torch.fx.symbolic_trace(fn)
        torch._dynamo.utils.set_locals_to_steal(gm, ["inputs"])
        compiled_fn = torch.compile(gm)

        from torch.nested._internal.nested_tensor import jagged_from_list

        activations = [
            jagged_from_list(
                [
                    torch.ones((1, 100000), device=GPU_TYPE),  # 400,000 bytes
                    torch.ones((1, 100000), device=GPU_TYPE),  # 400,000 bytes
                ],
                None,
            )[
                0
            ],  # NestedTensor
            torch.ones((1, 100000), device=GPU_TYPE),  # 400,000 bytes
        ]
        # 1,200,000 bytes (3 * 4 * 100,000 bytes)
        assert device_interface.memory_allocated() > 1200000

        out = compiled_fn(activations)
        assert len(activations) == 0

main()
        """
        self.run_as_subprocess(script)

    def test_callback_graph_break_throws_error(self):
        called = [0]

        def callback_final():
            called[0] += 1

        class MyFunc(torch.autograd.Function):
            @staticmethod
            def forward(ctx, input):
                return input

            @staticmethod
            @torch.autograd.function.once_differentiable
            def backward(ctx, grad):
                torch.autograd.Variable._execution_engine.queue_callback(callback_final)
                torch._dynamo.graph_break()
                return grad

        a = torch.rand((3, 3), requires_grad=True)
        with self.assertRaisesRegex(
            AssertionError,
            "only supported when Compiled Autograd is enabled with fullgraph=True",
        ):
            with compiled_autograd._enable(make_compiler_fn(fullgraph=False)):
                b = MyFunc.apply(a)
                b.sum().backward()

    @unittest.skipIf(not HAS_CUDA, "requires cuda")
    def test_cudagraphs_cpu_division(self):
        from torch._dynamo.testing import reduce_to_scalar_loss

        model = torch.nn.Linear(10, 10, dtype=torch.float16).cuda()
        inputs = torch.randn(10, 10, dtype=torch.float16).cuda()
        out = model(inputs)
        loss = reduce_to_scalar_loss(out)

        stderr_msgs = io.StringIO()
        with mock.patch("sys.stderr", stderr_msgs), compiled_autograd._enable(
            compiler_fn
        ):
            torch._inductor.config.triton.cudagraphs = True
            loss.backward()
            torch._inductor.config.triton.cudagraphs = False

        self.assertFalse("skipping cudagraphs" in stderr_msgs.getvalue())

    def test_cudagraphs_cpu_graph(self):
        from torch._dynamo.testing import reduce_to_scalar_loss

        model = torch.nn.Linear(10, 10, dtype=torch.float16)
        inputs = torch.randn(10, 10, dtype=torch.float16)
        out = model(inputs)
        loss = reduce_to_scalar_loss(out)

        with compiled_autograd._enable(compiler_fn):
            torch._inductor.config.triton.cudagraphs = True
            loss.backward()
            torch._inductor.config.triton.cudagraphs = False

        self.assertEqual(counters["inductor"]["cudagraph_skips"], 1)

    @unittest.skipIf(not HAS_CUDA, "requires cuda")
    def test_cudagraphs_sdpa(self):
        query = torch.rand(
            32, 8, 128, 64, dtype=torch.float16, device="cuda", requires_grad=True
        )
        key = torch.rand(32, 8, 128, 64, dtype=torch.float16, device="cuda")
        value = torch.rand(32, 8, 128, 64, dtype=torch.float16, device="cuda")
        out = torch.nn.functional.scaled_dot_product_attention(query, key, value)

        with config.patch(compiled_autograd=True), inductor_config.patch(
            "triton.cudagraphs", True
        ):
            opt_bwd = torch.compile(lambda: out.sum().backward())
            opt_bwd()

        self.assertEqual(counters["compiled_autograd"]["captures"], 1)
        self.assertEqual(counters["inductor"]["cudagraph_skips"], 0)

    @unittest.skipIf(not HAS_CUDA, "requires cuda")
    def test_cudagraphs_cpu_scalar_used_in_python_custom_op(self):
        class MyFn(torch.autograd.Function):
            @staticmethod
            def forward(ctx, x):
                cpu_tensor = torch.tensor(5)
                ctx.save_for_backward(x, cpu_tensor)  # visible to c++/autograd
                ctx.cpu_scalar = 5  # opaque to c++/autograd
                return x.sum()

            @staticmethod
            def backward(ctx, gO):
                x, cpu_tensor = ctx.saved_tensors
                expand = gO * torch.ones_like(x)
                return expand * cpu_tensor * ctx.cpu_scalar

        x = torch.randn(10, requires_grad=True, device="cuda")
        out = MyFn.apply(x)
        with config.patch(compiled_autograd=True), inductor_config.patch(
            "triton.cudagraphs", True
        ):
            opt_bwd = torch.compile(lambda: out.backward())
            opt_bwd()

        self.assertEqual(counters["compiled_autograd"]["captures"], 1)
        # Compiled autograd lifts custom autograd.Function bwd instead of tracing it.
        # Must skip since we do not know if the cpu scalar will be used only in ATen/prim ops.
        self.assertEqual(counters["inductor"]["cudagraph_skips"], 1)

    @scoped_load_inline
    @unittest.skipIf(not HAS_CUDA, "requires cuda")
    def test_cudagraphs_cpu_scalar_used_in_cpp_custom_op(self, load_inline):
        cpp_source = """
struct CustomOpAutogradFunction : public torch::autograd::Function<CustomOpAutogradFunction> {
  static constexpr bool is_traceable = true;

  static torch::Tensor forward(
      torch::autograd::AutogradContext* ctx,
      const torch::Tensor& x) {
    const auto& cpu_tensor = torch::tensor(1);
    ctx->save_for_backward({x, cpu_tensor});
    ctx->saved_data["cpu_scalar"] = 1;
    return x;
  }

  static torch::autograd::variable_list backward(
      torch::autograd::AutogradContext *ctx,
      torch::autograd::variable_list grad_output) {
    const auto& saved_variables = ctx->get_saved_variables();
    assert(saved_variables.size() == 2);
    torch::Tensor x = saved_variables[0];
    torch::Tensor cpu_tensor = saved_variables[1];
    int cpu_scalar = ctx->saved_data["cpu_scalar"].toInt();
    auto expand = grad_output[0] * torch::ones_like(x);
    torch::autograd::variable_list grad_inputs(1);
    grad_inputs[0] = expand * cpu_tensor * cpu_scalar;  // autograd engine asserts that tensors are on same device
    return grad_inputs;
  }
};

torch::Tensor custom_op_backed_by_autograd_fn(const torch::Tensor& x) {
  return CustomOpAutogradFunction::apply(x);
}

TORCH_LIBRARY(test_cudagraphs_cpu_scalar_used_in_cpp_custom_op, m) {
    m.def("custom_op_backed_by_autograd_fn", custom_op_backed_by_autograd_fn);
}
        """

        module = load_inline(
            name="test_cudagraphs_cpu_scalar_used_in_cpp_custom_op",
            cpp_sources=cpp_source,
            functions="custom_op_backed_by_autograd_fn",
            verbose=True,
        )

        x = torch.randn(2, 2, requires_grad=True, device="cuda")
        with config.patch(compiled_autograd=True), inductor_config.patch(
            "triton.cudagraphs", True
        ):
            out = torch.ops.test_cudagraphs_cpu_scalar_used_in_cpp_custom_op.custom_op_backed_by_autograd_fn(
                x
            )
            opt_bwd = torch.compile(lambda: out.sum().backward())
            opt_bwd()

        self.assertEqual(counters["compiled_autograd"]["captures"], 1)
        # Compiled autograd's initial capture lifts custom C++ autograd::Function bwd instead of tracing
        # into it. We must skip since we do not know if the cpu scalar will be used only in ATen/prim ops.
        # In the future, we can consider having a cpu scalar movement pass sometime after we trace
        # into the custom C++ autograd::Function (like in AOTDispatcher)
        self.assertEqual(counters["inductor"]["cudagraph_skips"], 1)

    def test_logs(self):
        logs, ctx = logs_to_string(
            torch._dynamo.compiled_autograd.__name__, "compiled_autograd"
        )
        with compiled_autograd._enable(compiler_fn), ctx():
            torch.randn(4, 4, requires_grad=True).sum().backward()

        self.assertEqual(counters["compiled_autograd"]["captures"], 1)
        self.assertEqual(counters["compiled_autograd"]["compiles"], 1)
        assert "torch::autograd::AccumulateGrad (NodeCall" in logs.getvalue()
        assert (
            "Cache miss due to new autograd node: torch::autograd::GraphRoot"
            not in logs.getvalue()
        )

    def test_logs_aot_bwd_reuse(self):
        @torch.compile(backend="aot_eager")
        def fn(x):
            return x.sum()

        with compiled_autograd._enable(compiler_fn):
            x = torch.randn(4, 4, requires_grad=True)
            y = torch.randn(4, 4, requires_grad=True)
            z = torch.randn(4, 4, requires_grad=True)
            # reuse the same AOT bwd graph 3 times
            out = fn(x) + fn(y) + fn(z)
            out.backward()
        # should not RuntimeError: Node redefined name aot0_expand!

    def test_verbose_logs_graph(self):
        def fn():
            model = torch.nn.Sequential(
                torch.nn.Linear(4, 4),
                torch.nn.ReLU(),
                torch.nn.Linear(4, 4),
                torch.nn.ReLU(),
            )
            x = torch.randn([2, 4])
            result = model(x).sum()
            result.backward()
            yield model[0].weight.grad
            yield model[0].bias.grad
            yield model[2].weight.grad
            yield model[2].bias.grad

        logs, ctx = logs_to_string(
            torch._dynamo.compiled_autograd.__name__, "compiled_autograd_verbose"
        )
        with ctx():
            self.check_output_and_recompiles(fn)

        expected_logs = [
            "torch::autograd::GraphRoot (NodeCall 0)",
            "ReluBackward0 (NodeCall 2)",
            "AddmmBackward0 (NodeCall 3)",
            "ReluBackward0 (NodeCall 5)",
            "TBackward0 (NodeCall 6)",
            "torch::autograd::AccumulateGrad (NodeCall 7)",
            "torch::autograd::AccumulateGrad (NodeCall 9)",
            "TBackward0 (NodeCall 10)",
            "torch::autograd::AccumulateGrad (NodeCall 11)",
            "SumBackward0 (NodeCall 1)",
            "ReluBackward0 (NodeCall 2)",
            "AddmmBackward0 (NodeCall 3)",
            "torch::autograd::AccumulateGrad (NodeCall 11)",
            "TBackward0 (NodeCall 4)",
            "torch::autograd::AccumulateGrad (NodeCall 5)",
            "ReluBackward0 (NodeCall 6)",
            "AddmmBackward0 (NodeCall 7)",
            "torch::autograd::AccumulateGrad (NodeCall 10)",
            "TBackward0 (NodeCall 8)",
            "torch::autograd::AccumulateGrad (NodeCall 9)",
            "torch::autograd::AccumulateGrad (NodeCall 11)",
        ]

        found = 0
        for line in logs.getvalue().split("\n"):
            if found == len(expected_logs):
                break
            if expected_logs[found] in line:
                found += 1

        self.assertEqual(found, len(expected_logs))

    @mock.patch(
        "torch._functorch.aot_autograd.AOT_COUNTER", new_callable=itertools.count
    )
    @mock.patch("torch._dynamo.config.inline_inbuilt_nn_modules", True)
    def test_verbose_logs_aot_id(self, _):
        def fn():
            model = torch.nn.Sequential(
                torch.nn.Linear(4, 4),
                torch.nn.ReLU(),
                torch.nn.Linear(4, 4),
                torch.nn.ReLU(),
            )
            x = torch.randn([2, 4])

            @torch.compile
            def forward(model, x):
                return model(x)

            result = forward(model, x).sum()
            result.backward()
            yield model[0].weight.grad
            yield model[0].bias.grad
            yield model[2].weight.grad
            yield model[2].bias.grad

        logs, ctx = logs_to_string(
            torch._dynamo.compiled_autograd.__name__, "compiled_autograd_verbose"
        )
        with ctx():
            self.check_output_and_recompiles(fn)

        expected_logs = [
            "code: CompiledFunctionBackward (NodeCall 2)",
            "code: CompiledFunctionBackward0 (NodeCall 2)",
            "aot0_primals_3",
            "aot0_relu",
            "aot0_le",
            "aot0_permute_2",
            "aot0_full_default",
            "aot0_where",
            "aot0_mm",
            "aot0_permute_3",
            "aot0_mm_1",
            "aot0_sum_1",
            "aot0_view",
            "aot0_le_1",
            "aot0_where_1",
            "aot0_permute_6",
            "aot0_mm_2",
            "aot0_sum_2",
            "aot0_view_1",
        ]

        found = 0
        for line in logs.getvalue().split("\n"):
            if found == len(expected_logs):
                break
            if expected_logs[found] in line:
                found += 1

        self.assertEqual(found, len(expected_logs))

    @mock.patch(
        "torch._functorch.aot_autograd.AOT_COUNTER", new_callable=itertools.count
    )
    def test_verbose_logs_aot_dispatcher_nodes(self, _):
        def fn():
            @torch.compile
            def f(x):
                tmp1 = x.sin()
                tmp2 = x.cos()
                torch._dynamo.graph_break()
                return tmp1.sin() + tmp2.cos()

            x = torch.randn(4, requires_grad=True)
            out = f(x)
            out.sum().backward()
            yield x.grad

        logs, ctx = logs_to_string(
            torch._dynamo.compiled_autograd.__name__, "compiled_autograd_verbose"
        )
        with ctx():
            self.check_output_and_recompiles(fn)

        expected_logs = [
            "CompiledFunctionBackward1",
            "aot1_sin_1",
            "aot1_neg",
            "aot0_tangents_2",
            "aot1_cos_1",
            "aot0_tangents_1",
            "CompiledFunctionBackward0",
            "aot0_sin_1",
            "aot0_neg",
            "aot0_mul",
            "aot0_cos_1",
            "aot0_mul_1",
            "aot0_add",
        ]

        self.assertEqual(
            sum(1 for e in expected_logs if e in logs.getvalue()), len(expected_logs)
        )

    @mock.patch(
        "torch._functorch.aot_autograd.AOT_COUNTER", new_callable=itertools.count
    )
    def test_verbose_logs_aot_dispatcher_nodes_hop(self, _):
        @dataclasses.dataclass
        class CustomObj:
            val: torch.Tensor

        def fn(x, obj):
            y = x.sin()
            closure_var = y + 1
            y.register_hook(lambda grad: grad + obj.val + closure_var)
            z = y.sin()
            return z

        opt_fn = torch.compile(fn)

        x = torch.ones(4, requires_grad=True)
        y = torch.ones(4, requires_grad=True)
        obj = CustomObj(torch.tensor(88))
        fn(x, obj).sum().backward()

        logs, ctx = logs_to_string(
            torch._dynamo.compiled_autograd.__name__, "compiled_autograd_verbose"
        )
        with ctx(), compiled_autograd._enable(compiler_fn):
            opt_fn(y, obj).sum().backward()
        self.assertEqual(x.grad, y.grad)

        expected_logs = [
            "CompiledFunctionBackward0",
            "aot0_primals_2",
            "aot0_tangents_2",
            "aot0_tangents_1",
            "aot0_sin",
            "aot0_cos",
            "aot0_mul",
            "aot0_add_1",
            "aot0_trace_wrapped",
            "aot0_cos_1",
            "aot0_mul_1",
        ]

        self.assertEqual(
            sum(1 for e in expected_logs if e in logs.getvalue()), len(expected_logs)
        )

    @skipIfWindows(msg="AssertionError: Scalars are not equal!")
    def test_verbose_logs_cpp(self):
        torch._logging.set_logs(compiled_autograd_verbose=True)

        def fn():
            model = torch.nn.Sequential(
                torch.nn.Linear(4, 4),
                torch.nn.ReLU(),
                torch.nn.Linear(4, 4),
                torch.nn.ReLU(),
            )
            for i in [10, 11, 12]:
                model.zero_grad()
                x = torch.randn([i, 4])
                result = model(x).sum()
                result.backward()
                yield model[0].weight.grad
                yield model[0].bias.grad
                yield model[2].weight.grad
                yield model[2].bias.grad

        logs, ctx = logs_to_string(
            torch._dynamo.compiled_autograd.__name__, "compiled_autograd_verbose"
        )
        with ctx():
            self.check_output_and_recompiles(fn)

        patterns1 = [
            r".*Cache miss due to new autograd node: torch::autograd::GraphRoot \(NodeCall 0\) with key size (\d+), "
            r"previous key sizes=\[\]\n",
        ]

        all_logs = logs.getvalue()

        pattern1 = r"".join(patterns1)
        matches1 = re.findall(pattern1, all_logs)
        self.assertEqual(len(matches1), 1)
        assert isinstance(
            matches1[0], str
        )  # for a single match: matches1=['match'], for multiple matches: matches1=[('match1', 'match2')]...
        self.assertEqual(len(matches1), len(patterns1))

    def test_verbose_logs_dynamic_shapes(self):
        logs, ctx = logs_to_string(
            torch._dynamo.compiled_autograd.__name__, "compiled_autograd_verbose"
        )

        model = torch.nn.Sequential(
            torch.nn.Linear(4, 4),
            torch.nn.ReLU(),
            torch.nn.Linear(4, 4),
            torch.nn.ReLU(),
        )

        for i, j in zip([10, 11, 12], [10, 10, 11]):
            model.zero_grad()
            x = torch.randn([i, 4])
            y = torch.randn([j, 4])
            result = model(x).sum() + model(y).sum()
            with ctx(), compiled_autograd._enable(torch.compile(backend="eager")):
                result.backward()

        self.assertEqual(counters["compiled_autograd"]["captures"], 1)

        actual_logs = logs.getvalue()
        expected_logs = [
            "Cache miss due to new autograd node: torch::autograd::GraphRoot (NodeCall 0) with key size 39, previous key sizes=[]",
        ]
        for expected in expected_logs:
            self.assertTrue(expected in actual_logs)

    def test_verbose_logs_snapshot(self):
        def fn():
            model = torch.nn.Sequential(
                torch.nn.Linear(4, 4),
                torch.nn.ReLU(),
                torch.nn.Linear(4, 4),
                torch.nn.ReLU(),
            )
            x = torch.randn([2, 4])
            result = model(x).sum()
            result.backward()
            yield model[0].weight.grad
            yield model[0].bias.grad
            yield model[2].weight.grad
            yield model[2].bias.grad

        logs, ctx = logs_to_string(
            torch._dynamo.compiled_autograd.__name__, "compiled_autograd_verbose"
        )
        with ctx():
            with compiled_autograd._enable(compiler_fn):
                # unused, verbose level already snapshot with contextmanager
                torch._logging.set_logs(compiled_autograd_verbose=True)
                fn()

        unexpected_logs = [
            "Cache miss due to new autograd node: torch::autograd::GraphRoot (NodeCall 0)"
        ]

        self.assertEqual(sum(1 for e in unexpected_logs if e in logs.getvalue()), 0)

    def test_tensor_subclass_basic(self):
        from torch.testing._internal.two_tensor import TwoTensor, TwoTensorMode

        with torch.library._scoped_library("mylib", "FRAGMENT") as lib:
            lib.define("to_twotensor(Tensor a, Tensor b) -> Tensor")
            lib.define("from_twotensor(Tensor c) -> (Tensor, Tensor)")

            def to_twotensor_backward(ctx, grad):
                return torch.ops.mylib.from_twotensor(grad)

            def from_twotensor_backward(ctx, grad_a, grad_b):
                raise AssertionError("shouldn't get hit")

            torch.library.register_autograd(
                "mylib::to_twotensor", to_twotensor_backward, lib=lib
            )
            torch.library.register_autograd(
                "mylib::from_twotensor", from_twotensor_backward, lib=lib
            )

            @torch.library.register_torch_dispatch(
                "mylib::to_twotensor", TwoTensorMode, lib=lib
            )
            def _(_0, _1, _2, args, kwargs):
                assert not kwargs
                a, b = args
                return TwoTensor(a.clone(), b.clone())

            @torch.library.register_torch_dispatch(
                "mylib::from_twotensor", TwoTensor, lib=lib
            )
            def _(_0, _1, _2, args, kwargs):
                assert not kwargs
                (c,) = args
                return c.a.clone(), c.b.clone()

            @torch.compile(backend="aot_eager", fullgraph=True)
            def fn(x):
                return x * x + 2

            param1 = torch.randn(4, 4, requires_grad=True)
            param2 = torch.randn(4, 4, requires_grad=True)
            with TwoTensorMode():
                x = torch.ops.mylib.to_twotensor(param1, param2)

            inner_compiler_fn = make_compiler_fn(fullgraph=True, backend="aot_eager")
            graphs = []

            def compiler_fn(gm):
                graphs.append(gm)
                return inner_compiler_fn(gm)

            with compiled_autograd._enable(compiler_fn), mock.patch(
                "torch._functorch.aot_autograd.AOT_COUNTER",
                new_callable=itertools.count,
            ):
                res = fn(x)
                res.sum().backward()

            self.assertEqual(param1.grad, 2 * param1)
            self.assertEqual(param2.grad, 2 * param2)
            self.assertEqual(len(graphs), 1)

            graph_code = normalize_gm(graphs[0].print_readable(print_output=False))
            # The graph should have make_subclass calls in it.
            self.assertExpectedInline(
                graph_code,
                """\
class CompiledAutograd0(torch.nn.Module):
    def forward(self, inputs, sizes, scalars, hooks, packed_data):
        getitem = inputs[0]
        getitem_1 = inputs[1]
        getitem_2 = inputs[2]
        getitem_3 = inputs[3]
        getitem_4 = inputs[4];  inputs = None
        getitem_5 = sizes[0]
        getitem_6 = sizes[1]
        getitem_7 = sizes[2]
        getitem_8 = sizes[3]
        getitem_9 = sizes[4];  getitem_9 = None
        getitem_10 = sizes[5];  getitem_10 = None
        getitem_11 = sizes[6];  getitem_11 = None
        getitem_12 = sizes[7];  getitem_12 = None
        getitem_13 = sizes[8];  getitem_13 = None
        getitem_14 = sizes[9];  getitem_14 = None
        getitem_15 = sizes[10];  getitem_15 = None
        getitem_16 = sizes[11];  getitem_16 = None
        getitem_17 = sizes[12];  getitem_17 = None
        getitem_18 = sizes[13];  getitem_18 = None
        getitem_19 = sizes[14];  getitem_19 = None
        getitem_20 = sizes[15];  getitem_20 = None
        getitem_21 = sizes[16]
        getitem_22 = sizes[17]
        getitem_23 = sizes[18]
        getitem_24 = sizes[19];  sizes = None

        validate_outputs = torch__dynamo_compiled_autograd_ops_validate_outputs([getitem], [((None, None, device(type='cpu'), 6, 0, None), [], True)]);  getitem = None
        getitem_25 = validate_outputs[0];  validate_outputs = None

        sum_backward0 = torch__dynamo_compiled_autograd_ops_SumBackward0([getitem_25], [True], [getitem_5, getitem_6]);  getitem_25 = getitem_5 = getitem_6 = None
        getitem_26 = sum_backward0[0];  sum_backward0 = None
        validate_outputs_1 = torch__dynamo_compiled_autograd_ops_validate_outputs([getitem_26], [((None, None, device(type='cpu'), 6, 0, None), [getitem_7, getitem_8], True)]);  getitem_26 = getitem_7 = getitem_8 = None
        getitem_27 = validate_outputs_1[0];  validate_outputs_1 = None

        getitem_28 = hooks[0];  getitem_28 = None
        call_aot_bwd_prologue = torch__dynamo_compiled_autograd_call_aot_bwd_prologue((getitem_1, getitem_2), [], getitem_27);  getitem_1 = getitem_2 = getitem_27 = None
        aot0_primals_1 = call_aot_bwd_prologue[0]
        aot0_primals_2 = call_aot_bwd_prologue[1]
        aot0_tangents_1 = call_aot_bwd_prologue[2]
        aot0_tangents_2 = call_aot_bwd_prologue[3];  call_aot_bwd_prologue = None

        aot0_mul_2 = torch.ops.aten.mul.Tensor(aot0_tangents_1, aot0_primals_1);  aot0_tangents_1 = aot0_primals_1 = None
        aot0_mul_3 = torch.ops.aten.mul.Tensor(aot0_tangents_2, aot0_primals_2);  aot0_tangents_2 = aot0_primals_2 = None

        aot0_add_2 = torch.ops.aten.add.Tensor(aot0_mul_2, aot0_mul_2);  aot0_mul_2 = None
        aot0_add_3 = torch.ops.aten.add.Tensor(aot0_mul_3, aot0_mul_3);  aot0_mul_3 = None

        make_subclass = torch__dynamo_compiled_autograd_make_subclass(aot0_add_2, aot0_add_3);  aot0_add_2 = aot0_add_3 = None

        getitem_33 = hooks[1];  hooks = None
        call_backward = torch__dynamo_external_utils_call_backward(getitem_33, (), make_subclass);  getitem_33 = make_subclass = None
        getitem_36 = call_backward[0]
        getitem_37 = call_backward[1];  call_backward = None
        validate_outputs_2 = torch__dynamo_compiled_autograd_ops_validate_outputs([getitem_36, getitem_37], [((None, None, device(type='cpu'), 6, 0, None), [getitem_21, getitem_22], False), ((None, None, device(type='cpu'), 6, 0, None), [getitem_23, getitem_24], False)]);  getitem_36 = getitem_37 = getitem_21 = getitem_22 = getitem_23 = getitem_24 = None
        getitem_39 = validate_outputs_2[0]

<<<<<<< HEAD
        accumulate_grad__default_1 = torch.ops.inductor.accumulate_grad_.default(getitem_4, getitem_19);  getitem_4 = getitem_19 = accumulate_grad__default_1 = None
=======
        accumulate_grad__1 = torch.ops.inductor.accumulate_grad_.default(getitem_4, getitem_39);  getitem_4 = getitem_39 = accumulate_grad__1 = None
>>>>>>> 3da83c90

        getitem_40 = validate_outputs_2[1];  validate_outputs_2 = None

<<<<<<< HEAD
        accumulate_grad__default = torch.ops.inductor.accumulate_grad_.default(getitem_3, getitem_20);  getitem_3 = getitem_20 = accumulate_grad__default = None
=======
        accumulate_grad_ = torch.ops.inductor.accumulate_grad_.default(getitem_3, getitem_40);  getitem_3 = getitem_40 = accumulate_grad_ = None
>>>>>>> 3da83c90

        _exec_final_callbacks_stub = torch__dynamo_external_utils__exec_final_callbacks_stub();  _exec_final_callbacks_stub = None
        return []
""",  # noqa: B950
            )

    # https://github.com/pytorch/pytorch/issues/138920
    def test_compiled_autograd_does_not_specialize_on_bw_symints(self):
        class Mod(torch.nn.Module):
            def __init__(self, a, b, c):
                super().__init__()
                self.a = a
                self.c = c
                self.b = b
                self.lin1 = torch.nn.Linear(b * a, b * c, device="cpu")

            def forward(self, x):
                x = x.view(-1, self.a * self.b)
                y = self.lin1(x)
                y = y.view(-1, self.c, self.b).contiguous()
                y = torch.flatten(y, start_dim=1)
                return y

        class Mod2(torch.nn.Module):
            def __init__(self, a, b, c):
                super().__init__()
                self.mod = Mod(a, b, c)

            def forward(self, s, tensor_dict):
                args = tensor_dict[s]
                x = torch.cat(list(args))
                out = self.mod(x)
                return out

        class Mod3(torch.nn.Module):
            def __init__(self, mods):
                super().__init__()
                self.mods = mods

            def forward(self, strs, tensor_dict, x):
                outs = [x]
                for i, m in enumerate(self.mods):
                    s = strs[i]
                    print("graph break")
                    out = m(s, tensor_dict)
                    outs.append(out)
                return torch.cat(outs).sum(0)

        def gen_tensor_dict(sizes):
            tensor_dict = {
                "a": [torch.randn(sizes[0], 48, device="cpu") for _ in range(4)],
                "b": [torch.randn(sizes[1], 48, device="cpu") for _ in range(7)],
            }
            return tensor_dict

        mods = [
            Mod2(192, 1, 48),
            Mod2(336, 1, 48),
        ]
        m = Mod3(mods)

        strs = ["a", "b"]

        m = torch.compile(m)

        graphs = []

        def compiler_fn(gm):
            def inner_compiler(gm_, example_inputs_):
                graphs.append(gm_)
                return gm_

            return torch.compile(
                gm, backend=inner_compiler, fullgraph=True, dynamic=True
            )

        x = torch.zeros(100, 48, device="cpu")
        tensor_dict = gen_tensor_dict([101, 102])
        out = m(strs, tensor_dict, x)

        with torch._dynamo.compiled_autograd._enable(compiler_fn) as ctx:
            out.sum().backward()

        x = torch.zeros(103, 48, device="cpu")
        tensor_dict = gen_tensor_dict([104, 105])
        out = m(strs, tensor_dict, x)

        with torch._dynamo.compiled_autograd._enable(compiler_fn) as ctx:
            out.sum().backward()

        # This test is a bit fragile (I failed to create a better repro).
        # The important bit is that the second CA graph has not specialized the value
        # of aot4_sym_size_int_ to a constant.
        # This happens via suppressing any dynamic shape guards that CA generates
        # when it runs make_fx.
        # Suppressing these guards is strictly better than the current state,
        # because we ignore all of these guards anyway in CA.
        # Once we stop using make_fx in CA, we won't have to worry about this specialization.
        view_nodes = graphs[1].graph.find_nodes(
            op="call_function", target=torch.ops.aten.reshape.default
        )
        # First 2 view nodes have a first argument that is a SymInt, not an int burned into the graph
        self.assertTrue(isinstance(view_nodes[0].args[1][0], torch.fx.Node))
        self.assertTrue(isinstance(view_nodes[1].args[1][0], torch.fx.Node))

    @unittest.skipIf(not HAS_CUDA, "requires cuda")
    def test_flex_attention(self):
        def _squared(score, b, h, m, n):
            """Joint graph needed for correctness"""
            return score * score

        def fn():
            @torch.compile(backend="aot_eager")
            def fwd_bwd(x: torch.Tensor):
                flex_attention(x, x, x, score_mod=_squared).sum().backward()

            for a, b in zip([12, 24, 12], [64, 128, 64]):
                v = torch.zeros(
                    1,
                    1,
                    a * b,
                    b,
                    dtype=torch.bfloat16,
                    device="cuda",
                    requires_grad=True,
                )
                fwd_bwd(v)
                yield v.grad

        self.check_output_and_recompiles(
            fn, count=2, compiler_fn=make_compiler_fn(backend="aot_eager")
        )

    def test_saved_tensor_unpack_hook_ordering(self):
        def f(x, y):
            return x * y

        pack_count = 0
        unpack_count = 0

        def pack_hook(x):
            nonlocal pack_count
            pack_count += 1
            return x

        def unpack_hook(x):
            nonlocal unpack_count
            unpack_count += 1
            return x

        def tensor_hook(_):
            self.assertEqual(unpack_count, 0)

        x = torch.ones(4, requires_grad=True)
        y = torch.ones(4, requires_grad=False)
        with torch.autograd.graph.saved_tensors_hooks(
            pack_hook, unpack_hook
        ), compiled_autograd._enable(make_compiler_fn(fullgraph=False)):
            out_test = f(x, y)
            self.assertEqual(pack_count, 1)
            self.assertEqual(unpack_count, 0)
            loss = out_test.sum()
            loss.register_hook(
                tensor_hook
            )  # scheduled to fire before any saved activations
            loss.backward()
            self.assertEqual(pack_count, 1)
            self.assertEqual(unpack_count, 1)

    @parametrize("reentrant", (True, False))
    def test_checkpointing_simple(self, reentrant):
        def fn():
            def _fn(x):
                y = x.sin()
                z = y.cos()
                return (y * z).sum()

            inp = torch.rand(10, 10, requires_grad=True)
            out = torch.utils.checkpoint.checkpoint(_fn, inp, use_reentrant=reentrant)
            out.backward()
            yield inp.grad

        if reentrant:
            self.check_output_and_recompiles(
                fn, count=[1, 3], compiler_fn=make_compiler_fn(fullgraph=False)
            )
        else:
            # dynamo issues, just run the CA graph directly for now
            def check(gm):
                graph_code = normalize_gm(gm.print_readable(print_output=False))
                self.assertExpectedInline(
                    graph_code,
                    """\
class CompiledAutograd0(torch.nn.Module):
    def forward(self, inputs, sizes, scalars, hooks, packed_data):
        getitem = inputs[0]
        getitem_1 = inputs[1];  inputs = None
        getitem_2 = sizes[0]
        getitem_3 = sizes[1]
        getitem_4 = sizes[2]
        getitem_5 = sizes[3]
        getitem_6 = sizes[4]
        getitem_7 = sizes[5]
        getitem_8 = sizes[6]
        getitem_9 = sizes[7]
        getitem_10 = sizes[8]
        getitem_11 = sizes[9]
        getitem_12 = sizes[10]
        getitem_13 = sizes[11];  sizes = None

        validate_outputs = torch__dynamo_compiled_autograd_ops_validate_outputs([getitem], [((None, None, device(type='cpu'), 6, 0, None), [], False)]);  getitem = None
        getitem_14 = validate_outputs[0];  validate_outputs = None

        sum_backward0 = torch__dynamo_compiled_autograd_ops_SumBackward0([getitem_14], [True], [getitem_2, getitem_3]);  getitem_14 = getitem_2 = getitem_3 = None
        getitem_15 = sum_backward0[0];  sum_backward0 = None
        validate_outputs_1 = torch__dynamo_compiled_autograd_ops_validate_outputs([getitem_15], [((None, None, device(type='cpu'), 6, 0, None), [getitem_4, getitem_5], False)]);  getitem_15 = getitem_4 = getitem_5 = None
        getitem_16 = validate_outputs_1[0];  validate_outputs_1 = None

        getitem_17 = hooks[0]
        getitem_18 = packed_data[0]
        getitem_19 = hooks[1]
        getitem_20 = packed_data[1]
        call_hook = torch__dynamo_external_utils_call_hook(getitem_17, getitem_18, hook_type = 'unpack_hook');  getitem_17 = getitem_18 = None
        call_hook_1 = torch__dynamo_external_utils_call_hook(getitem_19, getitem_20, hook_type = 'unpack_hook');  getitem_19 = getitem_20 = None
        mul_backward0 = torch__dynamo_compiled_autograd_ops_MulBackward0([getitem_16], [True, True], call_hook, 6, call_hook_1, 6);  getitem_16 = call_hook = call_hook_1 = None
        getitem_21 = mul_backward0[0]
        getitem_22 = mul_backward0[1];  mul_backward0 = None
        validate_outputs_2 = torch__dynamo_compiled_autograd_ops_validate_outputs([getitem_21, getitem_22], [((None, None, device(type='cpu'), 6, 0, None), [getitem_6, getitem_7], False), ((None, None, device(type='cpu'), 6, 0, None), [getitem_8, getitem_9], False)]);  getitem_21 = getitem_22 = getitem_6 = getitem_7 = getitem_8 = getitem_9 = None
        getitem_23 = validate_outputs_2[0]
        getitem_24 = validate_outputs_2[1];  validate_outputs_2 = None

        getitem_25 = hooks[2]
        getitem_26 = packed_data[2]
        call_hook_2 = torch__dynamo_external_utils_call_hook(getitem_25, getitem_26, hook_type = 'unpack_hook');  getitem_25 = getitem_26 = None
        cos_backward0 = torch__dynamo_compiled_autograd_ops_CosBackward0([getitem_24], [True], call_hook_2);  getitem_24 = call_hook_2 = None
        getitem_27 = cos_backward0[0];  cos_backward0 = None
        validate_outputs_3 = torch__dynamo_compiled_autograd_ops_validate_outputs([getitem_27], [((None, None, device(type='cpu'), 6, 0, None), [getitem_10, getitem_11], False)]);  getitem_27 = getitem_10 = getitem_11 = None
        getitem_28 = validate_outputs_3[0];  validate_outputs_3 = None
        add = torch.add(getitem_23, getitem_28);  getitem_23 = getitem_28 = None

        getitem_29 = hooks[3];  hooks = None
        getitem_30 = packed_data[3];  packed_data = None
        call_hook_3 = torch__dynamo_external_utils_call_hook(getitem_29, getitem_30, hook_type = 'unpack_hook');  getitem_29 = getitem_30 = None
        sin_backward0 = torch__dynamo_compiled_autograd_ops_SinBackward0([add], [True], call_hook_3);  add = call_hook_3 = None
        getitem_31 = sin_backward0[0];  sin_backward0 = None
        validate_outputs_4 = torch__dynamo_compiled_autograd_ops_validate_outputs([getitem_31], [((None, None, device(type='cpu'), 6, 0, None), [getitem_12, getitem_13], False)]);  getitem_31 = getitem_12 = getitem_13 = None
        getitem_32 = validate_outputs_4[0];  validate_outputs_4 = None

<<<<<<< HEAD
        accumulate_grad__default = torch.ops.inductor.accumulate_grad_.default(getitem_1, getitem_20);  getitem_1 = getitem_20 = accumulate_grad__default = None
=======
        accumulate_grad_ = torch.ops.inductor.accumulate_grad_.default(getitem_1, getitem_32);  getitem_1 = getitem_32 = accumulate_grad_ = None
>>>>>>> 3da83c90
        _exec_final_callbacks_stub = torch__dynamo_external_utils__exec_final_callbacks_stub();  _exec_final_callbacks_stub = None
        return []
""",  # noqa: B950
                )

            self.check_output_and_recompiles(
                fn,
                count=[1, 0],
                compiler_fn=make_compiler_fn(backend="ca_eager", gm_hook=check),
            )

    @unittest.skipIf(not HAS_CUDA, "requires cuda")
    def test_cpu_offloading(self):
        def fn():
            def pack(x):
                return x.cpu()

            def unpack(x):
                return x.cuda()

            class MyMatMul(torch.autograd.Function):
                @staticmethod
                def forward(ctx, x):
                    ctx.save_for_backward(x)
                    return torch.matmul(x, x)

                @staticmethod
                def backward(ctx, grad_out):
                    (x,) = ctx.saved_tensors
                    return grad_out * x

            with torch.autograd.graph.saved_tensors_hooks(pack, unpack):
                for i in [10, 100, 10, 20, 30]:
                    x = torch.randn(i, requires_grad=True).cuda()
                    MyMatMul.apply(x).sum().backward()
                    yield x.grad

        i = 0

        def check(gm):
            nonlocal i
            if i == 0:
                i += 1
                return

            graph_code = normalize_gm(gm.print_readable(print_output=False))
            self.assertExpectedInline(
                graph_code,
                """\
class CompiledAutograd1(torch.nn.Module):
    def forward(self, inputs, sizes, scalars, hooks, packed_data):
        getitem = inputs[0]
        getitem_1 = inputs[1];  inputs = None
        getitem_2 = sizes[0];  getitem_2 = None
        getitem_3 = sizes[1]
        getitem_4 = sizes[2];  sizes = None

        validate_outputs = torch__dynamo_compiled_autograd_ops_validate_outputs([getitem], [((None, None, device(type='cuda', index=0), 6, 0, None), [], False)]);  getitem = None
        getitem_5 = validate_outputs[0];  validate_outputs = None

        sum_backward0 = torch__dynamo_compiled_autograd_ops_SumBackward0([getitem_5], [True], []);  getitem_5 = None
        getitem_6 = sum_backward0[0];  sum_backward0 = None
        validate_outputs_1 = torch__dynamo_compiled_autograd_ops_validate_outputs([getitem_6], [((None, None, device(type='cuda', index=0), 6, 0, None), [], False)]);  getitem_6 = None
        getitem_7 = validate_outputs_1[0];  validate_outputs_1 = None

        getitem_8 = hooks[0]
        getitem_9 = packed_data[0];  packed_data = None
        getitem_10 = hooks[1];  hooks = None
        call_hook = torch__dynamo_external_utils_call_hook(getitem_8, getitem_9, hook_type = 'unpack_hook');  getitem_8 = getitem_9 = None
        call_backward = torch__dynamo_external_utils_call_backward(getitem_10, (call_hook,), getitem_7);  getitem_10 = call_hook = getitem_7 = None
        getitem_12 = call_backward[0];  call_backward = None
        validate_outputs_2 = torch__dynamo_compiled_autograd_ops_validate_outputs([getitem_12], [((None, None, device(type='cuda', index=0), 6, 0, None), [getitem_3], False)]);  getitem_12 = getitem_3 = None
        getitem_13 = validate_outputs_2[0];  validate_outputs_2 = None

        to_copy_backward0 = torch__dynamo_compiled_autograd_ops_ToCopyBackward0([getitem_13], [True], (None, None, device(type='cpu'), 6, 0, None));  getitem_13 = None
        getitem_14 = to_copy_backward0[0];  to_copy_backward0 = None
        validate_outputs_3 = torch__dynamo_compiled_autograd_ops_validate_outputs([getitem_14], [((None, None, device(type='cpu'), 6, 0, None), [getitem_4], False)]);  getitem_14 = getitem_4 = None
        getitem_15 = validate_outputs_3[0];  validate_outputs_3 = None

        accumulate_grad__default = torch.ops.inductor.accumulate_grad_.default(getitem_1, getitem_15);  getitem_1 = getitem_15 = accumulate_grad__default = None
        _exec_final_callbacks_stub = torch__dynamo_external_utils__exec_final_callbacks_stub();  _exec_final_callbacks_stub = None
        return []
""",  # noqa: B950
            )

        self.check_output_and_recompiles(
            fn, compiler_fn=make_compiler_fn(gm_hook=check)
        )

    @skipIfWindows(msg="temp dir not compatible")
    def test_disk_offloading(self):
        with tempfile.TemporaryDirectory() as d:

            def fn():
                pack_count = 0

                def pack(x):
                    nonlocal pack_count
                    path = f"{d}/{pack_count}.pt"
                    torch.save(x, path)
                    return path

                def unpack(path):
                    x = torch.load(path)
                    return x

                class MyMatMul(torch.autograd.Function):
                    @staticmethod
                    def forward(ctx, x):
                        ctx.save_for_backward(x)
                        return torch.matmul(x, x)

                    @staticmethod
                    def backward(ctx, grad_out):
                        (x,) = ctx.saved_tensors
                        return grad_out * x

                with torch.autograd.graph.saved_tensors_hooks(pack, unpack):
                    for i in [10, 100, 10, 20, 30]:
                        x = torch.randn(i, requires_grad=True)
                        MyMatMul.apply(x).sum().backward()
                        yield x.grad

            i = 0

            def check(gm):
                nonlocal i
                if i == 0:
                    i += 1
                    return

                graph_code = normalize_gm(gm.print_readable(print_output=False))
                self.assertExpectedInline(
                    graph_code,
                    """\
class CompiledAutograd1(torch.nn.Module):
    def forward(self, inputs, sizes, scalars, hooks, packed_data):
        getitem = inputs[0]
        getitem_1 = inputs[1];  inputs = None
        getitem_2 = sizes[0];  getitem_2 = None
        getitem_3 = sizes[1];  sizes = None

        validate_outputs = torch__dynamo_compiled_autograd_ops_validate_outputs([getitem], [((None, None, device(type='cpu'), 6, 0, None), [], False)]);  getitem = None
        getitem_4 = validate_outputs[0];  validate_outputs = None

        sum_backward0 = torch__dynamo_compiled_autograd_ops_SumBackward0([getitem_4], [True], []);  getitem_4 = None
        getitem_5 = sum_backward0[0];  sum_backward0 = None
        validate_outputs_1 = torch__dynamo_compiled_autograd_ops_validate_outputs([getitem_5], [((None, None, device(type='cpu'), 6, 0, None), [], False)]);  getitem_5 = None
        getitem_6 = validate_outputs_1[0];  validate_outputs_1 = None

        getitem_7 = hooks[0]
        getitem_8 = packed_data[0];  packed_data = None
        getitem_9 = hooks[1];  hooks = None
        call_hook = torch__dynamo_external_utils_call_hook(getitem_7, getitem_8, hook_type = 'unpack_hook');  getitem_7 = getitem_8 = None
        call_backward = torch__dynamo_external_utils_call_backward(getitem_9, (call_hook,), getitem_6);  getitem_9 = call_hook = getitem_6 = None
        getitem_11 = call_backward[0];  call_backward = None
        validate_outputs_2 = torch__dynamo_compiled_autograd_ops_validate_outputs([getitem_11], [((None, None, device(type='cpu'), 6, 0, None), [getitem_3], False)]);  getitem_11 = getitem_3 = None
        getitem_12 = validate_outputs_2[0];  validate_outputs_2 = None

        accumulate_grad__default = torch.ops.inductor.accumulate_grad_.default(getitem_1, getitem_12);  getitem_1 = getitem_12 = accumulate_grad__default = None
        _exec_final_callbacks_stub = torch__dynamo_external_utils__exec_final_callbacks_stub();  _exec_final_callbacks_stub = None
        return []
""",  # noqa: B950
                )

            # 1 graph break on torch.load -> 2 dynamo graphs
            self.check_output_and_recompiles(
                fn,
                count=[1, 2],
                compiler_fn=make_compiler_fn(fullgraph=False, gm_hook=check),
            )

    @skipIfWindows(msg="node name demangling inconsistent on windows")
    def test_backward_hook_relative_ordering_partial(self):
        # test backward hooks for cases that CA matches eager

        def fn():
            order = []

            class MyModule(nn.Module):
                def __init__(self):
                    super().__init__()
                    self.linear = torch.nn.Linear(10, 10, bias=False)

                def forward(self, x):
                    return self.linear(x)

            x = torch.randn(10, 10)
            module = MyModule()

            def make_pre_hook(id):
                return lambda _: order.append(f"pre_hook_{id}")

            def make_post_hook(id):
                return lambda _1, _2: order.append(f"post_hook_{id}")

            count = 0

            def register_hooks_on_all_nodes(nodes):
                nonlocal count
                for node, _ in nodes:
                    if node is None:
                        continue
                    count += 1
                    id = f"{node.name()}_{count}"
                    node.register_prehook(make_pre_hook(id))
                    node.register_hook(make_post_hook(id))
                    register_hooks_on_all_nodes(node.next_functions)

            loss = module(x).sum()
            register_hooks_on_all_nodes(((loss.grad_fn, None),))

            def make_tensor_pre_hook(id):
                return lambda _: order.append(f"tensor_pre_hook_{id}")

            def make_post_acc_grad_hook(id):
                return lambda _: order.append(f"post_acc_grad_hook_{id}")

            module.linear.weight.register_hook(make_tensor_pre_hook("weight"))

            module.linear.weight.register_post_accumulate_grad_hook(
                make_post_acc_grad_hook("weight")
            )

            loss.backward()
            yield tuple(order)

        self.check_output_and_recompiles(fn)

    def test_checkpointing_sac(self):
        # circular import
        from torch.utils.checkpoint import (
            checkpoint,
            CheckpointPolicy,
            create_selective_checkpoint_contexts,
        )

        def fn():
            class mlp(nn.Module):
                def __init__(self):
                    super().__init__()
                    self.layer1 = nn.Linear(10, 10)
                    self.layer2 = nn.Linear(10, 10)
                    self.layer3 = nn.Linear(10, 10)
                    self.layer4 = nn.Linear(10, 10)

                def forward(self, x):
                    x = self.layer1(x)
                    x = self.layer2(x)
                    x = self.layer3(x)
                    x = self.layer4(x)
                    return x

            recompute_list = [torch.ops.aten.addmm.default]

            def recompute_policy(ctx, op, *args, **kwargs):
                if op in recompute_list:
                    return CheckpointPolicy.MUST_RECOMPUTE
                else:
                    return CheckpointPolicy.PREFER_SAVE

            def context_fn():
                return create_selective_checkpoint_contexts(recompute_policy)

            model = mlp()
            input = torch.randn(1, 10)

            out = checkpoint(model, input, use_reentrant=False, context_fn=context_fn)
            out.sum().backward()
            yield model.layer1.weight.grad
            yield model.layer1.bias.grad
            yield model.layer2.weight.grad
            yield model.layer2.bias.grad
            yield model.layer3.weight.grad
            yield model.layer3.bias.grad
            yield model.layer4.weight.grad
            yield model.layer4.bias.grad

        self.check_output_and_recompiles(
            fn, count=[1, 5], compiler_fn=make_compiler_fn(fullgraph=False)
        )


def load_test_module(name):
    testdir = Path(__file__).absolute().parent.parent
    with mock.patch("sys.path", [*sys.path, str(testdir)]):
        return SourceFileLoader(
            name, str(testdir / f"{name.replace('.', '/')}.py")
        ).load_module()


def make_wrapped(fn, ctxs):
    @functools.wraps(fn)
    def wrapped(self):
        torch._dynamo.reset()
        stack = contextlib.ExitStack()
        for ctx in ctxs:
            stack.enter_context(ctx)
        out = fn(self)
        stack.close()
        return out

    return wrapped


def wrap_test_class(orig_cls):
    dct = orig_cls.__dict__.copy()
    for name in list(dct.keys()):
        fn = dct[name]
        if not callable(fn) or name in skipped_tests:
            continue
        elif known_failures_re.match(name) or name in known_failing_tests:
            dct[name] = unittest.expectedFailure
        elif name.startswith("test_"):
            fullgraph = name not in known_graph_breaks_tests
            ctxs = [
                compiled_autograd._enable(make_compiler_fn(fullgraph=fullgraph)),
                test_contexts.get(name, contextlib.nullcontext()),
            ]
            dct[name] = make_wrapped(fn, ctxs)

    cls = type(
        orig_cls.__name__ + "WithCompiledAutograd",
        orig_cls.__bases__,
        dct,
    )
    cls.__file__ = __file__
    return cls


known_graph_breaks_tests = {
    "test_hook_none",  # uses assert in hook
    "test_post_accumulate_grad_hook_e2e",  # optim.Adam manually graph breaks
    "test_tensor_hooks_inplace",  # uses assert in hook
    "test_tensor_hooks_inplace_over_view",  # uses assert in hook
    "test_grad_fn_prehooks",  # uses assert in hook
    "test_grad_fn_prehooks_multiple_outputs",  # uses assert in hook
    "test_grad_fn_prehooks_remove_hooks",  # uses handle.remove() in hook
    "test_tensor_hooks_inplace_multiple_outputs",  # uses assert in hook
    "test_hooks",  # uses assert in hook
    "test_accumulate_grad_posthooks_can_observe_tensor_prehook",  # allclose
    "test_saved_tensors_hook_version_counter_not_shared",  # assertEqual
    "test_post_accumulate_grad_hook_returns_not_None",  # throws
    "test_custom_function_cycle",  # assertEqual
    "test_mark_non_differentiable_mixed",  # assertTrue
    "test_materialize_grads",  # assertEqual
    "test_return_leaf",  # assertEqual
    "test_save_none_for_backward",  # assertIsNone
    "test_saved_variables_deprecated",  # warnings.warn
    "test_autograd_node_isinstance",  # assertIsInstance
    "test_set_materialize_non_diff_grads",  # assertIsNone
    "test_backward_dict_grad_for_nontensor",  # torch/_custom_op/autograd.py in skip files
    "test_backward_dict_invalid_keys",  # torch/_custom_op/autograd.py in skip files
    "test_backward_dict_requires_keys_for_input_optional_tensors",  # torch/_custom_op/autograd.py in skip files
    "test_backward_dict_requires_keys_for_input_tensors",  # torch/_custom_op/autograd.py in skip files
    "test_backward_grads_are_tensor_or_none",  # torch/_custom_op/autograd.py in skip files
    "test_backward_impl_on_existing_op",  # torch/_custom_op/autograd.py in skip files
    "test_backward_returns_dict",  # torch/_custom_op/autograd.py in skip files
    "test_backward_tensorlist_input_requires_list_grads",  # torch/_custom_op/autograd.py in skip files
    "test_backward_tensorlist_input_requires_list_grads_none_or_Tensor",  # torch/_custom_op/autograd.py in skip files
    "test_backward_tensorlist_input_requires_list_grads_with_same_numel",  # torch/_custom_op/autograd.py in skip files
    "test_save_for_backward_inputs_are_namedtuple",  # torch/_custom_op/autograd.py in skip files
    "test_reentrant_with_leaf_variable_hook",  # reentrant .backward
    "test_reentrant_with_non_leaf_variable_hook",  # reentrant .backward
    "test_reentrant_child_error",  # reentrant .backward
    "test_deep_reentrant",  # reentrant .backward
    "test_reentrant_priority",  # reentrant .backward
    "test_simple_reentrant",  # reentrant .backward
    "test_checkpoint_detects_non_determinism",  # unpack hook in skip files
    "test_checkpoint_valid_reset_on_error",  # unpack hook in skip files
    "test_checkpointing_non_reentrant_autocast_cpu",  # unpack hook in skip files
    "test_checkpointing_non_reentrant_autocast_gpu",  # unpack hook in skip files
    "test_checkpointing_without_reentrant_arbitrary_input_output",  # unpack hook in skip files
    "test_checkpointing_without_reentrant_correct_grad",  # unpack hook in skip files
    "test_checkpointing_without_reentrant_custom_function_works",  # unpack hook in skip files
    "test_checkpointing_without_reentrant_dataparallel",  # _get_device_index in skip files
    "test_checkpointing_without_reentrant_detached_tensor_use_reentrant_True",  # reentrant .backward
    "test_checkpointing_without_reentrant_parameter_used_in_an_out",  # unpack hook in skip files
    "test_checkpointing_without_reentrant_with_context_fn",  # unpack hook in skip files
    "test_save_on_cpu_and_checkpoint",  # unpack hook in skip files
    "test_saved_tensor_hooks_custom_error_propagation",  # CustomError
    "test_access_saved_tensor_twice_without_recomputation_works",  # unpack hook in skip files
    "test_saved_tensor_hooks_extra_enter_during_bw_no_leak",  # ctx in skip files
    "test_saved_tensor_hooks_extra_exit_during_bw_no_crash",  # ctx in skip files
    "test_checkpointing",  # reentrant .backward
    "test_checkpointing_without_reentrant_input_requires_grad_False",  # reentrant .backward
    "test_checkpointing_without_reentrant_input_requires_grad_True",  # reentrant .backward
    "test_checkpointing_without_reentrant_memory_savings",  # reentrant .backward
}

test_contexts = {
    "test_setitem_mask": config.patch(capture_dynamic_output_shape_ops=True),
    "test_index_backward_does_not_save_tensor": config.patch(
        capture_dynamic_output_shape_ops=True
    ),
}

# These groups of tests aren't supported yet
known_failures_re = re.compile(r"^test_(sparse|profiler|gradcheck|named_tensor)")

# Bugs needing investigation:
skipped_tests = {
    "test_callback_propagates_errors_from_device_thread",  # fullgraph for queue_callback, but graph break for RuntimeError
}

known_failing_tests = {
    # Category: Compiled autograd
    "test_grad_mode_restored_reentrant",  # create_graph
    "test_reentrant_with_callbacks_both_depths",  # queue_callback
    "test_reentrant_with_callbacks_depth_0",  # queue_callback
    "test_reentrant_with_callbacks_depth_1",  # queue_callback
    "test_current_graph_task_execution_order",  # nodes are already freed by the time dynamo traces the lifted hook
    "test_anomaly_grad_warnings",  # does not support anomaly mode
    "test_autograd_inplace_views_cross_dtype",  # view_fn not supported by compiled autograd
    "test_current_node",  # TorchDispatchMode not yet implemented for compiled autograd
    "test_post_accumulate_grad_hook_ordering",  # accuracy error
    "test_retain_grad_cycle",  # retains_grad_hooks
    "test_retain_grad_inplace",  # retains_grad_hooks
    "test_retain_grad_inplace_over_view",  # retains_grad_hooks
    "test_retains_grad_can_always_observe_tensor_prehook",  # retains_grad_hooks
    "test_retains_grad_inplace_multiple_outputs",  # retains_grad_hooks
    "test_accumulate_grad",  # create_graph
    "test_anomaly_assign_parent_cleanup",  # create_graph
    "test_anomaly_mode_no_check_nan",  # anomaly mode
    "test_backward_create_graph_warns",  # create_graph
    "test_backward_with_nonleaf_inputs",  # create_graph
    "test_create_graph_and_full_backward_hook_cycle",  # create_graph
    "test_current_graph_task_id",  # autograd state already cleared once dynamo is called
    "test_custom_autograd_repeated_grad_grad",  # create_graph
    "test_custom_function_forward_mode_forward_is_no_op",  # forward AD
    "test_custom_function_forward_mode_inplace_checks",  # forward AD
    "test_custom_function_forward_mode_view_checks",  # forward AD
    "test_custom_function_forward_mode_wrong_formula",  # forward AD
    "test_default_saved_tensors_hooks_double_backward",  # create_graph
    "test_node_post_hook_registered_during_unpack_hook",  # 'NoneType' object has no attribute 'register_hook'
    "test_full_backward_hook_double_backward",  # create_graph
    "test_function",  # create_graph
    "test_grad",  # create_graph
    "test_grad_materialize_grads",  # create_graph
    "test_grad_nonleaf",  # create_graph
    "test_grad_nonleaf_many_outputs",  # create_graph
    "test_hessian_vector",  # create_graph
    "test_hook_edge_case_when_called_with_grad",  # retains_grad_hooks
    "test_inplace_on_view_backward",  # create_graph
    "test_multi_grad_any_hooks",  # register_multi_grad_hook
    "test_multi_grad_all_hooks",  # retains_grad_hooks
    "test_nested_anomaly_detect_nan",  # create_graph
    "test_nested_anomaly_printstack_cleanup",  # create_graph
    "test_once_differentiable",  # create_graph
    "test_prehook_ordering",  # retains_grad_hooks
    "test_retain_grad",  # retains_grad_hooks
    "test_saved_variable_packing_unpacking_saved_original_with_hooks",  # create_graph
    "test_select_sum",  # create_graph, also needs graph breaks
    "test_will_engine_execute_node",  # retains_grad_hooks
    "test_backward_to_node",  # retains_grad_hooks NYI
    "test_anomaly_detect_nan",  # anomaly mode
    "test_custom_autograd_no_early_free",  # create_graph
    "test_custom_function_error",  # vjp
    "test_custom_function_save_for_forward",  # vjp
    "test_dont_materialize_grads",  # undefined grad
    "test_no_grad_copy",  # setting static member in lifted backward
    "test_no_grad_copy_sparse",  # setting static member in lifted backward
    "test_node_ordering_when_none_returned",  # torch._dynamo.exc.Unsupported: TypeError <built-in method clone
    "test_save_output_nr",  # output_nr grad passed as None
    "test_setup_context_when_forward_has_default_args",  # autograd.Function with class methods
    "test_lobpcg",  # create_graph
    # IndexError: list index out of range (NB: x.grad = y where both x and y are input tensors)
    "test_grad_nonleaf_register_hook",
    "test_backward_twice_without_saved_values",  # https://github.com/pytorch/pytorch/issues/129938
    # Category: Dynamo (pass when directly running CA graph)
    "test_accumulate_grad_tensor_reference",  # Out of bounds: frame_state_entry.stride[i] is None
    "test_custom_function_exception",  # torch.no_grad(), torch._dynamo.exc.Unsupported: missing: WITH_EXCEPT_START
    "test_to_sparse_backward",  # Out of bounds: frame_state_entry.stride[i] is None
    "test_autograd_simple_views_python",  # gradient is None
    "test_function_returns_undefined_tensor",  # gradient is None
    "test_naughty_autograd_function_stashing_ctx",  # bytecode issue
    "test_unrelated_inputs",  # gradient batching rule not implemented for aten::sym_size.int
    "test_custom_function_non_tensor_inputs_outputs",  # gradient batching rule not implemented for aten::sym_size.int
    "test_return_duplicate",  # gradient batching rule not implemented for aten::sym_size.int
    "test_return_duplicate_inplace",  # gradient batching rule not implemented for aten::sym_size.int
    "test_setitem",  # CopySlices accuracy error
    "test_save_on_cpu_and_checkpoint",  # https://github.com/pytorch/pytorch/issues/147565
    "test_checkpoint_detects_non_determinism",  # different error
    "test_checkpointing_non_reentrant_autocast_cpu",  # saved != recompute
    "test_checkpointing_non_reentrant_autocast_gpu",  # saved != recompute
    "test_checkpointing_without_reentrant_saved_object_identity",  # same as https://github.com/pytorch/pytorch/issues/136193
    "test_saved_variable_packing_unpacking_did_not_save_original_with_hooks",  # register_hooks multiple times
    "test_saved_variable_saved_original_inplace_detach",  # RuntimeError not raised
    "test_access_saved_tensor_twice_without_recomputation_works",  # saved != recompute
    "test_checkpointing_without_reentrant_dataparallel",  # https://github.com/pytorch/pytorch/issues/127115
    "test_checkpointing",  # takes very very long
    "test_checkpointing_without_reentrant_input_requires_grad_False",  # takes very very long
    "test_checkpointing_without_reentrant_input_requires_grad_True",  # takes very very long
    "test_checkpointing_without_reentrant_memory_savings",  # takes very very long
    # Category: Inductor (pass on backend="aot_eager")
    "test_input_buffer_accum",  # does not support sparse_grad=True: https://github.com/pytorch/pytorch/issues/120267
    "test_graph_save_on_cpu",  # does not support pin_memory: https://github.com/pytorch/pytorch/issues/134173
    # Category: FakeTensor
    "test_saving_variable_to_disk",  # torch.save should no-op and be recorded in the graph
    "test_wrapped_number_saved_tensors_hooks",  # Proxy tensor should carryover is_wrapped_number_ of its original
    "test_grad_batched_grad",  # torch._subclasses.fake_tensor.UnsupportedFakeTensorException: meta converter nyi
    "test_scalar_grad_mixed_device",  # Fake Tensors aren't propagating device properly for 0-dim grads
    # Category: Divergence from eager
    "test_invalid_gradients",  # can't give autograd error due to inaccurate output metadata of lifted backward
    "test_autograd_node_isinstance",  # backward ctx is a fake cls and not directly a Node instance
    "test_backward_hook_relative_ordering",  # compiled autograd collects breadth first, and module backward hook not supported
    "test_checkpointing_without_reentrant_custom_function_works",  # ctx.saved_tensors are cached by CA
    # Category: Subclasses
    "test_dtensor_basic",
    "test_dtensor_contiguous_dtensor_noncontiguous_local_as_tangent",
    "test_dtensor_different_gradient_placement",
    "test_dtensor_noncontiguous_output",
    "test_dtensor_partial_placement_graph_output",
    "test_unwrap_async_collective_tensor_tangent",
    # Uncategorized
    "test_not_implemented_grad",  # Dynamo changes the types of exceptions
}

if not HAS_CUDA:
    # Found Tesla M60 which is too old to be supported by the triton GPU compiler
    known_failing_tests.add("test_type_conversions")

if IS_S390X:
    known_failing_tests.add("test_deep_reentrant")

test_autograd = load_test_module("test_autograd")
test_custom_ops = load_test_module("test_custom_ops")

TestAutogradWithCompiledAutograd = wrap_test_class(test_autograd.TestAutograd)
TestCustomOpWithCompiledAutograd = wrap_test_class(test_custom_ops.TestCustomOp)
if torch.distributed.is_available() and HAS_CUDA:
    test_dtensor = load_test_module("distributed/tensor/test_dtensor_compile")
    TestDTensorCompileWithCompiledAutograd = wrap_test_class(
        test_dtensor.TestDTensorCompile
    )

xfail_hops = {
    # AssertionError: Tensor-likes are not close!
    "auto_functionalize",
    # BypassAOTAutogradCache: Cannot cache a graph with compiled autograd enabled
    "invoke_subgraph",
    # AssertionError: assert type(args[1].realize()) is TensorVariable
    "map",
}


class TestCompiledAutogradOpInfo(TestCase):
    def setUp(self) -> None:
        super(TestCase, self).setUp()
        reset()

    def tearDown(self) -> None:
        super(TestCase, self).tearDown()
        reset()

    @ops(
        list(filter(lambda op: op.name not in xfail_hops, hop_db)),
        allowed_dtypes=(torch.float,),
    )
    def test_hops_in_bwd(self, device, dtype, op):
        def create_bwd_fn_closure(op_args, op_kwargs):
            op_out_ref = []

            class Foo(torch.autograd.Function):
                @staticmethod
                def forward(ctx, x):
                    return x

                @staticmethod
                def backward(ctx, grad):
                    out = op.op(*op_args, **op_kwargs)
                    op_out_ref.append(out)
                    return grad

            def fn(x):
                return Foo.apply(x).sum()

            return fn, op_out_ref

        # Note: requires_grad=False because aot dispatch is already covered elsewhere
        for inp in op.sample_inputs(device, dtype, requires_grad=False):
            input = inp.input if isinstance(inp.input, tuple) else (inp.input,)
            eager_args = (*input, *inp.args)
            eager_kwargs = inp.kwargs
            compiled_args = deepcopy(eager_args)
            compiled_kwargs = deepcopy(eager_kwargs)

            # 1. Run eager
            torch.manual_seed(123)
            dummy = torch.randn(2, 2, dtype=dtype, device=device, requires_grad=True)
            fn, op_out_ref = create_bwd_fn_closure(compiled_args, compiled_kwargs)
            fn(dummy).backward()
            self.assertEqual(len(op_out_ref), 1)
            expected = op_out_ref[0]

            # 2. Run under CA
            torch.manual_seed(123)
            dummy = torch.randn(2, 2, dtype=dtype, device=device, requires_grad=True)
            fn, op_out_ref = create_bwd_fn_closure(compiled_args, compiled_kwargs)
            with compiled_autograd._enable(make_compiler_fn(backend="aot_eager")):
                fn(dummy).backward()
            self.assertEqual(len(op_out_ref), 1)
            actual = op_out_ref[0]

            self.assertEqual(expected, actual)


instantiate_device_type_tests(TestCompiledAutogradOpInfo, globals(), only_for=("cpu",))
instantiate_parametrized_tests(TestCompiledAutograd)

if __name__ == "__main__":
    if HAS_CPU:
        run_tests(needs="filelock")<|MERGE_RESOLUTION|>--- conflicted
+++ resolved
@@ -3388,19 +3388,11 @@
         validate_outputs_2 = torch__dynamo_compiled_autograd_ops_validate_outputs([getitem_36, getitem_37], [((None, None, device(type='cpu'), 6, 0, None), [getitem_21, getitem_22], False), ((None, None, device(type='cpu'), 6, 0, None), [getitem_23, getitem_24], False)]);  getitem_36 = getitem_37 = getitem_21 = getitem_22 = getitem_23 = getitem_24 = None
         getitem_39 = validate_outputs_2[0]
 
-<<<<<<< HEAD
-        accumulate_grad__default_1 = torch.ops.inductor.accumulate_grad_.default(getitem_4, getitem_19);  getitem_4 = getitem_19 = accumulate_grad__default_1 = None
-=======
-        accumulate_grad__1 = torch.ops.inductor.accumulate_grad_.default(getitem_4, getitem_39);  getitem_4 = getitem_39 = accumulate_grad__1 = None
->>>>>>> 3da83c90
+        accumulate_grad__default_1 = torch.ops.inductor.accumulate_grad_.default(getitem_4, getitem_39);  getitem_4 = getitem_39 = accumulate_grad__default_1 = None
 
         getitem_40 = validate_outputs_2[1];  validate_outputs_2 = None
 
-<<<<<<< HEAD
-        accumulate_grad__default = torch.ops.inductor.accumulate_grad_.default(getitem_3, getitem_20);  getitem_3 = getitem_20 = accumulate_grad__default = None
-=======
-        accumulate_grad_ = torch.ops.inductor.accumulate_grad_.default(getitem_3, getitem_40);  getitem_3 = getitem_40 = accumulate_grad_ = None
->>>>>>> 3da83c90
+        accumulate_grad__default = torch.ops.inductor.accumulate_grad_.default(getitem_3, getitem_40);  getitem_3 = getitem_40 = accumulate_grad__default = None
 
         _exec_final_callbacks_stub = torch__dynamo_external_utils__exec_final_callbacks_stub();  _exec_final_callbacks_stub = None
         return []
@@ -3649,11 +3641,7 @@
         validate_outputs_4 = torch__dynamo_compiled_autograd_ops_validate_outputs([getitem_31], [((None, None, device(type='cpu'), 6, 0, None), [getitem_12, getitem_13], False)]);  getitem_31 = getitem_12 = getitem_13 = None
         getitem_32 = validate_outputs_4[0];  validate_outputs_4 = None
 
-<<<<<<< HEAD
-        accumulate_grad__default = torch.ops.inductor.accumulate_grad_.default(getitem_1, getitem_20);  getitem_1 = getitem_20 = accumulate_grad__default = None
-=======
-        accumulate_grad_ = torch.ops.inductor.accumulate_grad_.default(getitem_1, getitem_32);  getitem_1 = getitem_32 = accumulate_grad_ = None
->>>>>>> 3da83c90
+        accumulate_grad__default = torch.ops.inductor.accumulate_grad_.default(getitem_1, getitem_32);  getitem_1 = getitem_32 = accumulate_grad__default = None
         _exec_final_callbacks_stub = torch__dynamo_external_utils__exec_final_callbacks_stub();  _exec_final_callbacks_stub = None
         return []
 """,  # noqa: B950
@@ -4042,6 +4030,8 @@
     "test_checkpointing_without_reentrant_input_requires_grad_False",  # reentrant .backward
     "test_checkpointing_without_reentrant_input_requires_grad_True",  # reentrant .backward
     "test_checkpointing_without_reentrant_memory_savings",  # reentrant .backward
+    "test_dtensor_basic",  # torch._dynamo.exc.Unsupported: Failed to convert args/kwargs to proxy
+    "test_dtensor_contiguous_dtensor_noncontiguous_local_as_tangent",  # torch._dynamo.exc.Unsupported: Failed to convert args/kwargs to proxy
 }
 
 test_contexts = {
@@ -4148,6 +4138,10 @@
     "test_checkpointing_without_reentrant_input_requires_grad_False",  # takes very very long
     "test_checkpointing_without_reentrant_input_requires_grad_True",  # takes very very long
     "test_checkpointing_without_reentrant_memory_savings",  # takes very very long
+    "test_dtensor_different_gradient_placement",  # torch._dynamo.exc.TorchRuntimeError: Dynamo failed to run FX node with fake tensors
+    "test_dtensor_noncontiguous_output",  # torch._dynamo.exc.TorchRuntimeError: Dynamo failed to run FX node with fake tensors
+    "test_dtensor_partial_placement_graph_output",  # torch._dynamo.exc.TorchRuntimeError: Dynamo failed to run FX node with fake tensors
+    "test_unwrap_async_collective_tensor_tangent",  # AttributeError: 'PlainTensorMeta' object has no attribute 'attrs'
     # Category: Inductor (pass on backend="aot_eager")
     "test_input_buffer_accum",  # does not support sparse_grad=True: https://github.com/pytorch/pytorch/issues/120267
     "test_graph_save_on_cpu",  # does not support pin_memory: https://github.com/pytorch/pytorch/issues/134173
@@ -4161,13 +4155,6 @@
     "test_autograd_node_isinstance",  # backward ctx is a fake cls and not directly a Node instance
     "test_backward_hook_relative_ordering",  # compiled autograd collects breadth first, and module backward hook not supported
     "test_checkpointing_without_reentrant_custom_function_works",  # ctx.saved_tensors are cached by CA
-    # Category: Subclasses
-    "test_dtensor_basic",
-    "test_dtensor_contiguous_dtensor_noncontiguous_local_as_tangent",
-    "test_dtensor_different_gradient_placement",
-    "test_dtensor_noncontiguous_output",
-    "test_dtensor_partial_placement_graph_output",
-    "test_unwrap_async_collective_tensor_tangent",
     # Uncategorized
     "test_not_implemented_grad",  # Dynamo changes the types of exceptions
 }
