--- conflicted
+++ resolved
@@ -5,12 +5,14 @@
 import re
 import shutil
 import tempfile
+import unittest
 from pathlib import Path
 
 import torch
 from torch._inductor import config
 from torch._inductor.debug import create_node_mapping
 from torch._inductor.test_case import run_tests, TestCase
+from torch.testing._internal.inductor_utils import HAS_GPU
 from torch.testing._internal.triton_utils import requires_cuda
 
 
@@ -31,7 +33,6 @@
         return z
 
 
-@requires_cuda
 @config.patch("trace.enabled", True)
 class TestProvenanceTracingArtifact(TestCase):
     """
@@ -39,11 +40,7 @@
     corresponding "inductor triton kernel node" is expected.
     """
 
-<<<<<<< HEAD
-    def _check_provenance_tracing_artifact(self, filepath):
-=======
     def _check_provenance_tracing_artifact(self, filepath, expected_data):
->>>>>>> 9d02b399
         self.assertTrue(filepath.is_dir())
         filename = Path(filepath) / "inductor_triton_kernel_to_post_grad_nodes.json"
         with open(filename) as f:
@@ -59,17 +56,6 @@
         # check that the generated provenance tracing node mapping is expected
         self.assertEqual(sorted(actual_data.items()), sorted(expected_mapping))
 
-<<<<<<< HEAD
-    def test_triton_kernel_to_post_grad_tracing(self):
-        a = torch.randn(10, 20, device="cuda")
-        b = torch.randn(20, 30, device="cuda")
-        c = torch.randn(10, 30, device="cuda")
-        example_inputs = (a, b, c)
-
-        model = Model()
-        ep = torch.export._trace._export(model, example_inputs)
-        gm = ep.module()
-=======
     def _test_triton_kernel_to_post_grad_tracing(self, device):
         a = torch.randn(10, 20, device=device)
         b = torch.randn(20, 30, device=device)
@@ -78,7 +64,6 @@
 
         model = Model()
         filepath = None
->>>>>>> 9d02b399
 
         for backend in ["aot_inductor", "inductor"]:
             try:
@@ -93,9 +78,7 @@
                         level=logging.WARNING,
                     ) as cm:
                         if backend == "aot_inductor":
-                            so_path = torch._inductor.aot_compile(gm, example_inputs)
-                            optimized = AOTIRunnerUtil.load("cuda", so_path)
-                            optimized(*example_inputs)
+                            AOTIRunnerUtil.run(model, example_inputs)
                         else:
                             ep = torch.export._trace._export(model, example_inputs)
                             compiled = torch.compile(ep.module(), backend=backend)
@@ -104,9 +87,6 @@
                     m = re.match(r"WARNING.* debug trace: (.*)", cm.output[0])
                     self.assertTrue(m)
                     filepath = Path(m.group(1))
-<<<<<<< HEAD
-                    self._check_provenance_tracing_artifact(filepath)
-=======
                     if device == "cuda":
                         expected_data = {
                             "triton_poi_fused_mul_0": ["mul"],
@@ -187,9 +167,9 @@
                         }
                         self._check_provenance_tracing_artifact(filepath, expected_data)
 
->>>>>>> 9d02b399
             finally:
-                shutil.rmtree(filepath)
+                if filepath:
+                    shutil.rmtree(filepath)
 
     @requires_cuda
     def test_triton_kernel_to_post_grad_tracing_cuda(self):
